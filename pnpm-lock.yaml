lockfileVersion: '6.0'

settings:
  autoInstallPeers: true
  excludeLinksFromLockfile: false

importers:

  .:
    devDependencies:
      '@changesets/cli':
        specifier: ^2.27.1
        version: 2.27.1
      '@sveltejs/eslint-config':
        specifier: ^6.0.4
<<<<<<< HEAD
        version: 6.0.4(@typescript-eslint/eslint-plugin@6.14.0)(@typescript-eslint/parser@6.14.0)(eslint-config-prettier@9.1.0)(eslint-plugin-svelte@2.35.1)(eslint-plugin-unicorn@49.0.0)(eslint@8.55.0)(typescript@5.3.3)
=======
        version: 6.0.4(@typescript-eslint/eslint-plugin@6.0.0)(@typescript-eslint/parser@6.14.0)(eslint-config-prettier@9.0.0)(eslint-plugin-svelte@2.31.0)(eslint-plugin-unicorn@49.0.0)(eslint@8.52.0)(typescript@4.9.4)
>>>>>>> a3c4ddbd
      '@svitejs/changesets-changelog-github-compact':
        specifier: ^1.1.0
        version: 1.1.0
      '@typescript-eslint/eslint-plugin':
<<<<<<< HEAD
        specifier: ^6.14.0
        version: 6.14.0(@typescript-eslint/parser@6.14.0)(eslint@8.55.0)(typescript@5.3.3)
=======
        specifier: ^6.0.0
        version: 6.0.0(@typescript-eslint/parser@6.14.0)(eslint@8.52.0)(typescript@4.9.4)
>>>>>>> a3c4ddbd
      eslint:
        specifier: ^8.55.0
        version: 8.55.0
      eslint-config-prettier:
        specifier: ^9.1.0
        version: 9.1.0(eslint@8.55.0)
      eslint-plugin-svelte:
        specifier: ^2.35.1
        version: 2.35.1(eslint@8.55.0)(svelte@4.2.8)
      eslint-plugin-unicorn:
        specifier: ^49.0.0
        version: 49.0.0(eslint@8.55.0)
      playwright:
        specifier: 1.30.0
        version: 1.30.0
      prettier:
        specifier: ^3.1.1
        version: 3.1.1
<<<<<<< HEAD
=======
      rollup:
        specifier: ^3.29.4
        version: 3.29.4
>>>>>>> a3c4ddbd
      svelte:
        specifier: ^4.2.8
        version: 4.2.8
      typescript:
        specifier: ^5.3.3
        version: 5.3.3

  packages/adapter-auto:
    dependencies:
      import-meta-resolve:
        specifier: ^4.0.0
        version: 4.0.0
    devDependencies:
      '@sveltejs/kit':
        specifier: workspace:^
        version: link:../kit
      '@sveltejs/vite-plugin-svelte':
        specifier: ^3.0.1
        version: 3.0.1(svelte@4.2.8)(vite@5.0.8)
      '@types/node':
        specifier: ^18.19.3
        version: 18.19.3
      typescript:
        specifier: ^5.3.3
        version: 5.3.3

  packages/adapter-cloudflare:
    dependencies:
      '@cloudflare/workers-types':
        specifier: ^4.20231121.0
        version: 4.20231121.0
      '@sveltejs/kit':
        specifier: ^1.0.0 || ^2.0.0
        version: link:../kit
      esbuild:
        specifier: ^0.19.9
        version: 0.19.9
      worktop:
        specifier: 0.8.0-next.15
        version: 0.8.0-next.15
    devDependencies:
      '@types/node':
        specifier: ^18.19.3
        version: 18.19.3
      '@types/ws':
        specifier: ^8.5.10
        version: 8.5.10
      typescript:
        specifier: ^5.3.3
        version: 5.3.3

  packages/adapter-cloudflare-workers:
    dependencies:
      '@cloudflare/workers-types':
        specifier: ^4.20231121.0
        version: 4.20231121.0
      '@iarna/toml':
        specifier: ^2.2.5
        version: 2.2.5
      '@sveltejs/kit':
        specifier: ^1.0.0 || ^2.0.0
        version: link:../kit
      esbuild:
        specifier: ^0.19.9
        version: 0.19.9
    devDependencies:
      '@cloudflare/kv-asset-handler':
        specifier: ^0.3.0
        version: 0.3.0
      '@types/node':
        specifier: ^18.19.3
        version: 18.19.3
      typescript:
        specifier: ^5.3.3
        version: 5.3.3

  packages/adapter-netlify:
    dependencies:
      '@iarna/toml':
        specifier: ^2.2.5
        version: 2.2.5
      esbuild:
        specifier: ^0.19.9
        version: 0.19.9
      set-cookie-parser:
        specifier: ^2.6.0
        version: 2.6.0
    devDependencies:
      '@netlify/functions':
        specifier: ^2.4.1
        version: 2.4.1
      '@rollup/plugin-commonjs':
        specifier: ^25.0.7
        version: 25.0.7(rollup@4.8.0)
      '@rollup/plugin-json':
        specifier: ^6.1.0
        version: 6.1.0(rollup@4.8.0)
      '@rollup/plugin-node-resolve':
        specifier: ^15.2.3
        version: 15.2.3(rollup@4.8.0)
      '@sveltejs/kit':
        specifier: workspace:^
        version: link:../kit
      '@sveltejs/vite-plugin-svelte':
        specifier: ^3.0.1
        version: 3.0.1(svelte@4.2.8)(vite@5.0.8)
      '@types/node':
        specifier: ^18.19.3
        version: 18.19.3
      '@types/set-cookie-parser':
        specifier: ^2.4.7
        version: 2.4.7
      rollup:
        specifier: ^4.8.0
        version: 4.8.0
      typescript:
        specifier: ^5.3.3
        version: 5.3.3
      vitest:
        specifier: ^1.0.4
        version: 1.0.4(@types/node@18.19.3)(lightningcss@1.22.1)

  packages/adapter-node:
    dependencies:
      '@rollup/plugin-commonjs':
        specifier: ^25.0.7
        version: 25.0.7(rollup@4.8.0)
      '@rollup/plugin-json':
        specifier: ^6.1.0
        version: 6.1.0(rollup@4.8.0)
      '@rollup/plugin-node-resolve':
        specifier: ^15.2.3
        version: 15.2.3(rollup@4.8.0)
      rollup:
        specifier: ^4.8.0
        version: 4.8.0
    devDependencies:
      '@polka/url':
        specifier: 1.0.0-next.24
        version: 1.0.0-next.24
      '@sveltejs/kit':
        specifier: workspace:^
        version: link:../kit
      '@sveltejs/vite-plugin-svelte':
        specifier: ^3.0.1
        version: 3.0.1(svelte@4.2.8)(vite@5.0.8)
      '@types/node':
        specifier: ^18.19.3
        version: 18.19.3
      c8:
        specifier: ^8.0.1
        version: 8.0.1
      polka:
        specifier: 1.0.0-next.24
        version: 1.0.0-next.24
      sirv:
        specifier: ^2.0.3
        version: 2.0.3
      typescript:
        specifier: ^5.3.3
        version: 5.3.3
      vitest:
        specifier: ^1.0.4
        version: 1.0.4(@types/node@18.19.3)(lightningcss@1.22.1)

  packages/adapter-static:
    devDependencies:
      '@playwright/test':
        specifier: 1.30.0
        version: 1.30.0
      '@sveltejs/kit':
        specifier: workspace:^
        version: link:../kit
      '@sveltejs/vite-plugin-svelte':
        specifier: ^3.0.1
        version: 3.0.1(svelte@4.2.8)(vite@5.0.8)
      '@types/node':
        specifier: ^18.19.3
        version: 18.19.3
      sirv:
        specifier: ^2.0.3
        version: 2.0.3
      svelte:
        specifier: ^4.2.8
        version: 4.2.8
      typescript:
        specifier: ^5.3.3
        version: 5.3.3
      vite:
        specifier: ^5.0.8
        version: 5.0.8(@types/node@18.19.3)(lightningcss@1.22.1)

  packages/adapter-static/test/apps/prerendered:
    devDependencies:
      '@sveltejs/kit':
        specifier: workspace:^
        version: link:../../../../kit
      '@sveltejs/vite-plugin-svelte':
        specifier: ^3.0.1
        version: 3.0.1(svelte@4.2.8)(vite@5.0.8)
      sirv-cli:
        specifier: ^2.0.2
        version: 2.0.2
      svelte:
        specifier: ^4.2.8
        version: 4.2.8
      vite:
        specifier: ^5.0.8
        version: 5.0.8(@types/node@18.19.3)(lightningcss@1.22.1)

  packages/adapter-static/test/apps/spa:
    devDependencies:
      '@sveltejs/adapter-node':
        specifier: workspace:^
        version: link:../../../../adapter-node
      '@sveltejs/kit':
        specifier: workspace:^
        version: link:../../../../kit
      '@sveltejs/vite-plugin-svelte':
        specifier: ^3.0.1
        version: 3.0.1(svelte@4.2.8)(vite@5.0.8)
      sirv-cli:
        specifier: ^2.0.2
        version: 2.0.2
      svelte:
        specifier: ^4.2.8
        version: 4.2.8
      vite:
        specifier: ^5.0.8
        version: 5.0.8(@types/node@18.19.3)(lightningcss@1.22.1)

  packages/adapter-vercel:
    dependencies:
      '@vercel/nft':
        specifier: ^0.24.4
        version: 0.24.4
      esbuild:
        specifier: ^0.19.9
        version: 0.19.9
    devDependencies:
      '@sveltejs/kit':
        specifier: workspace:^
        version: link:../kit
      '@sveltejs/vite-plugin-svelte':
        specifier: ^3.0.1
        version: 3.0.1(svelte@4.2.8)(vite@5.0.8)
      '@types/node':
        specifier: ^18.19.3
        version: 18.19.3
      typescript:
        specifier: ^5.3.3
        version: 5.3.3
      vitest:
        specifier: ^1.0.4
        version: 1.0.4(@types/node@18.19.3)(lightningcss@1.22.1)

  packages/amp:
    dependencies:
      '@sveltejs/kit':
        specifier: ^1.0.0 || ^2.0.0
        version: link:../kit

  packages/create-svelte:
    dependencies:
      '@clack/prompts':
        specifier: ^0.7.0
        version: 0.7.0
      kleur:
        specifier: ^4.1.5
        version: 4.1.5
    devDependencies:
      '@playwright/test':
        specifier: 1.30.0
        version: 1.30.0
      '@types/gitignore-parser':
        specifier: ^0.0.3
        version: 0.0.3
      gitignore-parser:
        specifier: ^0.0.2
        version: 0.0.2
      prettier:
        specifier: ^3.1.1
        version: 3.1.1
      prettier-plugin-svelte:
<<<<<<< HEAD
        specifier: ^3.1.2
        version: 3.1.2(prettier@3.1.1)(svelte@4.2.8)
=======
        specifier: ^3.0.0
        version: 3.0.3(prettier@3.1.1)(svelte@4.2.7)
>>>>>>> a3c4ddbd
      sucrase:
        specifier: ^3.34.0
        version: 3.34.0
      svelte:
        specifier: ^4.2.8
        version: 4.2.8
      tiny-glob:
        specifier: ^0.2.9
        version: 0.2.9
      vitest:
        specifier: ^1.0.4
        version: 1.0.4(@types/node@18.19.3)(lightningcss@1.22.1)

  packages/create-svelte/templates/default:
    dependencies:
      '@fontsource/fira-mono':
        specifier: ^5.0.8
        version: 5.0.8
    devDependencies:
      '@neoconfetti/svelte':
        specifier: ^1.0.0
        version: 1.0.0
      '@sveltejs/adapter-auto':
        specifier: workspace:*
        version: link:../../../adapter-auto
      '@sveltejs/kit':
        specifier: workspace:*
        version: link:../../../kit
      '@sveltejs/vite-plugin-svelte':
        specifier: ^3.0.0
        version: 3.0.1(svelte@4.2.8)(vite@5.0.8)
      svelte:
        specifier: ^4.2.8
        version: 4.2.8
      typescript:
        specifier: ^5.3.3
        version: 5.3.3
      vite:
        specifier: ^5.0.8
        version: 5.0.8(@types/node@18.19.3)(lightningcss@1.22.1)

  packages/create-svelte/templates/skeleton:
    devDependencies:
      '@sveltejs/adapter-auto':
        specifier: workspace:*
        version: link:../../../adapter-auto

  packages/enhanced-img:
    dependencies:
      magic-string:
        specifier: ^0.30.5
        version: 0.30.5
      svelte-parse-markup:
        specifier: ^0.1.2
        version: 0.1.2(svelte@4.2.8)
      vite-imagetools:
        specifier: ^6.2.7
        version: 6.2.7(rollup@4.8.0)
    devDependencies:
      '@types/estree':
        specifier: ^1.0.5
        version: 1.0.5
      '@types/node':
        specifier: ^18.19.3
        version: 18.19.3
      estree-walker:
        specifier: ^3.0.3
        version: 3.0.3
      rollup:
        specifier: ^4.8.0
        version: 4.8.0
      svelte:
        specifier: ^4.2.8
        version: 4.2.8
      typescript:
        specifier: ^5.3.3
        version: 5.3.3
      vite:
        specifier: ^5.0.8
        version: 5.0.8(@types/node@18.19.3)(lightningcss@1.22.1)
      vitest:
        specifier: ^1.0.4
        version: 1.0.4(@types/node@18.19.3)(lightningcss@1.22.1)

  packages/kit:
    dependencies:
      '@types/cookie':
        specifier: ^0.6.0
        version: 0.6.0
      cookie:
        specifier: ^0.6.0
        version: 0.6.0
      devalue:
        specifier: ^4.3.2
        version: 4.3.2
      esm-env:
        specifier: ^1.0.0
        version: 1.0.0
      kleur:
        specifier: ^4.1.5
        version: 4.1.5
      magic-string:
        specifier: ^0.30.5
        version: 0.30.5
      mrmime:
        specifier: ^1.0.1
        version: 1.0.1
      sade:
        specifier: ^1.8.1
        version: 1.8.1
      set-cookie-parser:
        specifier: ^2.6.0
        version: 2.6.0
      sirv:
        specifier: ^2.0.3
        version: 2.0.3
      tiny-glob:
        specifier: ^0.2.9
        version: 0.2.9
    devDependencies:
      '@playwright/test':
        specifier: 1.30.0
        version: 1.30.0
      '@sveltejs/vite-plugin-svelte':
        specifier: ^3.0.1
        version: 3.0.1(svelte@4.2.8)(vite@5.0.8)
      '@types/connect':
        specifier: ^3.4.38
        version: 3.4.38
      '@types/node':
        specifier: ^18.19.3
        version: 18.19.3
      '@types/sade':
        specifier: ^1.7.8
        version: 1.7.8
      '@types/set-cookie-parser':
        specifier: ^2.4.7
        version: 2.4.7
      dts-buddy:
        specifier: ^0.4.3
        version: 0.4.3(typescript@5.3.3)
      rollup:
        specifier: ^4.8.0
        version: 4.8.0
      svelte:
        specifier: ^4.2.8
        version: 4.2.8
      svelte-preprocess:
        specifier: ^5.1.2
        version: 5.1.2(postcss@8.4.32)(svelte@4.2.8)(typescript@5.3.3)
      typescript:
        specifier: ^5.3.3
        version: 5.3.3
      vite:
        specifier: ^5.0.8
        version: 5.0.8(@types/node@18.19.3)(lightningcss@1.22.1)
      vitest:
        specifier: ^1.0.4
        version: 1.0.4(@types/node@18.19.3)(lightningcss@1.22.1)

  packages/kit/test/apps/amp:
    devDependencies:
      '@sveltejs/amp':
        specifier: workspace:^
        version: link:../../../../amp
      '@sveltejs/kit':
        specifier: workspace:^
        version: link:../../..
      '@sveltejs/vite-plugin-svelte':
        specifier: ^3.0.1
        version: 3.0.1(svelte@4.2.8)(vite@5.0.8)
      cross-env:
        specifier: ^7.0.3
        version: 7.0.3
      dropcss:
        specifier: ^1.0.16
        version: 1.0.16
      svelte:
        specifier: ^4.2.8
        version: 4.2.8
      svelte-check:
        specifier: ^3.6.2
        version: 3.6.2(postcss@8.4.32)(svelte@4.2.8)
      typescript:
        specifier: ^5.3.3
        version: 5.3.3
      vite:
        specifier: ^5.0.8
        version: 5.0.8(@types/node@18.19.3)(lightningcss@1.22.1)

  packages/kit/test/apps/basics:
    devDependencies:
      '@sveltejs/kit':
        specifier: workspace:^
        version: link:../../..
      '@sveltejs/vite-plugin-svelte':
        specifier: ^3.0.1
        version: 3.0.1(svelte@4.2.8)(vite@5.0.8)
      cross-env:
        specifier: ^7.0.3
        version: 7.0.3
      marked:
        specifier: ^11.1.0
        version: 11.1.0
      svelte:
        specifier: ^4.2.8
        version: 4.2.8
      svelte-check:
        specifier: ^3.6.2
        version: 3.6.2(postcss@8.4.32)(svelte@4.2.8)
      typescript:
        specifier: ^5.3.3
        version: 5.3.3
      vite:
        specifier: ^5.0.8
        version: 5.0.8(@types/node@18.19.3)(lightningcss@1.22.1)

  packages/kit/test/apps/dev-only:
    devDependencies:
      '@sveltejs/kit':
        specifier: workspace:^
        version: link:../../..
      '@sveltejs/vite-plugin-svelte':
        specifier: ^3.0.1
        version: 3.0.1(svelte@4.2.8)(vite@5.0.8)
      cross-env:
        specifier: ^7.0.3
        version: 7.0.3
      svelte:
        specifier: ^4.2.8
        version: 4.2.8
      svelte-check:
        specifier: ^3.6.2
        version: 3.6.2(postcss@8.4.32)(svelte@4.2.8)
      typescript:
        specifier: ^5.3.3
        version: 5.3.3
      vite:
        specifier: ^5.0.8
        version: 5.0.8(@types/node@18.19.3)(lightningcss@1.22.1)

  packages/kit/test/apps/embed:
    devDependencies:
      '@sveltejs/kit':
        specifier: workspace:^
        version: link:../../..
      '@sveltejs/vite-plugin-svelte':
        specifier: ^3.0.1
        version: 3.0.1(svelte@4.2.8)(vite@5.0.8)
      cross-env:
        specifier: ^7.0.3
        version: 7.0.3
      svelte:
        specifier: ^4.2.8
        version: 4.2.8
      svelte-check:
        specifier: ^3.6.2
        version: 3.6.2(postcss@8.4.32)(svelte@4.2.8)
      typescript:
        specifier: ^5.3.3
        version: 5.3.3
      vite:
        specifier: ^5.0.8
        version: 5.0.8(@types/node@18.19.3)(lightningcss@1.22.1)

  packages/kit/test/apps/options:
    devDependencies:
      '@sveltejs/kit':
        specifier: workspace:^
        version: link:../../..
      '@sveltejs/vite-plugin-svelte':
        specifier: ^3.0.1
        version: 3.0.1(svelte@4.2.8)(vite@5.0.8)
      cross-env:
        specifier: ^7.0.3
        version: 7.0.3
      svelte:
        specifier: ^4.2.8
        version: 4.2.8
      svelte-check:
        specifier: ^3.6.2
        version: 3.6.2(postcss@8.4.32)(svelte@4.2.8)
      typescript:
        specifier: ^5.3.3
        version: 5.3.3
      vite:
        specifier: ^5.0.8
        version: 5.0.8(@types/node@18.19.3)(lightningcss@1.22.1)

  packages/kit/test/apps/options-2:
    devDependencies:
      '@sveltejs/adapter-node':
        specifier: workspace:^
        version: link:../../../../adapter-node
      '@sveltejs/kit':
        specifier: workspace:^
        version: link:../../..
      '@sveltejs/vite-plugin-svelte':
        specifier: ^3.0.1
        version: 3.0.1(svelte@4.2.8)(vite@5.0.8)
      cross-env:
        specifier: ^7.0.3
        version: 7.0.3
      svelte:
        specifier: ^4.2.8
        version: 4.2.8
      svelte-check:
        specifier: ^3.6.2
        version: 3.6.2(postcss@8.4.32)(svelte@4.2.8)
      typescript:
        specifier: ^5.3.3
        version: 5.3.3
      vite:
        specifier: ^5.0.8
        version: 5.0.8(@types/node@18.19.3)(lightningcss@1.22.1)

  packages/kit/test/apps/writes:
    devDependencies:
      '@sveltejs/kit':
        specifier: workspace:^
        version: link:../../..
      '@sveltejs/vite-plugin-svelte':
        specifier: ^3.0.1
        version: 3.0.1(svelte@4.2.8)(vite@5.0.8)
      cross-env:
        specifier: ^7.0.3
        version: 7.0.3
      svelte:
        specifier: ^4.2.8
        version: 4.2.8
      svelte-check:
        specifier: ^3.6.2
        version: 3.6.2(postcss@8.4.32)(svelte@4.2.8)
      typescript:
        specifier: ^5.3.3
        version: 5.3.3
      vite:
        specifier: ^5.0.8
        version: 5.0.8(@types/node@18.19.3)(lightningcss@1.22.1)

  packages/kit/test/build-errors:
    devDependencies:
      vitest:
        specifier: ^1.0.4
        version: 1.0.4(@types/node@18.19.3)(lightningcss@1.22.1)

  packages/kit/test/build-errors/apps/prerender-entry-generator-mismatch:
    devDependencies:
      '@sveltejs/adapter-auto':
        specifier: workspace:^
        version: link:../../../../../adapter-auto
      '@sveltejs/kit':
        specifier: workspace:^
        version: link:../../../..
      '@sveltejs/vite-plugin-svelte':
        specifier: ^3.0.1
        version: 3.0.1(svelte@4.2.8)(vite@5.0.8)
      svelte:
        specifier: ^4.2.8
        version: 4.2.8
      svelte-check:
        specifier: ^3.6.2
        version: 3.6.2(postcss@8.4.32)(svelte@4.2.8)
      typescript:
        specifier: ^5.3.3
        version: 5.3.3
      vite:
        specifier: ^5.0.8
        version: 5.0.8(@types/node@18.19.3)(lightningcss@1.22.1)

  packages/kit/test/build-errors/apps/prerenderable-incorrect-fragment:
    devDependencies:
      '@sveltejs/adapter-auto':
        specifier: workspace:^
        version: link:../../../../../adapter-auto
      '@sveltejs/kit':
        specifier: workspace:^
        version: link:../../../..
      '@sveltejs/vite-plugin-svelte':
        specifier: ^3.0.1
        version: 3.0.1(svelte@4.2.8)(vite@5.0.8)
      svelte:
        specifier: ^4.2.8
        version: 4.2.8
      svelte-check:
        specifier: ^3.6.2
        version: 3.6.2(postcss@8.4.32)(svelte@4.2.8)
      typescript:
        specifier: ^5.3.3
        version: 5.3.3
      vite:
        specifier: ^5.0.8
        version: 5.0.8(@types/node@18.19.3)(lightningcss@1.22.1)

  packages/kit/test/build-errors/apps/prerenderable-not-prerendered:
    devDependencies:
      '@sveltejs/adapter-auto':
        specifier: workspace:^
        version: link:../../../../../adapter-auto
      '@sveltejs/kit':
        specifier: workspace:^
        version: link:../../../..
      '@sveltejs/vite-plugin-svelte':
        specifier: ^3.0.1
        version: 3.0.1(svelte@4.2.8)(vite@5.0.8)
      svelte:
        specifier: ^4.2.8
        version: 4.2.8
      svelte-check:
        specifier: ^3.6.2
        version: 3.6.2(postcss@8.4.32)(svelte@4.2.8)
      typescript:
        specifier: ^5.3.3
        version: 5.3.3
      vite:
        specifier: ^5.0.8
        version: 5.0.8(@types/node@18.19.3)(lightningcss@1.22.1)

  packages/kit/test/build-errors/apps/private-dynamic-env:
    devDependencies:
      '@sveltejs/kit':
        specifier: workspace:^
        version: link:../../../..
      '@sveltejs/vite-plugin-svelte':
        specifier: ^3.0.1
        version: 3.0.1(svelte@4.2.8)(vite@5.0.8)
      svelte:
        specifier: ^4.2.8
        version: 4.2.8
      svelte-check:
        specifier: ^3.6.2
        version: 3.6.2(postcss@8.4.32)(svelte@4.2.8)
      typescript:
        specifier: ^5.3.3
        version: 5.3.3
      vite:
        specifier: ^5.0.8
        version: 5.0.8(@types/node@18.19.3)(lightningcss@1.22.1)

  packages/kit/test/build-errors/apps/private-dynamic-env-dynamic-import:
    devDependencies:
      '@sveltejs/kit':
        specifier: workspace:^
        version: link:../../../..
      '@sveltejs/vite-plugin-svelte':
        specifier: ^3.0.1
        version: 3.0.1(svelte@4.2.8)(vite@5.0.8)
      svelte:
        specifier: ^4.2.8
        version: 4.2.8
      svelte-check:
        specifier: ^3.6.2
        version: 3.6.2(postcss@8.4.32)(svelte@4.2.8)
      typescript:
        specifier: ^5.3.3
        version: 5.3.3
      vite:
        specifier: ^5.0.8
        version: 5.0.8(@types/node@18.19.3)(lightningcss@1.22.1)

  packages/kit/test/build-errors/apps/private-static-env:
    devDependencies:
      '@sveltejs/kit':
        specifier: workspace:^
        version: link:../../../..
      '@sveltejs/vite-plugin-svelte':
        specifier: ^3.0.1
        version: 3.0.1(svelte@4.2.8)(vite@5.0.8)
      cross-env:
        specifier: ^7.0.3
        version: 7.0.3
      svelte:
        specifier: ^4.2.8
        version: 4.2.8
      svelte-check:
        specifier: ^3.6.2
        version: 3.6.2(postcss@8.4.32)(svelte@4.2.8)
      typescript:
        specifier: ^5.3.3
        version: 5.3.3
      vite:
        specifier: ^5.0.8
        version: 5.0.8(@types/node@18.19.3)(lightningcss@1.22.1)

  packages/kit/test/build-errors/apps/private-static-env-dynamic-import:
    devDependencies:
      '@sveltejs/kit':
        specifier: workspace:^
        version: link:../../../..
      '@sveltejs/vite-plugin-svelte':
        specifier: ^3.0.1
        version: 3.0.1(svelte@4.2.8)(vite@5.0.8)
      svelte:
        specifier: ^4.2.8
        version: 4.2.8
      svelte-check:
        specifier: ^3.6.2
        version: 3.6.2(postcss@8.4.32)(svelte@4.2.8)
      typescript:
        specifier: ^5.3.3
        version: 5.3.3
      vite:
        specifier: ^5.0.8
        version: 5.0.8(@types/node@18.19.3)(lightningcss@1.22.1)

  packages/kit/test/build-errors/apps/server-only-folder:
    devDependencies:
      '@sveltejs/kit':
        specifier: workspace:^
        version: link:../../../..
      '@sveltejs/vite-plugin-svelte':
        specifier: ^3.0.1
        version: 3.0.1(svelte@4.2.8)(vite@5.0.8)
      svelte:
        specifier: ^4.2.8
        version: 4.2.8
      svelte-check:
        specifier: ^3.6.2
        version: 3.6.2(postcss@8.4.32)(svelte@4.2.8)
      typescript:
        specifier: ^5.3.3
        version: 5.3.3
      vite:
        specifier: ^5.0.8
        version: 5.0.8(@types/node@18.19.3)(lightningcss@1.22.1)

  packages/kit/test/build-errors/apps/server-only-folder-dynamic-import:
    devDependencies:
      '@sveltejs/kit':
        specifier: workspace:^
        version: link:../../../..
      '@sveltejs/vite-plugin-svelte':
        specifier: ^3.0.1
        version: 3.0.1(svelte@4.2.8)(vite@5.0.8)
      svelte:
        specifier: ^4.2.8
        version: 4.2.8
      svelte-check:
        specifier: ^3.6.2
        version: 3.6.2(postcss@8.4.32)(svelte@4.2.8)
      typescript:
        specifier: ^5.3.3
        version: 5.3.3
      vite:
        specifier: ^5.0.8
        version: 5.0.8(@types/node@18.19.3)(lightningcss@1.22.1)

  packages/kit/test/build-errors/apps/server-only-module:
    devDependencies:
      '@sveltejs/kit':
        specifier: workspace:^
        version: link:../../../..
      '@sveltejs/vite-plugin-svelte':
        specifier: ^3.0.1
        version: 3.0.1(svelte@4.2.8)(vite@5.0.8)
      svelte:
        specifier: ^4.2.8
        version: 4.2.8
      svelte-check:
        specifier: ^3.6.2
        version: 3.6.2(postcss@8.4.32)(svelte@4.2.8)
      typescript:
        specifier: ^5.3.3
        version: 5.3.3
      vite:
        specifier: ^5.0.8
        version: 5.0.8(@types/node@18.19.3)(lightningcss@1.22.1)

  packages/kit/test/build-errors/apps/server-only-module-dynamic-import:
    devDependencies:
      '@sveltejs/kit':
        specifier: workspace:^
        version: link:../../../..
      '@sveltejs/vite-plugin-svelte':
        specifier: ^3.0.1
        version: 3.0.1(svelte@4.2.8)(vite@5.0.8)
      svelte:
        specifier: ^4.2.8
        version: 4.2.8
      svelte-check:
        specifier: ^3.6.2
        version: 3.6.2(postcss@8.4.32)(svelte@4.2.8)
      typescript:
        specifier: ^5.3.3
        version: 5.3.3
      vite:
        specifier: ^5.0.8
        version: 5.0.8(@types/node@18.19.3)(lightningcss@1.22.1)

  packages/kit/test/build-errors/apps/syntax-error:
    devDependencies:
      '@sveltejs/kit':
        specifier: workspace:^
        version: link:../../../..
      '@sveltejs/vite-plugin-svelte':
        specifier: ^3.0.1
        version: 3.0.1(svelte@4.2.8)(vite@5.0.8)
      svelte:
        specifier: ^4.2.8
        version: 4.2.8
      svelte-check:
        specifier: ^3.6.2
        version: 3.6.2(postcss@8.4.32)(svelte@4.2.8)
      typescript:
        specifier: ^5.3.3
        version: 5.3.3
      vite:
        specifier: ^5.0.8
        version: 5.0.8(@types/node@18.19.3)(lightningcss@1.22.1)

  packages/kit/test/prerendering/basics:
    devDependencies:
      '@sveltejs/kit':
        specifier: workspace:^
        version: link:../../..
      '@sveltejs/vite-plugin-svelte':
        specifier: ^3.0.1
        version: 3.0.1(svelte@4.2.8)(vite@5.0.8)
      svelte:
        specifier: ^4.2.8
        version: 4.2.8
      svelte-check:
        specifier: ^3.6.2
        version: 3.6.2(postcss@8.4.32)(svelte@4.2.8)
      typescript:
        specifier: ^5.3.3
        version: 5.3.3
      vite:
        specifier: ^5.0.8
        version: 5.0.8(@types/node@18.19.3)(lightningcss@1.22.1)
      vitest:
        specifier: ^1.0.4
        version: 1.0.4(@types/node@18.19.3)(lightningcss@1.22.1)

  packages/kit/test/prerendering/options:
    devDependencies:
      '@sveltejs/kit':
        specifier: workspace:^
        version: link:../../..
      '@sveltejs/vite-plugin-svelte':
        specifier: ^3.0.1
        version: 3.0.1(svelte@4.2.8)(vite@5.0.8)
      svelte:
        specifier: ^4.2.8
        version: 4.2.8
      svelte-check:
        specifier: ^3.6.2
        version: 3.6.2(postcss@8.4.32)(svelte@4.2.8)
      typescript:
        specifier: ^5.3.3
        version: 5.3.3
      vite:
        specifier: ^5.0.8
        version: 5.0.8(@types/node@18.19.3)(lightningcss@1.22.1)
      vitest:
        specifier: ^1.0.4
        version: 1.0.4(@types/node@18.19.3)(lightningcss@1.22.1)

  packages/kit/test/prerendering/paths-base:
    devDependencies:
      '@sveltejs/kit':
        specifier: workspace:^
        version: link:../../..
      '@sveltejs/vite-plugin-svelte':
        specifier: ^3.0.1
        version: 3.0.1(svelte@4.2.8)(vite@5.0.8)
      svelte:
        specifier: ^4.2.8
        version: 4.2.8
      svelte-check:
        specifier: ^3.6.2
        version: 3.6.2(postcss@8.4.32)(svelte@4.2.8)
      typescript:
        specifier: ^5.3.3
        version: 5.3.3
      vite:
        specifier: ^5.0.8
        version: 5.0.8(@types/node@18.19.3)(lightningcss@1.22.1)
      vitest:
        specifier: ^1.0.4
        version: 1.0.4(@types/node@18.19.3)(lightningcss@1.22.1)

  packages/migrate:
    dependencies:
      kleur:
        specifier: ^4.1.5
        version: 4.1.5
      magic-string:
        specifier: ^0.30.5
        version: 0.30.5
      prompts:
        specifier: ^2.4.2
        version: 2.4.2
      semver:
        specifier: ^7.5.4
        version: 7.5.4
      tiny-glob:
        specifier: ^0.2.9
        version: 0.2.9
      ts-morph:
        specifier: ^21.0.1
        version: 21.0.1
      typescript:
        specifier: ^5.3.3
        version: 5.3.3
    devDependencies:
      '@types/node':
        specifier: ^18.19.3
        version: 18.19.3
      '@types/prompts':
        specifier: ^2.4.9
        version: 2.4.9
      '@types/semver':
        specifier: ^7.5.6
        version: 7.5.6
      prettier:
        specifier: ^3.1.1
        version: 3.1.1
      vitest:
        specifier: ^1.0.4
        version: 1.0.4(@types/node@18.19.3)(lightningcss@1.22.1)

  packages/package:
    dependencies:
      chokidar:
        specifier: ^3.5.3
        version: 3.5.3
      kleur:
        specifier: ^4.1.5
        version: 4.1.5
      sade:
        specifier: ^1.8.1
        version: 1.8.1
      semver:
        specifier: ^7.5.4
        version: 7.5.4
      svelte2tsx:
        specifier: ~0.6.27
        version: 0.6.27(svelte@4.2.8)(typescript@5.3.3)
    devDependencies:
      '@sveltejs/vite-plugin-svelte':
        specifier: ^3.0.1
        version: 3.0.1(svelte@4.2.8)(vite@5.0.8)
      '@types/node':
        specifier: ^18.19.3
        version: 18.19.3
      '@types/semver':
        specifier: ^7.5.6
        version: 7.5.6
      svelte:
        specifier: ^4.2.8
        version: 4.2.8
      svelte-preprocess:
        specifier: ^5.1.2
        version: 5.1.2(postcss@8.4.32)(svelte@4.2.8)(typescript@5.3.3)
      typescript:
        specifier: ^5.3.3
        version: 5.3.3
      uvu:
        specifier: ^0.5.6
        version: 0.5.6

  playgrounds/basic:
    devDependencies:
      '@sveltejs/adapter-auto':
        specifier: workspace:*
        version: link:../../packages/adapter-auto
      '@sveltejs/kit':
        specifier: workspace:*
        version: link:../../packages/kit
      '@sveltejs/vite-plugin-svelte':
        specifier: ^3.0.1
        version: 3.0.1(svelte@4.2.8)(vite@5.0.8)
      svelte:
        specifier: ^4.2.8
        version: 4.2.8
      typescript:
        specifier: ^5.3.3
        version: 5.3.3
      vite:
        specifier: ^5.0.8
        version: 5.0.8(@types/node@18.19.3)(lightningcss@1.22.1)

  sites/kit.svelte.dev:
    dependencies:
      d3-geo:
        specifier: ^3.1.0
        version: 3.1.0
      d3-geo-projection:
        specifier: ^4.0.0
        version: 4.0.0
      topojson-client:
        specifier: ^3.1.0
        version: 3.1.0
    devDependencies:
      '@sveltejs/adapter-vercel':
        specifier: workspace:^
        version: link:../../packages/adapter-vercel
      '@sveltejs/amp':
        specifier: workspace:^
        version: link:../../packages/amp
      '@sveltejs/enhanced-img':
        specifier: workspace:^
        version: link:../../packages/enhanced-img
      '@sveltejs/kit':
        specifier: workspace:^
        version: link:../../packages/kit
      '@sveltejs/site-kit':
        specifier: 6.0.0-next.59
        version: 6.0.0-next.59(@sveltejs/kit@packages+kit)(svelte@4.2.8)
      '@sveltejs/vite-plugin-svelte':
        specifier: ^3.0.1
        version: 3.0.1(svelte@4.2.8)(vite@5.0.8)
      '@types/d3-geo':
        specifier: ^3.1.0
        version: 3.1.0
      '@types/node':
        specifier: ^18.19.3
        version: 18.19.3
      browserslist:
        specifier: ^4.22.2
        version: 4.22.2
      flexsearch:
        specifier: ^0.7.31
        version: 0.7.31
      lightningcss:
        specifier: ^1.22.1
        version: 1.22.1
      marked:
        specifier: ^11.1.0
        version: 11.1.0
      prettier:
        specifier: ^3.1.1
        version: 3.1.1
      prettier-plugin-svelte:
<<<<<<< HEAD
        specifier: ^3.1.2
        version: 3.1.2(prettier@3.1.1)(svelte@4.2.8)
=======
        specifier: ^3.0.3
        version: 3.0.3(prettier@3.1.1)(svelte@4.2.7)
>>>>>>> a3c4ddbd
      prism-svelte:
        specifier: ^0.5.0
        version: 0.5.0
      prismjs:
        specifier: ^1.29.0
        version: 1.29.0
      shiki-twoslash:
        specifier: ^3.1.2
        version: 3.1.2(typescript@5.0.4)
      svelte:
        specifier: ^4.2.8
        version: 4.2.8
      tiny-glob:
        specifier: ^0.2.9
        version: 0.2.9
      typescript:
        specifier: 5.0.4
        version: 5.0.4
      vite:
        specifier: ^5.0.8
        version: 5.0.8(@types/node@18.19.3)(lightningcss@1.22.1)
      vitest:
        specifier: ^1.0.4
        version: 1.0.4(@types/node@18.19.3)(lightningcss@1.22.1)

packages:

  /@aashutoshrathi/word-wrap@1.2.6:
    resolution: {integrity: sha512-1Yjs2SvM8TflER/OD3cOjhWWOZb58A2t7wpE2S9XfBYTiIl+XFhQG2bjy4Pu1I+EAlCNUzRDYDdFwFYUKvXcIA==}
    engines: {node: '>=0.10.0'}
    dev: true

  /@ampproject/remapping@2.2.1:
    resolution: {integrity: sha512-lFMjJTrFL3j7L9yBxwYfCq2k6qqwHyzuUl/XBnif78PWTJYyL/dfowQHWE3sp6U6ZzqWiiIZnpTMO96zhkjwtg==}
    engines: {node: '>=6.0.0'}
    dependencies:
      '@jridgewell/gen-mapping': 0.3.3
      '@jridgewell/trace-mapping': 0.3.20

  /@babel/code-frame@7.23.5:
    resolution: {integrity: sha512-CgH3s1a96LipHCmSUmYFPwY7MNx8C3avkq7i4Wl3cfa662ldtUe4VM1TPXX70pfmrlWTb6jLqTYrZyT2ZTJBgA==}
    engines: {node: '>=6.9.0'}
    dependencies:
      '@babel/highlight': 7.23.4
      chalk: 2.4.2
    dev: true

  /@babel/helper-validator-identifier@7.22.20:
    resolution: {integrity: sha512-Y4OZ+ytlatR8AI+8KZfKuL5urKp7qey08ha31L8b3BwewJAoJamTzyvxPR/5D+KkdJCGPq/+8TukHBlY10FX9A==}
    engines: {node: '>=6.9.0'}
    dev: true

  /@babel/highlight@7.23.4:
    resolution: {integrity: sha512-acGdbYSfp2WheJoJm/EBBBLh/ID8KDc64ISZ9DYtBmC8/Q204PZJLHyzeB5qMzJ5trcOkybd78M4x2KWsUq++A==}
    engines: {node: '>=6.9.0'}
    dependencies:
      '@babel/helper-validator-identifier': 7.22.20
      chalk: 2.4.2
      js-tokens: 4.0.0
    dev: true

  /@babel/runtime@7.23.6:
    resolution: {integrity: sha512-zHd0eUrf5GZoOWVCXp6koAKQTfZV07eit6bGPmJgnZdnSAvvZee6zniW2XMF7Cmc4ISOOnPy3QaSiIJGJkVEDQ==}
    engines: {node: '>=6.9.0'}
    dependencies:
      regenerator-runtime: 0.14.0
    dev: true

  /@bcoe/v8-coverage@0.2.3:
    resolution: {integrity: sha512-0hYQ8SB4Db5zvZB4axdMHGwEaQjkZzFjQiN9LVYvIFB2nSUHW9tYpxWriPrWDASIxiaXax83REcLxuSdnGPZtw==}
    dev: true

  /@changesets/apply-release-plan@7.0.0:
    resolution: {integrity: sha512-vfi69JR416qC9hWmFGSxj7N6wA5J222XNBmezSVATPWDVPIF7gkd4d8CpbEbXmRWbVrkoli3oerGS6dcL/BGsQ==}
    dependencies:
      '@babel/runtime': 7.23.6
      '@changesets/config': 3.0.0
      '@changesets/get-version-range-type': 0.4.0
      '@changesets/git': 3.0.0
      '@changesets/types': 6.0.0
      '@manypkg/get-packages': 1.1.3
      detect-indent: 6.1.0
      fs-extra: 7.0.1
      lodash.startcase: 4.4.0
      outdent: 0.5.0
      prettier: 2.8.8
      resolve-from: 5.0.0
      semver: 7.5.4
    dev: true

  /@changesets/assemble-release-plan@6.0.0:
    resolution: {integrity: sha512-4QG7NuisAjisbW4hkLCmGW2lRYdPrKzro+fCtZaILX+3zdUELSvYjpL4GTv0E4aM9Mef3PuIQp89VmHJ4y2bfw==}
    dependencies:
      '@babel/runtime': 7.23.6
      '@changesets/errors': 0.2.0
      '@changesets/get-dependents-graph': 2.0.0
      '@changesets/types': 6.0.0
      '@manypkg/get-packages': 1.1.3
      semver: 7.5.4
    dev: true

  /@changesets/changelog-git@0.2.0:
    resolution: {integrity: sha512-bHOx97iFI4OClIT35Lok3sJAwM31VbUM++gnMBV16fdbtBhgYu4dxsphBF/0AZZsyAHMrnM0yFcj5gZM1py6uQ==}
    dependencies:
      '@changesets/types': 6.0.0
    dev: true

  /@changesets/cli@2.27.1:
    resolution: {integrity: sha512-iJ91xlvRnnrJnELTp4eJJEOPjgpF3NOh4qeQehM6Ugiz9gJPRZ2t+TsXun6E3AMN4hScZKjqVXl0TX+C7AB3ZQ==}
    hasBin: true
    dependencies:
      '@babel/runtime': 7.23.6
      '@changesets/apply-release-plan': 7.0.0
      '@changesets/assemble-release-plan': 6.0.0
      '@changesets/changelog-git': 0.2.0
      '@changesets/config': 3.0.0
      '@changesets/errors': 0.2.0
      '@changesets/get-dependents-graph': 2.0.0
      '@changesets/get-release-plan': 4.0.0
      '@changesets/git': 3.0.0
      '@changesets/logger': 0.1.0
      '@changesets/pre': 2.0.0
      '@changesets/read': 0.6.0
      '@changesets/types': 6.0.0
      '@changesets/write': 0.3.0
      '@manypkg/get-packages': 1.1.3
      '@types/semver': 7.5.6
      ansi-colors: 4.1.3
      chalk: 2.4.2
      ci-info: 3.9.0
      enquirer: 2.4.1
      external-editor: 3.1.0
      fs-extra: 7.0.1
      human-id: 1.0.2
      meow: 6.1.1
      outdent: 0.5.0
      p-limit: 2.3.0
      preferred-pm: 3.1.2
      resolve-from: 5.0.0
      semver: 7.5.4
      spawndamnit: 2.0.0
      term-size: 2.2.1
      tty-table: 4.2.3
    dev: true

  /@changesets/config@3.0.0:
    resolution: {integrity: sha512-o/rwLNnAo/+j9Yvw9mkBQOZySDYyOr/q+wptRLcAVGlU6djOeP9v1nlalbL9MFsobuBVQbZCTp+dIzdq+CLQUA==}
    dependencies:
      '@changesets/errors': 0.2.0
      '@changesets/get-dependents-graph': 2.0.0
      '@changesets/logger': 0.1.0
      '@changesets/types': 6.0.0
      '@manypkg/get-packages': 1.1.3
      fs-extra: 7.0.1
      micromatch: 4.0.5
    dev: true

  /@changesets/errors@0.2.0:
    resolution: {integrity: sha512-6BLOQUscTpZeGljvyQXlWOItQyU71kCdGz7Pi8H8zdw6BI0g3m43iL4xKUVPWtG+qrrL9DTjpdn8eYuCQSRpow==}
    dependencies:
      extendable-error: 0.1.7
    dev: true

  /@changesets/get-dependents-graph@2.0.0:
    resolution: {integrity: sha512-cafUXponivK4vBgZ3yLu944mTvam06XEn2IZGjjKc0antpenkYANXiiE6GExV/yKdsCnE8dXVZ25yGqLYZmScA==}
    dependencies:
      '@changesets/types': 6.0.0
      '@manypkg/get-packages': 1.1.3
      chalk: 2.4.2
      fs-extra: 7.0.1
      semver: 7.5.4
    dev: true

  /@changesets/get-github-info@0.5.2:
    resolution: {integrity: sha512-JppheLu7S114aEs157fOZDjFqUDpm7eHdq5E8SSR0gUBTEK0cNSHsrSR5a66xs0z3RWuo46QvA3vawp8BxDHvg==}
    dependencies:
      dataloader: 1.4.0
      node-fetch: 2.7.0
    transitivePeerDependencies:
      - encoding
    dev: true

  /@changesets/get-release-plan@4.0.0:
    resolution: {integrity: sha512-9L9xCUeD/Tb6L/oKmpm8nyzsOzhdNBBbt/ZNcjynbHC07WW4E1eX8NMGC5g5SbM5z/V+MOrYsJ4lRW41GCbg3w==}
    dependencies:
      '@babel/runtime': 7.23.6
      '@changesets/assemble-release-plan': 6.0.0
      '@changesets/config': 3.0.0
      '@changesets/pre': 2.0.0
      '@changesets/read': 0.6.0
      '@changesets/types': 6.0.0
      '@manypkg/get-packages': 1.1.3
    dev: true

  /@changesets/get-version-range-type@0.4.0:
    resolution: {integrity: sha512-hwawtob9DryoGTpixy1D3ZXbGgJu1Rhr+ySH2PvTLHvkZuQ7sRT4oQwMh0hbqZH1weAooedEjRsbrWcGLCeyVQ==}
    dev: true

  /@changesets/git@3.0.0:
    resolution: {integrity: sha512-vvhnZDHe2eiBNRFHEgMiGd2CT+164dfYyrJDhwwxTVD/OW0FUD6G7+4DIx1dNwkwjHyzisxGAU96q0sVNBns0w==}
    dependencies:
      '@babel/runtime': 7.23.6
      '@changesets/errors': 0.2.0
      '@changesets/types': 6.0.0
      '@manypkg/get-packages': 1.1.3
      is-subdir: 1.2.0
      micromatch: 4.0.5
      spawndamnit: 2.0.0
    dev: true

  /@changesets/logger@0.1.0:
    resolution: {integrity: sha512-pBrJm4CQm9VqFVwWnSqKEfsS2ESnwqwH+xR7jETxIErZcfd1u2zBSqrHbRHR7xjhSgep9x2PSKFKY//FAshA3g==}
    dependencies:
      chalk: 2.4.2
    dev: true

  /@changesets/parse@0.4.0:
    resolution: {integrity: sha512-TS/9KG2CdGXS27S+QxbZXgr8uPsP4yNJYb4BC2/NeFUj80Rni3TeD2qwWmabymxmrLo7JEsytXH1FbpKTbvivw==}
    dependencies:
      '@changesets/types': 6.0.0
      js-yaml: 3.14.1
    dev: true

  /@changesets/pre@2.0.0:
    resolution: {integrity: sha512-HLTNYX/A4jZxc+Sq8D1AMBsv+1qD6rmmJtjsCJa/9MSRybdxh0mjbTvE6JYZQ/ZiQ0mMlDOlGPXTm9KLTU3jyw==}
    dependencies:
      '@babel/runtime': 7.23.6
      '@changesets/errors': 0.2.0
      '@changesets/types': 6.0.0
      '@manypkg/get-packages': 1.1.3
      fs-extra: 7.0.1
    dev: true

  /@changesets/read@0.6.0:
    resolution: {integrity: sha512-ZypqX8+/im1Fm98K4YcZtmLKgjs1kDQ5zHpc2U1qdtNBmZZfo/IBiG162RoP0CUF05tvp2y4IspH11PLnPxuuw==}
    dependencies:
      '@babel/runtime': 7.23.6
      '@changesets/git': 3.0.0
      '@changesets/logger': 0.1.0
      '@changesets/parse': 0.4.0
      '@changesets/types': 6.0.0
      chalk: 2.4.2
      fs-extra: 7.0.1
      p-filter: 2.1.0
    dev: true

  /@changesets/types@4.1.0:
    resolution: {integrity: sha512-LDQvVDv5Kb50ny2s25Fhm3d9QSZimsoUGBsUioj6MC3qbMUCuC8GPIvk/M6IvXx3lYhAs0lwWUQLb+VIEUCECw==}
    dev: true

  /@changesets/types@6.0.0:
    resolution: {integrity: sha512-b1UkfNulgKoWfqyHtzKS5fOZYSJO+77adgL7DLRDr+/7jhChN+QcHnbjiQVOz/U+Ts3PGNySq7diAItzDgugfQ==}
    dev: true

  /@changesets/write@0.3.0:
    resolution: {integrity: sha512-slGLb21fxZVUYbyea+94uFiD6ntQW0M2hIKNznFizDhZPDgn2c/fv1UzzlW43RVzh1BEDuIqW6hzlJ1OflNmcw==}
    dependencies:
      '@babel/runtime': 7.23.6
      '@changesets/types': 6.0.0
      fs-extra: 7.0.1
      human-id: 1.0.2
      prettier: 2.8.8
    dev: true

  /@clack/core@0.3.3:
    resolution: {integrity: sha512-5ZGyb75BUBjlll6eOa1m/IZBxwk91dooBWhPSL67sWcLS0zt9SnswRL0l26TVdBhb0wnWORRxUn//uH6n4z7+A==}
    dependencies:
      picocolors: 1.0.0
      sisteransi: 1.0.5
    dev: false

  /@clack/prompts@0.7.0:
    resolution: {integrity: sha512-0MhX9/B4iL6Re04jPrttDm+BsP8y6mS7byuv0BvXgdXhbV5PdlsHt55dvNsuBCPZ7xq1oTAOOuotR9NFbQyMSA==}
    dependencies:
      '@clack/core': 0.3.3
      picocolors: 1.0.0
      sisteransi: 1.0.5
    dev: false
    bundledDependencies:
      - is-unicode-supported

  /@cloudflare/kv-asset-handler@0.3.0:
    resolution: {integrity: sha512-9CB/MKf/wdvbfkUdfrj+OkEwZ5b7rws0eogJ4293h+7b6KX5toPwym+VQKmILafNB9YiehqY0DlNrDcDhdWHSQ==}
    dependencies:
      mime: 3.0.0
    dev: true

  /@cloudflare/workers-types@4.20231121.0:
    resolution: {integrity: sha512-+kWfpCkqiepwAKXyHoE0gnkPgkLhz0/9HOBIGhHRsUvUKvhUtm3mbqqoGRWgF1qcjzrDUBbrrOq4MYHfFtc2RA==}
    dev: false

  /@emnapi/runtime@0.44.0:
    resolution: {integrity: sha512-ZX/etZEZw8DR7zAB1eVQT40lNo0jeqpb6dCgOvctB6FIQ5PoXfMuNY8+ayQfu8tNQbAB8gQWSSJupR8NxeiZXw==}
    requiresBuild: true
    dependencies:
      tslib: 2.6.2
    dev: false
    optional: true

  /@esbuild/android-arm64@0.19.9:
    resolution: {integrity: sha512-q4cR+6ZD0938R19MyEW3jEsMzbb/1rulLXiNAJQADD/XYp7pT+rOS5JGxvpRW8dFDEfjW4wLgC/3FXIw4zYglQ==}
    engines: {node: '>=12'}
    cpu: [arm64]
    os: [android]
    requiresBuild: true
    optional: true

  /@esbuild/android-arm@0.19.9:
    resolution: {integrity: sha512-jkYjjq7SdsWuNI6b5quymW0oC83NN5FdRPuCbs9HZ02mfVdAP8B8eeqLSYU3gb6OJEaY5CQabtTFbqBf26H3GA==}
    engines: {node: '>=12'}
    cpu: [arm]
    os: [android]
    requiresBuild: true
    optional: true

  /@esbuild/android-x64@0.19.9:
    resolution: {integrity: sha512-KOqoPntWAH6ZxDwx1D6mRntIgZh9KodzgNOy5Ebt9ghzffOk9X2c1sPwtM9P+0eXbefnDhqYfkh5PLP5ULtWFA==}
    engines: {node: '>=12'}
    cpu: [x64]
    os: [android]
    requiresBuild: true
    optional: true

  /@esbuild/darwin-arm64@0.19.9:
    resolution: {integrity: sha512-KBJ9S0AFyLVx2E5D8W0vExqRW01WqRtczUZ8NRu+Pi+87opZn5tL4Y0xT0mA4FtHctd0ZgwNoN639fUUGlNIWw==}
    engines: {node: '>=12'}
    cpu: [arm64]
    os: [darwin]
    requiresBuild: true
    optional: true

  /@esbuild/darwin-x64@0.19.9:
    resolution: {integrity: sha512-vE0VotmNTQaTdX0Q9dOHmMTao6ObjyPm58CHZr1UK7qpNleQyxlFlNCaHsHx6Uqv86VgPmR4o2wdNq3dP1qyDQ==}
    engines: {node: '>=12'}
    cpu: [x64]
    os: [darwin]
    requiresBuild: true
    optional: true

  /@esbuild/freebsd-arm64@0.19.9:
    resolution: {integrity: sha512-uFQyd/o1IjiEk3rUHSwUKkqZwqdvuD8GevWF065eqgYfexcVkxh+IJgwTaGZVu59XczZGcN/YMh9uF1fWD8j1g==}
    engines: {node: '>=12'}
    cpu: [arm64]
    os: [freebsd]
    requiresBuild: true
    optional: true

  /@esbuild/freebsd-x64@0.19.9:
    resolution: {integrity: sha512-WMLgWAtkdTbTu1AWacY7uoj/YtHthgqrqhf1OaEWnZb7PQgpt8eaA/F3LkV0E6K/Lc0cUr/uaVP/49iE4M4asA==}
    engines: {node: '>=12'}
    cpu: [x64]
    os: [freebsd]
    requiresBuild: true
    optional: true

  /@esbuild/linux-arm64@0.19.9:
    resolution: {integrity: sha512-PiPblfe1BjK7WDAKR1Cr9O7VVPqVNpwFcPWgfn4xu0eMemzRp442hXyzF/fSwgrufI66FpHOEJk0yYdPInsmyQ==}
    engines: {node: '>=12'}
    cpu: [arm64]
    os: [linux]
    requiresBuild: true
    optional: true

  /@esbuild/linux-arm@0.19.9:
    resolution: {integrity: sha512-C/ChPohUYoyUaqn1h17m/6yt6OB14hbXvT8EgM1ZWaiiTYz7nWZR0SYmMnB5BzQA4GXl3BgBO1l8MYqL/He3qw==}
    engines: {node: '>=12'}
    cpu: [arm]
    os: [linux]
    requiresBuild: true
    optional: true

  /@esbuild/linux-ia32@0.19.9:
    resolution: {integrity: sha512-f37i/0zE0MjDxijkPSQw1CO/7C27Eojqb+r3BbHVxMLkj8GCa78TrBZzvPyA/FNLUMzP3eyHCVkAopkKVja+6Q==}
    engines: {node: '>=12'}
    cpu: [ia32]
    os: [linux]
    requiresBuild: true
    optional: true

  /@esbuild/linux-loong64@0.19.9:
    resolution: {integrity: sha512-t6mN147pUIf3t6wUt3FeumoOTPfmv9Cc6DQlsVBpB7eCpLOqQDyWBP1ymXn1lDw4fNUSb/gBcKAmvTP49oIkaA==}
    engines: {node: '>=12'}
    cpu: [loong64]
    os: [linux]
    requiresBuild: true
    optional: true

  /@esbuild/linux-mips64el@0.19.9:
    resolution: {integrity: sha512-jg9fujJTNTQBuDXdmAg1eeJUL4Jds7BklOTkkH80ZgQIoCTdQrDaHYgbFZyeTq8zbY+axgptncko3v9p5hLZtw==}
    engines: {node: '>=12'}
    cpu: [mips64el]
    os: [linux]
    requiresBuild: true
    optional: true

  /@esbuild/linux-ppc64@0.19.9:
    resolution: {integrity: sha512-tkV0xUX0pUUgY4ha7z5BbDS85uI7ABw3V1d0RNTii7E9lbmV8Z37Pup2tsLV46SQWzjOeyDi1Q7Wx2+QM8WaCQ==}
    engines: {node: '>=12'}
    cpu: [ppc64]
    os: [linux]
    requiresBuild: true
    optional: true

  /@esbuild/linux-riscv64@0.19.9:
    resolution: {integrity: sha512-DfLp8dj91cufgPZDXr9p3FoR++m3ZJ6uIXsXrIvJdOjXVREtXuQCjfMfvmc3LScAVmLjcfloyVtpn43D56JFHg==}
    engines: {node: '>=12'}
    cpu: [riscv64]
    os: [linux]
    requiresBuild: true
    optional: true

  /@esbuild/linux-s390x@0.19.9:
    resolution: {integrity: sha512-zHbglfEdC88KMgCWpOl/zc6dDYJvWGLiUtmPRsr1OgCViu3z5GncvNVdf+6/56O2Ca8jUU+t1BW261V6kp8qdw==}
    engines: {node: '>=12'}
    cpu: [s390x]
    os: [linux]
    requiresBuild: true
    optional: true

  /@esbuild/linux-x64@0.19.9:
    resolution: {integrity: sha512-JUjpystGFFmNrEHQnIVG8hKwvA2DN5o7RqiO1CVX8EN/F/gkCjkUMgVn6hzScpwnJtl2mPR6I9XV1oW8k9O+0A==}
    engines: {node: '>=12'}
    cpu: [x64]
    os: [linux]
    requiresBuild: true
    optional: true

  /@esbuild/netbsd-x64@0.19.9:
    resolution: {integrity: sha512-GThgZPAwOBOsheA2RUlW5UeroRfESwMq/guy8uEe3wJlAOjpOXuSevLRd70NZ37ZrpO6RHGHgEHvPg1h3S1Jug==}
    engines: {node: '>=12'}
    cpu: [x64]
    os: [netbsd]
    requiresBuild: true
    optional: true

  /@esbuild/openbsd-x64@0.19.9:
    resolution: {integrity: sha512-Ki6PlzppaFVbLnD8PtlVQfsYw4S9n3eQl87cqgeIw+O3sRr9IghpfSKY62mggdt1yCSZ8QWvTZ9jo9fjDSg9uw==}
    engines: {node: '>=12'}
    cpu: [x64]
    os: [openbsd]
    requiresBuild: true
    optional: true

  /@esbuild/sunos-x64@0.19.9:
    resolution: {integrity: sha512-MLHj7k9hWh4y1ddkBpvRj2b9NCBhfgBt3VpWbHQnXRedVun/hC7sIyTGDGTfsGuXo4ebik2+3ShjcPbhtFwWDw==}
    engines: {node: '>=12'}
    cpu: [x64]
    os: [sunos]
    requiresBuild: true
    optional: true

  /@esbuild/win32-arm64@0.19.9:
    resolution: {integrity: sha512-GQoa6OrQ8G08guMFgeXPH7yE/8Dt0IfOGWJSfSH4uafwdC7rWwrfE6P9N8AtPGIjUzdo2+7bN8Xo3qC578olhg==}
    engines: {node: '>=12'}
    cpu: [arm64]
    os: [win32]
    requiresBuild: true
    optional: true

  /@esbuild/win32-ia32@0.19.9:
    resolution: {integrity: sha512-UOozV7Ntykvr5tSOlGCrqU3NBr3d8JqPes0QWN2WOXfvkWVGRajC+Ym0/Wj88fUgecUCLDdJPDF0Nna2UK3Qtg==}
    engines: {node: '>=12'}
    cpu: [ia32]
    os: [win32]
    requiresBuild: true
    optional: true

  /@esbuild/win32-x64@0.19.9:
    resolution: {integrity: sha512-oxoQgglOP7RH6iasDrhY+R/3cHrfwIDvRlT4CGChflq6twk8iENeVvMJjmvBb94Ik1Z+93iGO27err7w6l54GQ==}
    engines: {node: '>=12'}
    cpu: [x64]
    os: [win32]
    requiresBuild: true
    optional: true

  /@eslint-community/eslint-utils@4.4.0(eslint@8.55.0):
    resolution: {integrity: sha512-1/sA4dwrzBAyeUoQ6oxahHKmrZvsnLCg4RfxW3ZFGGmQkSNQPFNLV9CUEFQP1x9EYXHTo5p6xdhZM1Ne9p/AfA==}
    engines: {node: ^12.22.0 || ^14.17.0 || >=16.0.0}
    peerDependencies:
      eslint: ^6.0.0 || ^7.0.0 || >=8.0.0
    dependencies:
      eslint: 8.55.0
      eslint-visitor-keys: 3.4.3
    dev: true

  /@eslint-community/regexpp@4.10.0:
    resolution: {integrity: sha512-Cu96Sd2By9mCNTx2iyKOmq10v22jUVQv0lQnlGNy16oE9589yE+QADPbrMGCkA51cKZSg3Pu/aTJVTGfL/qjUA==}
    engines: {node: ^12.0.0 || ^14.0.0 || >=16.0.0}
    dev: true

  /@eslint/eslintrc@2.1.4:
    resolution: {integrity: sha512-269Z39MS6wVJtsoUl10L60WdkhJVdPG24Q4eZTH3nnF6lpvSShEK3wQjDX9JRWAUPvPh7COouPpU9IrqaZFvtQ==}
    engines: {node: ^12.22.0 || ^14.17.0 || >=16.0.0}
    dependencies:
      ajv: 6.12.6
      debug: 4.3.4
      espree: 9.6.1
      globals: 13.24.0
      ignore: 5.3.0
      import-fresh: 3.3.0
      js-yaml: 4.1.0
      minimatch: 3.1.2
      strip-json-comments: 3.1.1
    transitivePeerDependencies:
      - supports-color
    dev: true

  /@eslint/js@8.55.0:
    resolution: {integrity: sha512-qQfo2mxH5yVom1kacMtZZJFVdW+E70mqHMJvVg6WTLo+VBuQJ4TojZlfWBjK0ve5BdEeNAVxOsl/nvNMpJOaJA==}
    engines: {node: ^12.22.0 || ^14.17.0 || >=16.0.0}
    dev: true

  /@fontsource/fira-mono@5.0.8:
    resolution: {integrity: sha512-8OJiUK2lzJjvDlkmamEfhtpL1cyFApg1Pk4kE5Pw5UTf1ETF3Yy/pprgwV5I+LQPDjuFvinsinT9xSUZ2b/zuQ==}
    dev: false

  /@humanwhocodes/config-array@0.11.13:
    resolution: {integrity: sha512-JSBDMiDKSzQVngfRjOdFXgFfklaXI4K9nLF49Auh21lmBWRLIK3+xTErTWD4KU54pb6coM6ESE7Awz/FNU3zgQ==}
    engines: {node: '>=10.10.0'}
    dependencies:
      '@humanwhocodes/object-schema': 2.0.1
      debug: 4.3.4
      minimatch: 3.1.2
    transitivePeerDependencies:
      - supports-color
    dev: true

  /@humanwhocodes/module-importer@1.0.1:
    resolution: {integrity: sha512-bxveV4V8v5Yb4ncFTT3rPSgZBOpCkjfK0y4oVVVJwIuDVBRMDXrPyXRL988i5ap9m9bnyEEjWfm5WkBmtffLfA==}
    engines: {node: '>=12.22'}
    dev: true

  /@humanwhocodes/object-schema@2.0.1:
    resolution: {integrity: sha512-dvuCeX5fC9dXgJn9t+X5atfmgQAzUOWqS1254Gh0m6i8wKd10ebXkfNKiRK+1GWi/yTvvLDHpoxLr0xxxeslWw==}
    dev: true

  /@iarna/toml@2.2.5:
    resolution: {integrity: sha512-trnsAYxU3xnS1gPHPyU961coFyLkh4gAD/0zQ5mymY4yOZ+CYvsPqUbOFSw0aDM4y0tV7tiFxL/1XfXPNC6IPg==}
    dev: false

  /@img/sharp-darwin-arm64@0.33.0:
    resolution: {integrity: sha512-070tEheekI1LJWTGPC9WlQEa5UoKTXzzlORBHMX4TbfUxMiL336YHR8vBEUNsjse0RJCX8dZ4ZXwT595aEF1ug==}
    engines: {glibc: '>=2.26', node: ^18.17.0 || ^20.3.0 || >=21.0.0, npm: '>=9.6.5', pnpm: '>=7.1.0', yarn: '>=3.2.0'}
    cpu: [arm64]
    os: [darwin]
    requiresBuild: true
    optionalDependencies:
      '@img/sharp-libvips-darwin-arm64': 1.0.0
    dev: false
    optional: true

  /@img/sharp-darwin-x64@0.33.0:
    resolution: {integrity: sha512-pu/nvn152F3qbPeUkr+4e9zVvEhD3jhwzF473veQfMPkOYo9aoWXSfdZH/E6F+nYC3qvFjbxbvdDbUtEbghLqw==}
    engines: {glibc: '>=2.26', node: ^18.17.0 || ^20.3.0 || >=21.0.0, npm: '>=9.6.5', pnpm: '>=7.1.0', yarn: '>=3.2.0'}
    cpu: [x64]
    os: [darwin]
    requiresBuild: true
    optionalDependencies:
      '@img/sharp-libvips-darwin-x64': 1.0.0
    dev: false
    optional: true

  /@img/sharp-libvips-darwin-arm64@1.0.0:
    resolution: {integrity: sha512-VzYd6OwnUR81sInf3alj1wiokY50DjsHz5bvfnsFpxs5tqQxESoHtJO6xyksDs3RIkyhMWq2FufXo6GNSU9BMw==}
    engines: {macos: '>=11', npm: '>=9.6.5', pnpm: '>=7.1.0', yarn: '>=3.2.0'}
    cpu: [arm64]
    os: [darwin]
    requiresBuild: true
    dev: false
    optional: true

  /@img/sharp-libvips-darwin-x64@1.0.0:
    resolution: {integrity: sha512-dD9OznTlHD6aovRswaPNEy8dKtSAmNo4++tO7uuR4o5VxbVAOoEQ1uSmN4iFAdQneTHws1lkTZeiXPrcCkh6IA==}
    engines: {macos: '>=10.13', npm: '>=9.6.5', pnpm: '>=7.1.0', yarn: '>=3.2.0'}
    cpu: [x64]
    os: [darwin]
    requiresBuild: true
    dev: false
    optional: true

  /@img/sharp-libvips-linux-arm64@1.0.0:
    resolution: {integrity: sha512-xTYThiqEZEZc0PRU90yVtM3KE7lw1bKdnDQ9kCTHWbqWyHOe4NpPOtMGy27YnN51q0J5dqRrvicfPbALIOeAZA==}
    engines: {glibc: '>=2.26', npm: '>=9.6.5', pnpm: '>=7.1.0', yarn: '>=3.2.0'}
    cpu: [arm64]
    os: [linux]
    requiresBuild: true
    dev: false
    optional: true

  /@img/sharp-libvips-linux-arm@1.0.0:
    resolution: {integrity: sha512-VwgD2eEikDJUk09Mn9Dzi1OW2OJFRQK+XlBTkUNmAWPrtj8Ly0yq05DFgu1VCMx2/DqCGQVi5A1dM9hTmxf3uw==}
    engines: {glibc: '>=2.28', npm: '>=9.6.5', pnpm: '>=7.1.0', yarn: '>=3.2.0'}
    cpu: [arm]
    os: [linux]
    requiresBuild: true
    dev: false
    optional: true

  /@img/sharp-libvips-linux-s390x@1.0.0:
    resolution: {integrity: sha512-o9E46WWBC6JsBlwU4QyU9578G77HBDT1NInd+aERfxeOPbk0qBZHgoDsQmA2v9TbqJRWzoBPx1aLOhprBMgPjw==}
    engines: {glibc: '>=2.28', npm: '>=9.6.5', pnpm: '>=7.1.0', yarn: '>=3.2.0'}
    cpu: [s390x]
    os: [linux]
    requiresBuild: true
    dev: false
    optional: true

  /@img/sharp-libvips-linux-x64@1.0.0:
    resolution: {integrity: sha512-naldaJy4hSVhWBgEjfdBY85CAa4UO+W1nx6a1sWStHZ7EUfNiuBTTN2KUYT5dH1+p/xij1t2QSXfCiFJoC5S/Q==}
    engines: {glibc: '>=2.26', npm: '>=9.6.5', pnpm: '>=7.1.0', yarn: '>=3.2.0'}
    cpu: [x64]
    os: [linux]
    requiresBuild: true
    dev: false
    optional: true

  /@img/sharp-libvips-linuxmusl-arm64@1.0.0:
    resolution: {integrity: sha512-OdorplCyvmSAPsoJLldtLh3nLxRrkAAAOHsGWGDYfN0kh730gifK+UZb3dWORRa6EusNqCTjfXV4GxvgJ/nPDQ==}
    engines: {musl: '>=1.2.2', npm: '>=9.6.5', pnpm: '>=7.1.0', yarn: '>=3.2.0'}
    cpu: [arm64]
    os: [linux]
    requiresBuild: true
    dev: false
    optional: true

  /@img/sharp-libvips-linuxmusl-x64@1.0.0:
    resolution: {integrity: sha512-FW8iK6rJrg+X2jKD0Ajhjv6y74lToIBEvkZhl42nZt563FfxkCYacrXZtd+q/sRQDypQLzY5WdLkVTbJoPyqNg==}
    engines: {musl: '>=1.2.2', npm: '>=9.6.5', pnpm: '>=7.1.0', yarn: '>=3.2.0'}
    cpu: [x64]
    os: [linux]
    requiresBuild: true
    dev: false
    optional: true

  /@img/sharp-linux-arm64@0.33.0:
    resolution: {integrity: sha512-dcomVSrtgF70SyOr8RCOCQ8XGVThXwe71A1d8MGA+mXEVRJ/J6/TrCbBEJh9ddcEIIsrnrkolaEvYSHqVhswQw==}
    engines: {glibc: '>=2.26', node: ^18.17.0 || ^20.3.0 || >=21.0.0, npm: '>=9.6.5', pnpm: '>=7.1.0', yarn: '>=3.2.0'}
    cpu: [arm64]
    os: [linux]
    requiresBuild: true
    optionalDependencies:
      '@img/sharp-libvips-linux-arm64': 1.0.0
    dev: false
    optional: true

  /@img/sharp-linux-arm@0.33.0:
    resolution: {integrity: sha512-4horD3wMFd5a0ddbDY8/dXU9CaOgHjEHALAddXgafoR5oWq5s8X61PDgsSeh4Qupsdo6ycfPPSSNBrfVQnwwrg==}
    engines: {glibc: '>=2.28', node: ^18.17.0 || ^20.3.0 || >=21.0.0, npm: '>=9.6.5', pnpm: '>=7.1.0', yarn: '>=3.2.0'}
    cpu: [arm]
    os: [linux]
    requiresBuild: true
    optionalDependencies:
      '@img/sharp-libvips-linux-arm': 1.0.0
    dev: false
    optional: true

  /@img/sharp-linux-s390x@0.33.0:
    resolution: {integrity: sha512-TiVJbx38J2rNVfA309ffSOB+3/7wOsZYQEOlKqOUdWD/nqkjNGrX+YQGz7nzcf5oy2lC+d37+w183iNXRZNngQ==}
    engines: {glibc: '>=2.28', node: ^18.17.0 || ^20.3.0 || >=21.0.0, npm: '>=9.6.5', pnpm: '>=7.1.0', yarn: '>=3.2.0'}
    cpu: [s390x]
    os: [linux]
    requiresBuild: true
    optionalDependencies:
      '@img/sharp-libvips-linux-s390x': 1.0.0
    dev: false
    optional: true

  /@img/sharp-linux-x64@0.33.0:
    resolution: {integrity: sha512-PaZM4Zi7/Ek71WgTdvR+KzTZpBqrQOFcPe7/8ZoPRlTYYRe43k6TWsf4GVH6XKRLMYeSp8J89RfAhBrSP4itNA==}
    engines: {glibc: '>=2.26', node: ^18.17.0 || ^20.3.0 || >=21.0.0, npm: '>=9.6.5', pnpm: '>=7.1.0', yarn: '>=3.2.0'}
    cpu: [x64]
    os: [linux]
    requiresBuild: true
    optionalDependencies:
      '@img/sharp-libvips-linux-x64': 1.0.0
    dev: false
    optional: true

  /@img/sharp-linuxmusl-arm64@0.33.0:
    resolution: {integrity: sha512-1QLbbN0zt+32eVrg7bb1lwtvEaZwlhEsY1OrijroMkwAqlHqFj6R33Y47s2XUv7P6Ie1PwCxK/uFnNqMnkd5kg==}
    engines: {musl: '>=1.2.2', node: ^18.17.0 || ^20.3.0 || >=21.0.0, npm: '>=9.6.5', pnpm: '>=7.1.0', yarn: '>=3.2.0'}
    cpu: [arm64]
    os: [linux]
    requiresBuild: true
    optionalDependencies:
      '@img/sharp-libvips-linuxmusl-arm64': 1.0.0
    dev: false
    optional: true

  /@img/sharp-linuxmusl-x64@0.33.0:
    resolution: {integrity: sha512-CecqgB/CnkvCWFhmfN9ZhPGMLXaEBXl4o7WtA6U3Ztrlh/s7FUKX4vNxpMSYLIrWuuzjiaYdfU3+Tdqh1xaHfw==}
    engines: {musl: '>=1.2.2', node: ^18.17.0 || ^20.3.0 || >=21.0.0, npm: '>=9.6.5', pnpm: '>=7.1.0', yarn: '>=3.2.0'}
    cpu: [x64]
    os: [linux]
    requiresBuild: true
    optionalDependencies:
      '@img/sharp-libvips-linuxmusl-x64': 1.0.0
    dev: false
    optional: true

  /@img/sharp-wasm32@0.33.0:
    resolution: {integrity: sha512-Hn4js32gUX9qkISlemZBUPuMs0k/xNJebUNl/L6djnU07B/HAA2KaxRVb3HvbU5fL242hLOcp0+tR+M8dvJUFw==}
    engines: {node: ^18.17.0 || ^20.3.0 || >=21.0.0, npm: '>=9.6.5', pnpm: '>=7.1.0', yarn: '>=3.2.0'}
    cpu: [wasm32]
    requiresBuild: true
    dependencies:
      '@emnapi/runtime': 0.44.0
    dev: false
    optional: true

  /@img/sharp-win32-ia32@0.33.0:
    resolution: {integrity: sha512-5HfcsCZi3l5nPRF2q3bllMVMDXBqEWI3Q8KQONfzl0TferFE5lnsIG0A1YrntMAGqvkzdW6y1Ci1A2uTvxhfzg==}
    engines: {node: ^18.17.0 || ^20.3.0 || >=21.0.0, npm: '>=9.6.5', pnpm: '>=7.1.0', yarn: '>=3.2.0'}
    cpu: [ia32]
    os: [win32]
    requiresBuild: true
    dev: false
    optional: true

  /@img/sharp-win32-x64@0.33.0:
    resolution: {integrity: sha512-i3DtP/2ce1yKFj4OzOnOYltOEL/+dp4dc4dJXJBv6god1AFTcmkaA99H/7SwOmkCOBQkbVvA3lCGm3/5nDtf9Q==}
    engines: {node: ^18.17.0 || ^20.3.0 || >=21.0.0, npm: '>=9.6.5', pnpm: '>=7.1.0', yarn: '>=3.2.0'}
    cpu: [x64]
    os: [win32]
    requiresBuild: true
    dev: false
    optional: true

  /@istanbuljs/schema@0.1.3:
    resolution: {integrity: sha512-ZXRY4jNvVgSVQ8DL3LTcakaAtXwTVUxE81hslsyD2AtoXW/wVob10HkOJ1X/pAlcI7D+2YoZKg5do8G/w6RYgA==}
    engines: {node: '>=8'}
    dev: true

  /@jest/schemas@29.6.3:
    resolution: {integrity: sha512-mo5j5X+jIZmJQveBKeS/clAueipV7KgiX1vMgCxam1RNYiqE1w62n0/tJJnHtjW8ZHcQco5gY85jA3mi0L+nSA==}
    engines: {node: ^14.15.0 || ^16.10.0 || >=18.0.0}
    dependencies:
      '@sinclair/typebox': 0.27.8
    dev: true

  /@jridgewell/gen-mapping@0.3.3:
    resolution: {integrity: sha512-HLhSWOLRi875zjjMG/r+Nv0oCW8umGb0BgEhyX3dDX3egwZtB8PqLnjz3yedt8R5StBrzcg4aBpnh8UA9D1BoQ==}
    engines: {node: '>=6.0.0'}
    dependencies:
      '@jridgewell/set-array': 1.1.2
      '@jridgewell/sourcemap-codec': 1.4.15
      '@jridgewell/trace-mapping': 0.3.20

  /@jridgewell/resolve-uri@3.1.1:
    resolution: {integrity: sha512-dSYZh7HhCDtCKm4QakX0xFpsRDqjjtZf/kjI/v3T3Nwt5r8/qz/M19F9ySyOqU94SXBmeG9ttTul+YnR4LOxFA==}
    engines: {node: '>=6.0.0'}

  /@jridgewell/set-array@1.1.2:
    resolution: {integrity: sha512-xnkseuNADM0gt2bs+BvhO0p78Mk762YnZdsuzFV018NoG1Sj1SCQvpSqa7XUaTam5vAGasABV9qXASMKnFMwMw==}
    engines: {node: '>=6.0.0'}

  /@jridgewell/source-map@0.3.5:
    resolution: {integrity: sha512-UTYAUj/wviwdsMfzoSJspJxbkH5o1snzwX0//0ENX1u/55kkZZkcTZP6u9bwKGkv+dkk9at4m1Cpt0uY80kcpQ==}
    dependencies:
      '@jridgewell/gen-mapping': 0.3.3
      '@jridgewell/trace-mapping': 0.3.20
    dev: true

  /@jridgewell/sourcemap-codec@1.4.15:
    resolution: {integrity: sha512-eF2rxCRulEKXHTRiDrDy6erMYWqNw4LPdQ8UQA4huuxaQsVeRPFl2oM8oDGxMFhJUWZf9McpLtJasDDZb/Bpeg==}

  /@jridgewell/trace-mapping@0.3.20:
    resolution: {integrity: sha512-R8LcPeWZol2zR8mmH3JeKQ6QRCFb7XgUhV9ZlGhHLGyg4wpPiPZNQOOWhFZhxKw8u//yTbNGI42Bx/3paXEQ+Q==}
    dependencies:
      '@jridgewell/resolve-uri': 3.1.1
      '@jridgewell/sourcemap-codec': 1.4.15

  /@manypkg/find-root@1.1.0:
    resolution: {integrity: sha512-mki5uBvhHzO8kYYix/WRy2WX8S3B5wdVSc9D6KcU5lQNglP2yt58/VfLuAK49glRXChosY8ap2oJ1qgma3GUVA==}
    dependencies:
      '@babel/runtime': 7.23.6
      '@types/node': 12.20.55
      find-up: 4.1.0
      fs-extra: 8.1.0
    dev: true

  /@manypkg/get-packages@1.1.3:
    resolution: {integrity: sha512-fo+QhuU3qE/2TQMQmbVMqaQ6EWbMhi4ABWP+O4AM1NqPBuy0OrApV5LO6BrrgnhtAHS2NH6RrVk9OL181tTi8A==}
    dependencies:
      '@babel/runtime': 7.23.6
      '@changesets/types': 4.1.0
      '@manypkg/find-root': 1.1.0
      fs-extra: 8.1.0
      globby: 11.1.0
      read-yaml-file: 1.1.0
    dev: true

  /@mapbox/node-pre-gyp@1.0.11:
    resolution: {integrity: sha512-Yhlar6v9WQgUp/He7BdgzOz8lqMQ8sU+jkCq7Wx8Myc5YFJLbEe7lgui/V7G1qB1DJykHSGwreceSaD60Y0PUQ==}
    hasBin: true
    dependencies:
      detect-libc: 2.0.2
      https-proxy-agent: 5.0.1
      make-dir: 3.1.0
      node-fetch: 2.7.0
      nopt: 5.0.0
      npmlog: 5.0.1
      rimraf: 3.0.2
      semver: 7.5.4
      tar: 6.2.0
    transitivePeerDependencies:
      - encoding
      - supports-color
    dev: false

  /@neoconfetti/svelte@1.0.0:
    resolution: {integrity: sha512-SmksyaJAdSlMa9cTidVSIqYo1qti+WTsviNDwgjNVm+KQ3DRP2Df9umDIzC4vCcpEYY+chQe0i2IKnLw03AT8Q==}
    dev: true

  /@netlify/functions@2.4.1:
    resolution: {integrity: sha512-sRFYBaz6dJP1MdUtk/5QNmshhg5UDmB+DUssmH6v9WUG85MrwyExEfGfJA5eClXATjXm0coTvO5nLAlyCpK7QQ==}
    engines: {node: '>=14.0.0'}
    dependencies:
      '@netlify/serverless-functions-api': 1.12.3
      is-promise: 4.0.0
    dev: true

  /@netlify/node-cookies@0.1.0:
    resolution: {integrity: sha512-OAs1xG+FfLX0LoRASpqzVntVV/RpYkgpI0VrUnw2u0Q1qiZUzcPffxRK8HF3gc4GjuhG5ahOEMJ9bswBiZPq0g==}
    engines: {node: ^14.16.0 || >=16.0.0}
    dev: true

  /@netlify/serverless-functions-api@1.12.3:
    resolution: {integrity: sha512-g1AZ78pCvMnalZtbnViVLGfG5ufjKyKoi3plLSUtZqh0wVuMR7ZGegeZHhOoY4wRfkkETVvWfhgfcpLMbGM5Lg==}
    engines: {node: ^14.18.0 || >=16.0.0}
    dependencies:
      '@netlify/node-cookies': 0.1.0
      urlpattern-polyfill: 8.0.2
    dev: true

  /@nodelib/fs.scandir@2.1.5:
    resolution: {integrity: sha512-vq24Bq3ym5HEQm2NKCr3yXDwjc7vTsEThRDnkp2DK9p1uqLR+DHurm/NOTo0KG7HYHU7eppKZj3MyqYuMBf62g==}
    engines: {node: '>= 8'}
    dependencies:
      '@nodelib/fs.stat': 2.0.5
      run-parallel: 1.2.0

  /@nodelib/fs.stat@2.0.5:
    resolution: {integrity: sha512-RkhPPp2zrqDAQA/2jNhnztcPAlv64XdhIp7a7454A5ovI7Bukxgt7MX7udwAu3zg1DcpPU0rz3VV1SeaqvY4+A==}
    engines: {node: '>= 8'}

  /@nodelib/fs.walk@1.2.8:
    resolution: {integrity: sha512-oGB+UxlgWcgQkgwo8GcEGwemoTFt3FIO9ababBmaGwXIoBKZ+GTy0pP185beGg7Llih/NSHSV2XAs1lnznocSg==}
    engines: {node: '>= 8'}
    dependencies:
      '@nodelib/fs.scandir': 2.1.5
      fastq: 1.15.0

  /@playwright/test@1.30.0:
    resolution: {integrity: sha512-SVxkQw1xvn/Wk/EvBnqWIq6NLo1AppwbYOjNLmyU0R1RoQ3rLEBtmjTnElcnz8VEtn11fptj1ECxK0tgURhajw==}
    engines: {node: '>=14'}
    hasBin: true
    dependencies:
      '@types/node': 18.19.3
      playwright-core: 1.30.0
    dev: true

  /@polka/url@1.0.0-next.24:
    resolution: {integrity: sha512-2LuNTFBIO0m7kKIQvvPHN6UE63VjpmL9rnEEaOOaiSPbZK+zUOYIzBAWcED+3XYzhYsd/0mD57VdxAEqqV52CQ==}

  /@rollup/plugin-commonjs@25.0.7(rollup@4.8.0):
    resolution: {integrity: sha512-nEvcR+LRjEjsaSsc4x3XZfCCvZIaSMenZu/OiwOKGN2UhQpAYI7ru7czFvyWbErlpoGjnSX3D5Ch5FcMA3kRWQ==}
    engines: {node: '>=14.0.0'}
    peerDependencies:
      rollup: ^2.68.0||^3.0.0||^4.0.0
    peerDependenciesMeta:
      rollup:
        optional: true
    dependencies:
      '@rollup/pluginutils': 5.1.0(rollup@4.8.0)
      commondir: 1.0.1
      estree-walker: 2.0.2
      glob: 8.1.0
      is-reference: 1.2.1
      magic-string: 0.30.5
      rollup: 4.8.0

  /@rollup/plugin-json@6.1.0(rollup@4.8.0):
    resolution: {integrity: sha512-EGI2te5ENk1coGeADSIwZ7G2Q8CJS2sF120T7jLw4xFw9n7wIOXHo+kIYRAoVpJAN+kmqZSoO3Fp4JtoNF4ReA==}
    engines: {node: '>=14.0.0'}
    peerDependencies:
      rollup: ^1.20.0||^2.0.0||^3.0.0||^4.0.0
    peerDependenciesMeta:
      rollup:
        optional: true
    dependencies:
      '@rollup/pluginutils': 5.1.0(rollup@4.8.0)
      rollup: 4.8.0

  /@rollup/plugin-node-resolve@15.2.3(rollup@4.8.0):
    resolution: {integrity: sha512-j/lym8nf5E21LwBT4Df1VD6hRO2L2iwUeUmP7litikRsVp1H6NWx20NEp0Y7su+7XGc476GnXXc4kFeZNGmaSQ==}
    engines: {node: '>=14.0.0'}
    peerDependencies:
      rollup: ^2.78.0||^3.0.0||^4.0.0
    peerDependenciesMeta:
      rollup:
        optional: true
    dependencies:
      '@rollup/pluginutils': 5.1.0(rollup@4.8.0)
      '@types/resolve': 1.20.2
      deepmerge: 4.3.1
      is-builtin-module: 3.2.1
      is-module: 1.0.0
      resolve: 1.22.8
      rollup: 4.8.0

  /@rollup/pluginutils@4.2.1:
    resolution: {integrity: sha512-iKnFXr7NkdZAIHiIWE+BX5ULi/ucVFYWD6TbAV+rZctiRTY2PL6tsIKhoIOaoskiWAkgu+VsbXgUVDNLHf+InQ==}
    engines: {node: '>= 8.0.0'}
    dependencies:
      estree-walker: 2.0.2
      picomatch: 2.3.1
    dev: false

  /@rollup/pluginutils@5.1.0(rollup@4.8.0):
    resolution: {integrity: sha512-XTIWOPPcpvyKI6L1NHo0lFlCyznUEyPmPY1mc3KpPVDYulHSTvyeLNVW00QTLIAFNhR3kYnJTQHeGqU4M3n09g==}
    engines: {node: '>=14.0.0'}
    peerDependencies:
      rollup: ^1.20.0||^2.0.0||^3.0.0||^4.0.0
    peerDependenciesMeta:
      rollup:
        optional: true
    dependencies:
      '@types/estree': 1.0.5
      estree-walker: 2.0.2
      picomatch: 2.3.1
      rollup: 4.8.0

  /@rollup/rollup-android-arm-eabi@4.8.0:
    resolution: {integrity: sha512-zdTObFRoNENrdPpnTNnhOljYIcOX7aI7+7wyrSpPFFIOf/nRdedE6IYsjaBE7tjukphh1tMTojgJ7p3lKY8x6Q==}
    cpu: [arm]
    os: [android]
    requiresBuild: true
    optional: true

  /@rollup/rollup-android-arm64@4.8.0:
    resolution: {integrity: sha512-aiItwP48BiGpMFS9Znjo/xCNQVwTQVcRKkFKsO81m8exrGjHkCBDvm9PHay2kpa8RPnZzzKcD1iQ9KaLY4fPQQ==}
    cpu: [arm64]
    os: [android]
    requiresBuild: true
    optional: true

  /@rollup/rollup-darwin-arm64@4.8.0:
    resolution: {integrity: sha512-zhNIS+L4ZYkYQUjIQUR6Zl0RXhbbA0huvNIWjmPc2SL0cB1h5Djkcy+RZ3/Bwszfb6vgwUvcVJYD6e6Zkpsi8g==}
    cpu: [arm64]
    os: [darwin]
    requiresBuild: true
    optional: true

  /@rollup/rollup-darwin-x64@4.8.0:
    resolution: {integrity: sha512-A/FAHFRNQYrELrb/JHncRWzTTXB2ticiRFztP4ggIUAfa9Up1qfW8aG2w/mN9jNiZ+HB0t0u0jpJgFXG6BfRTA==}
    cpu: [x64]
    os: [darwin]
    requiresBuild: true
    optional: true

  /@rollup/rollup-linux-arm-gnueabihf@4.8.0:
    resolution: {integrity: sha512-JsidBnh3p2IJJA4/2xOF2puAYqbaczB3elZDT0qHxn362EIoIkq7hrR43Xa8RisgI6/WPfvb2umbGsuvf7E37A==}
    cpu: [arm]
    os: [linux]
    requiresBuild: true
    optional: true

  /@rollup/rollup-linux-arm64-gnu@4.8.0:
    resolution: {integrity: sha512-hBNCnqw3EVCkaPB0Oqd24bv8SklETptQWcJz06kb9OtiShn9jK1VuTgi7o4zPSt6rNGWQOTDEAccbk0OqJmS+g==}
    cpu: [arm64]
    os: [linux]
    requiresBuild: true
    optional: true

  /@rollup/rollup-linux-arm64-musl@4.8.0:
    resolution: {integrity: sha512-Fw9ChYfJPdltvi9ALJ9wzdCdxGw4wtq4t1qY028b2O7GwB5qLNSGtqMsAel1lfWTZvf4b6/+4HKp0GlSYg0ahA==}
    cpu: [arm64]
    os: [linux]
    requiresBuild: true
    optional: true

  /@rollup/rollup-linux-riscv64-gnu@4.8.0:
    resolution: {integrity: sha512-BH5xIh7tOzS9yBi8dFrCTG8Z6iNIGWGltd3IpTSKp6+pNWWO6qy8eKoRxOtwFbMrid5NZaidLYN6rHh9aB8bEw==}
    cpu: [riscv64]
    os: [linux]
    requiresBuild: true
    optional: true

  /@rollup/rollup-linux-x64-gnu@4.8.0:
    resolution: {integrity: sha512-PmvAj8k6EuWiyLbkNpd6BLv5XeYFpqWuRvRNRl80xVfpGXK/z6KYXmAgbI4ogz7uFiJxCnYcqyvZVD0dgFog7Q==}
    cpu: [x64]
    os: [linux]
    requiresBuild: true
    optional: true

  /@rollup/rollup-linux-x64-musl@4.8.0:
    resolution: {integrity: sha512-mdxnlW2QUzXwY+95TuxZ+CurrhgrPAMveDWI97EQlA9bfhR8tw3Pt7SUlc/eSlCNxlWktpmT//EAA8UfCHOyXg==}
    cpu: [x64]
    os: [linux]
    requiresBuild: true
    optional: true

  /@rollup/rollup-win32-arm64-msvc@4.8.0:
    resolution: {integrity: sha512-ge7saUz38aesM4MA7Cad8CHo0Fyd1+qTaqoIo+Jtk+ipBi4ATSrHWov9/S4u5pbEQmLjgUjB7BJt+MiKG2kzmA==}
    cpu: [arm64]
    os: [win32]
    requiresBuild: true
    optional: true

  /@rollup/rollup-win32-ia32-msvc@4.8.0:
    resolution: {integrity: sha512-p9E3PZlzurhlsN5h9g7zIP1DnqKXJe8ZUkFwAazqSvHuWfihlIISPxG9hCHCoA+dOOspL/c7ty1eeEVFTE0UTw==}
    cpu: [ia32]
    os: [win32]
    requiresBuild: true
    optional: true

  /@rollup/rollup-win32-x64-msvc@4.8.0:
    resolution: {integrity: sha512-kb4/auKXkYKqlUYTE8s40FcJIj5soOyRLHKd4ugR0dCq0G2EfcF54eYcfQiGkHzjidZ40daB4ulsFdtqNKZtBg==}
    cpu: [x64]
    os: [win32]
    requiresBuild: true
    optional: true

  /@sinclair/typebox@0.27.8:
    resolution: {integrity: sha512-+Fj43pSMwJs4KRrH/938Uf+uAELIgVBmQzg/q1YG10djyfA3TnrU8N8XzqCh/okZdszqBQTZf96idMfE5lnwTA==}
    dev: true

<<<<<<< HEAD
  /@sveltejs/eslint-config@6.0.4(@typescript-eslint/eslint-plugin@6.14.0)(@typescript-eslint/parser@6.14.0)(eslint-config-prettier@9.1.0)(eslint-plugin-svelte@2.35.1)(eslint-plugin-unicorn@49.0.0)(eslint@8.55.0)(typescript@5.3.3):
=======
  /@sveltejs/eslint-config@6.0.4(@typescript-eslint/eslint-plugin@6.0.0)(@typescript-eslint/parser@6.14.0)(eslint-config-prettier@9.0.0)(eslint-plugin-svelte@2.31.0)(eslint-plugin-unicorn@49.0.0)(eslint@8.52.0)(typescript@4.9.4):
>>>>>>> a3c4ddbd
    resolution: {integrity: sha512-U9pwmDs+DbmsnCgTfu6Bacdwqn0DuI1IQNSiQqTgzVyYfaaj+zy9ZoQCiJfxFBGXHkklyXuRHp0KMx346N0lcQ==}
    peerDependencies:
      '@typescript-eslint/eslint-plugin': '>= 5'
      '@typescript-eslint/parser': '>= 5'
      eslint: '>= 8'
      eslint-config-prettier: '>= 8'
      eslint-plugin-svelte: '>= 2'
      eslint-plugin-unicorn: '>= 47'
      typescript: '>= 4'
    dependencies:
<<<<<<< HEAD
      '@typescript-eslint/eslint-plugin': 6.14.0(@typescript-eslint/parser@6.14.0)(eslint@8.55.0)(typescript@5.3.3)
      '@typescript-eslint/parser': 6.14.0(eslint@8.55.0)(typescript@5.3.3)
      eslint: 8.55.0
      eslint-config-prettier: 9.1.0(eslint@8.55.0)
      eslint-plugin-svelte: 2.35.1(eslint@8.55.0)(svelte@4.2.8)
      eslint-plugin-unicorn: 49.0.0(eslint@8.55.0)
      typescript: 5.3.3
=======
      '@typescript-eslint/eslint-plugin': 6.0.0(@typescript-eslint/parser@6.14.0)(eslint@8.52.0)(typescript@4.9.4)
      '@typescript-eslint/parser': 6.14.0(eslint@8.52.0)(typescript@4.9.4)
      eslint: 8.52.0
      eslint-config-prettier: 9.0.0(eslint@8.52.0)
      eslint-plugin-svelte: 2.31.0(eslint@8.52.0)(svelte@4.2.7)
      eslint-plugin-unicorn: 49.0.0(eslint@8.52.0)
      typescript: 4.9.4
>>>>>>> a3c4ddbd
    dev: true

  /@sveltejs/site-kit@6.0.0-next.59(@sveltejs/kit@packages+kit)(svelte@4.2.8):
    resolution: {integrity: sha512-nAUCuunhN0DmurQBxbsauqvdvv4mL0F/Aluxq0hFf6gB3iSn9WdaUZdPMXoujy+8cy+m6UvKuyhkgApZhmOLvw==}
    peerDependencies:
      '@sveltejs/kit': ^1.20.0
      svelte: ^4.0.0
    dependencies:
      '@sveltejs/kit': link:packages/kit
      esm-env: 1.0.0
      svelte: 4.2.8
      svelte-local-storage-store: 0.6.4(svelte@4.2.8)
    dev: true

  /@sveltejs/vite-plugin-svelte-inspector@2.0.0(@sveltejs/vite-plugin-svelte@3.0.1)(svelte@4.2.8)(vite@5.0.8):
    resolution: {integrity: sha512-gjr9ZFg1BSlIpfZ4PRewigrvYmHWbDrq2uvvPB1AmTWKuM+dI1JXQSUu2pIrYLb/QncyiIGkFDFKTwJ0XqQZZg==}
    engines: {node: ^18.0.0 || >=20}
    peerDependencies:
      '@sveltejs/vite-plugin-svelte': ^3.0.0
      svelte: ^4.0.0 || ^5.0.0-next.0
      vite: ^5.0.0
    dependencies:
      '@sveltejs/vite-plugin-svelte': 3.0.1(svelte@4.2.8)(vite@5.0.8)
      debug: 4.3.4
      svelte: 4.2.8
      vite: 5.0.8(@types/node@18.19.3)(lightningcss@1.22.1)
    transitivePeerDependencies:
      - supports-color
    dev: true

  /@sveltejs/vite-plugin-svelte@3.0.1(svelte@4.2.8)(vite@5.0.8):
    resolution: {integrity: sha512-CGURX6Ps+TkOovK6xV+Y2rn8JKa8ZPUHPZ/NKgCxAmgBrXReavzFl8aOSCj3kQ1xqT7yGJj53hjcV/gqwDAaWA==}
    engines: {node: ^18.0.0 || >=20}
    peerDependencies:
      svelte: ^4.0.0 || ^5.0.0-next.0
      vite: ^5.0.0
    dependencies:
      '@sveltejs/vite-plugin-svelte-inspector': 2.0.0(@sveltejs/vite-plugin-svelte@3.0.1)(svelte@4.2.8)(vite@5.0.8)
      debug: 4.3.4
      deepmerge: 4.3.1
      kleur: 4.1.5
      magic-string: 0.30.5
      svelte: 4.2.8
      svelte-hmr: 0.15.3(svelte@4.2.8)
      vite: 5.0.8(@types/node@18.19.3)(lightningcss@1.22.1)
      vitefu: 0.2.5(vite@5.0.8)
    transitivePeerDependencies:
      - supports-color
    dev: true

  /@svitejs/changesets-changelog-github-compact@1.1.0:
    resolution: {integrity: sha512-qhUGGDHcpbY2zpjW3SwqchuW8J/5EzlPFud7xNntHKA7f3a/mx5+g+ruJKFHSAiVZYo30PALt+AyhmPUNKH/Og==}
    engines: {node: ^14.13.1 || ^16.0.0 || >=18}
    dependencies:
      '@changesets/get-github-info': 0.5.2
      dotenv: 16.3.1
    transitivePeerDependencies:
      - encoding
    dev: true

  /@ts-morph/common@0.22.0:
    resolution: {integrity: sha512-HqNBuV/oIlMKdkLshXd1zKBqNQCsuPEsgQOkfFQ/eUKjRlwndXW1AjN9LVkBEIukm00gGXSRmfkl0Wv5VXLnlw==}
    dependencies:
      fast-glob: 3.3.2
      minimatch: 9.0.3
      mkdirp: 3.0.1
      path-browserify: 1.0.1
    dev: false

  /@types/connect@3.4.38:
    resolution: {integrity: sha512-K6uROf1LD88uDQqJCktA4yzL1YYAK6NgfsI0v/mTgyPKWsX1CnJ0XPSDhViejru1GcRkLWb8RlzFYJRqGUbaug==}
    dependencies:
      '@types/node': 18.19.3
    dev: true

  /@types/cookie@0.6.0:
    resolution: {integrity: sha512-4Kh9a6B2bQciAhf7FSuMRRkUWecJgJu9nPnx3yzpsfXX/c50REIqpHY4C82bXP90qrLtXtkDxTZosYO3UpOwlA==}
    dev: false

  /@types/d3-geo@3.1.0:
    resolution: {integrity: sha512-856sckF0oP/diXtS4jNsiQw/UuK5fQG8l/a9VVLeSouf1/PPbBE1i1W852zVwKwYCBkFJJB7nCFTbk6UMEXBOQ==}
    dependencies:
      '@types/geojson': 7946.0.13
    dev: true

  /@types/estree@1.0.5:
    resolution: {integrity: sha512-/kYRxGDLWzHOB7q+wtSUQlFrtcdUccpfy+X+9iMBpHK8QLLhx2wIPYuS5DYtR9Wa/YlZAbIovy7qVdB1Aq6Lyw==}

  /@types/geojson@7946.0.13:
    resolution: {integrity: sha512-bmrNrgKMOhM3WsafmbGmC+6dsF2Z308vLFsQ3a/bT8X8Sv5clVYpPars/UPq+sAaJP+5OoLAYgwbkS5QEJdLUQ==}
    dev: true

  /@types/gitignore-parser@0.0.3:
    resolution: {integrity: sha512-sbdu1sG2pQcwjEYWTsX78OqJo5pKnonwC4FV3m2JeQRE2xYb3q0icHHopCHEvpn4uIBuvWBTpJUCJ76ISK24CA==}
    dev: true

  /@types/istanbul-lib-coverage@2.0.6:
    resolution: {integrity: sha512-2QF/t/auWm0lsy8XtKVPG19v3sSOQlJe/YHZgfjb/KBBHOGSV+J2q/S671rcq9uTBrLAXmZpqJiaQbMT+zNU1w==}
    dev: true

  /@types/json-schema@7.0.15:
    resolution: {integrity: sha512-5+fP8P8MFNC+AyZCDxrB2pkZFPGzqQWUzpSeuuVLvm8VMcorNYavBqoFcxK8bQz4Qsbn4oUEEem4wDLfcysGHA==}
    dev: true

  /@types/minimist@1.2.5:
    resolution: {integrity: sha512-hov8bUuiLiyFPGyFPE1lwWhmzYbirOXQNNo40+y3zow8aFVTeyn3VWL0VFFfdNddA8S4Vf0Tc062rzyNr7Paag==}
    dev: true

  /@types/mri@1.1.5:
    resolution: {integrity: sha512-C6NscC1RO9iz1YmvqPlFdbo/q8krKwrvWsciw2MG+pH+WUgxWKv1VFpY/Y2AAZubzUpA4FH6d+FDtroboN9xMw==}
    dev: true

  /@types/node@12.20.55:
    resolution: {integrity: sha512-J8xLz7q2OFulZ2cyGTLE1TbbZcjpno7FaN6zdJNrgAdrJ+DZzh/uFR6YrTb4C+nXakvud8Q4+rbhoIWlYQbUFQ==}
    dev: true

  /@types/node@18.19.3:
    resolution: {integrity: sha512-k5fggr14DwAytoA/t8rPrIz++lXK7/DqckthCmoZOKNsEbJkId4Z//BqgApXBUGrGddrigYa1oqheo/7YmW4rg==}
    dependencies:
      undici-types: 5.26.5
    dev: true

  /@types/normalize-package-data@2.4.4:
    resolution: {integrity: sha512-37i+OaWTh9qeK4LSHPsyRC7NahnGotNuZvjLSgcPzblpHB3rrCJxAOgI5gCdKm7coonsaX1Of0ILiTcnZjbfxA==}
    dev: true

  /@types/prompts@2.4.9:
    resolution: {integrity: sha512-qTxFi6Buiu8+50/+3DGIWLHM6QuWsEKugJnnP6iv2Mc4ncxE4A/OJkjuVOA+5X0X1S/nq5VJRa8Lu+nwcvbrKA==}
    dependencies:
      '@types/node': 18.19.3
      kleur: 3.0.3
    dev: true

  /@types/pug@2.0.10:
    resolution: {integrity: sha512-Sk/uYFOBAB7mb74XcpizmH0KOR2Pv3D2Hmrh1Dmy5BmK3MpdSa5kqZcg6EKBdklU0bFXX9gCfzvpnyUehrPIuA==}
    dev: true

  /@types/resolve@1.20.2:
    resolution: {integrity: sha512-60BCwRFOZCQhDncwQdxxeOEEkbc5dIMccYLwbxsS4TUNeVECQ/pBJ0j09mrHOl/JJvpRPGwO9SvE4nR2Nb/a4Q==}

  /@types/sade@1.7.8:
    resolution: {integrity: sha512-WGEWfxQ8VHLm3JS4ljRR3MSPqVjY0JMo6zsbBywOjFIxP8Cizxx1p6r6FxOnAOZpUn4VOFoRRTXFmaOLD/+VOQ==}
    dependencies:
      '@types/mri': 1.1.5
    dev: true

  /@types/semver@7.5.6:
    resolution: {integrity: sha512-dn1l8LaMea/IjDoHNd9J52uBbInB796CDffS6VdIxvqYCPSG0V0DzHp76GpaWnlhg88uYyPbXCDIowa86ybd5A==}
    dev: true

  /@types/set-cookie-parser@2.4.7:
    resolution: {integrity: sha512-+ge/loa0oTozxip6zmhRIk8Z/boU51wl9Q6QdLZcokIGMzY5lFXYy/x7Htj2HTC6/KZP1hUbZ1ekx8DYXICvWg==}
    dependencies:
      '@types/node': 18.19.3
    dev: true

  /@types/ws@8.5.10:
    resolution: {integrity: sha512-vmQSUcfalpIq0R9q7uTo2lXs6eGIpt9wtnLdMv9LVpIjCA/+ufZRozlVoVelIYixx1ugCBKDhn89vnsEGOCx9A==}
    dependencies:
      '@types/node': 18.19.3
    dev: true

<<<<<<< HEAD
  /@typescript-eslint/eslint-plugin@6.14.0(@typescript-eslint/parser@6.14.0)(eslint@8.55.0)(typescript@5.3.3):
    resolution: {integrity: sha512-1ZJBykBCXaSHG94vMMKmiHoL0MhNHKSVlcHVYZNw+BKxufhqQVTOawNpwwI1P5nIFZ/4jLVop0mcY6mJJDFNaw==}
=======
  /@typescript-eslint/eslint-plugin@6.0.0(@typescript-eslint/parser@6.14.0)(eslint@8.52.0)(typescript@4.9.4):
    resolution: {integrity: sha512-xuv6ghKGoiq856Bww/yVYnXGsKa588kY3M0XK7uUW/3fJNNULKRfZfSBkMTSpqGG/8ZCXCadfh8G/z/B4aqS/A==}
>>>>>>> a3c4ddbd
    engines: {node: ^16.0.0 || >=18.0.0}
    peerDependencies:
      '@typescript-eslint/parser': ^6.0.0 || ^6.0.0-alpha
      eslint: ^7.0.0 || ^8.0.0
      typescript: '*'
    peerDependenciesMeta:
      typescript:
        optional: true
    dependencies:
<<<<<<< HEAD
      '@eslint-community/regexpp': 4.10.0
      '@typescript-eslint/parser': 6.14.0(eslint@8.55.0)(typescript@5.3.3)
      '@typescript-eslint/scope-manager': 6.14.0
      '@typescript-eslint/type-utils': 6.14.0(eslint@8.55.0)(typescript@5.3.3)
      '@typescript-eslint/utils': 6.14.0(eslint@8.55.0)(typescript@5.3.3)
      '@typescript-eslint/visitor-keys': 6.14.0
=======
      '@eslint-community/regexpp': 4.6.2
      '@typescript-eslint/parser': 6.14.0(eslint@8.52.0)(typescript@4.9.4)
      '@typescript-eslint/scope-manager': 6.0.0
      '@typescript-eslint/type-utils': 6.0.0(eslint@8.52.0)(typescript@4.9.4)
      '@typescript-eslint/utils': 6.0.0(eslint@8.52.0)(typescript@4.9.4)
      '@typescript-eslint/visitor-keys': 6.0.0
>>>>>>> a3c4ddbd
      debug: 4.3.4
      eslint: 8.55.0
      graphemer: 1.4.0
      ignore: 5.3.0
      natural-compare: 1.4.0
      semver: 7.5.4
      ts-api-utils: 1.0.3(typescript@5.3.3)
      typescript: 5.3.3
    transitivePeerDependencies:
      - supports-color
    dev: true

<<<<<<< HEAD
  /@typescript-eslint/parser@6.14.0(eslint@8.55.0)(typescript@5.3.3):
=======
  /@typescript-eslint/parser@6.14.0(eslint@8.52.0)(typescript@4.9.4):
>>>>>>> a3c4ddbd
    resolution: {integrity: sha512-QjToC14CKacd4Pa7JK4GeB/vHmWFJckec49FR4hmIRf97+KXole0T97xxu9IFiPxVQ1DBWrQ5wreLwAGwWAVQA==}
    engines: {node: ^16.0.0 || >=18.0.0}
    peerDependencies:
      eslint: ^7.0.0 || ^8.0.0
      typescript: '*'
    peerDependenciesMeta:
      typescript:
        optional: true
    dependencies:
      '@typescript-eslint/scope-manager': 6.14.0
      '@typescript-eslint/types': 6.14.0
<<<<<<< HEAD
      '@typescript-eslint/typescript-estree': 6.14.0(typescript@5.3.3)
=======
      '@typescript-eslint/typescript-estree': 6.14.0(typescript@4.9.4)
>>>>>>> a3c4ddbd
      '@typescript-eslint/visitor-keys': 6.14.0
      debug: 4.3.4
      eslint: 8.55.0
      typescript: 5.3.3
    transitivePeerDependencies:
      - supports-color
    dev: true

<<<<<<< HEAD
=======
  /@typescript-eslint/scope-manager@6.0.0:
    resolution: {integrity: sha512-o4q0KHlgCZTqjuaZ25nw5W57NeykZT9LiMEG4do/ovwvOcPnDO1BI5BQdCsUkjxFyrCL0cSzLjvIMfR9uo7cWg==}
    engines: {node: ^16.0.0 || >=18.0.0}
    dependencies:
      '@typescript-eslint/types': 6.0.0
      '@typescript-eslint/visitor-keys': 6.0.0
    dev: true

>>>>>>> a3c4ddbd
  /@typescript-eslint/scope-manager@6.14.0:
    resolution: {integrity: sha512-VT7CFWHbZipPncAZtuALr9y3EuzY1b1t1AEkIq2bTXUPKw+pHoXflGNG5L+Gv6nKul1cz1VH8fz16IThIU0tdg==}
    engines: {node: ^16.0.0 || >=18.0.0}
    dependencies:
      '@typescript-eslint/types': 6.14.0
      '@typescript-eslint/visitor-keys': 6.14.0
    dev: true

  /@typescript-eslint/type-utils@6.14.0(eslint@8.55.0)(typescript@5.3.3):
    resolution: {integrity: sha512-x6OC9Q7HfYKqjnuNu5a7kffIYs3No30isapRBJl1iCHLitD8O0lFbRcVGiOcuyN837fqXzPZ1NS10maQzZMKqw==}
    engines: {node: ^16.0.0 || >=18.0.0}
    peerDependencies:
      eslint: ^7.0.0 || ^8.0.0
      typescript: '*'
    peerDependenciesMeta:
      typescript:
        optional: true
    dependencies:
      '@typescript-eslint/typescript-estree': 6.14.0(typescript@5.3.3)
      '@typescript-eslint/utils': 6.14.0(eslint@8.55.0)(typescript@5.3.3)
      debug: 4.3.4
      eslint: 8.55.0
      ts-api-utils: 1.0.3(typescript@5.3.3)
      typescript: 5.3.3
    transitivePeerDependencies:
      - supports-color
    dev: true

<<<<<<< HEAD
  /@typescript-eslint/types@6.14.0:
    resolution: {integrity: sha512-uty9H2K4Xs8E47z3SnXEPRNDfsis8JO27amp2GNCnzGETEW3yTqEIVg5+AI7U276oGF/tw6ZA+UesxeQ104ceA==}
=======
  /@typescript-eslint/types@6.0.0:
    resolution: {integrity: sha512-Zk9KDggyZM6tj0AJWYYKgF0yQyrcnievdhG0g5FqyU3Y2DRxJn4yWY21sJC0QKBckbsdKKjYDV2yVrrEvuTgxg==}
    engines: {node: ^16.0.0 || >=18.0.0}
    dev: true

  /@typescript-eslint/types@6.14.0:
    resolution: {integrity: sha512-uty9H2K4Xs8E47z3SnXEPRNDfsis8JO27amp2GNCnzGETEW3yTqEIVg5+AI7U276oGF/tw6ZA+UesxeQ104ceA==}
    engines: {node: ^16.0.0 || >=18.0.0}
    dev: true

  /@typescript-eslint/typescript-estree@6.0.0(typescript@4.9.4):
    resolution: {integrity: sha512-2zq4O7P6YCQADfmJ5OTDQTP3ktajnXIRrYAtHM9ofto/CJZV3QfJ89GEaM2BNGeSr1KgmBuLhEkz5FBkS2RQhQ==}
>>>>>>> a3c4ddbd
    engines: {node: ^16.0.0 || >=18.0.0}
    dev: true

<<<<<<< HEAD
  /@typescript-eslint/typescript-estree@6.14.0(typescript@5.3.3):
=======
  /@typescript-eslint/typescript-estree@6.14.0(typescript@4.9.4):
>>>>>>> a3c4ddbd
    resolution: {integrity: sha512-yPkaLwK0yH2mZKFE/bXkPAkkFgOv15GJAUzgUVonAbv0Hr4PK/N2yaA/4XQbTZQdygiDkpt5DkxPELqHguNvyw==}
    engines: {node: ^16.0.0 || >=18.0.0}
    peerDependencies:
      typescript: '*'
    peerDependenciesMeta:
      typescript:
        optional: true
    dependencies:
      '@typescript-eslint/types': 6.14.0
      '@typescript-eslint/visitor-keys': 6.14.0
      debug: 4.3.4
      globby: 11.1.0
      is-glob: 4.0.3
      semver: 7.5.4
      ts-api-utils: 1.0.3(typescript@5.3.3)
      typescript: 5.3.3
    transitivePeerDependencies:
      - supports-color
    dev: true

  /@typescript-eslint/utils@6.14.0(eslint@8.55.0)(typescript@5.3.3):
    resolution: {integrity: sha512-XwRTnbvRr7Ey9a1NT6jqdKX8y/atWG+8fAIu3z73HSP8h06i3r/ClMhmaF/RGWGW1tHJEwij1uEg2GbEmPYvYg==}
    engines: {node: ^16.0.0 || >=18.0.0}
    peerDependencies:
      eslint: ^7.0.0 || ^8.0.0
    dependencies:
      '@eslint-community/eslint-utils': 4.4.0(eslint@8.55.0)
      '@types/json-schema': 7.0.15
      '@types/semver': 7.5.6
      '@typescript-eslint/scope-manager': 6.14.0
      '@typescript-eslint/types': 6.14.0
      '@typescript-eslint/typescript-estree': 6.14.0(typescript@5.3.3)
      eslint: 8.55.0
      semver: 7.5.4
    transitivePeerDependencies:
      - supports-color
      - typescript
    dev: true

<<<<<<< HEAD
=======
  /@typescript-eslint/visitor-keys@6.0.0:
    resolution: {integrity: sha512-cvJ63l8c0yXdeT5POHpL0Q1cZoRcmRKFCtSjNGJxPkcP571EfZMcNbzWAc7oK3D1dRzm/V5EwtkANTZxqvuuUA==}
    engines: {node: ^16.0.0 || >=18.0.0}
    dependencies:
      '@typescript-eslint/types': 6.0.0
      eslint-visitor-keys: 3.4.3
    dev: true

>>>>>>> a3c4ddbd
  /@typescript-eslint/visitor-keys@6.14.0:
    resolution: {integrity: sha512-fB5cw6GRhJUz03MrROVuj5Zm/Q+XWlVdIsFj+Zb1Hvqouc8t+XP2H5y53QYU/MGtd2dPg6/vJJlhoX3xc2ehfw==}
    engines: {node: ^16.0.0 || >=18.0.0}
    dependencies:
      '@typescript-eslint/types': 6.14.0
      eslint-visitor-keys: 3.4.3
    dev: true

  /@typescript/twoslash@3.1.0:
    resolution: {integrity: sha512-kTwMUQ8xtAZaC4wb2XuLkPqFVBj2dNBueMQ89NWEuw87k2nLBbuafeG5cob/QEr6YduxIdTVUjix0MtC7mPlmg==}
    dependencies:
      '@typescript/vfs': 1.3.5
      debug: 4.3.4
      lz-string: 1.5.0
    transitivePeerDependencies:
      - supports-color
    dev: true

  /@typescript/vfs@1.3.4:
    resolution: {integrity: sha512-RbyJiaAGQPIcAGWFa3jAXSuAexU4BFiDRF1g3hy7LmRqfNpYlTQWGXjcrOaVZjJ8YkkpuwG0FcsYvtWQpd9igQ==}
    dependencies:
      debug: 4.3.4
    transitivePeerDependencies:
      - supports-color
    dev: true

  /@typescript/vfs@1.3.5:
    resolution: {integrity: sha512-pI8Saqjupf9MfLw7w2+og+fmb0fZS0J6vsKXXrp4/PDXEFvntgzXmChCXC/KefZZS0YGS6AT8e0hGAJcTsdJlg==}
    dependencies:
      debug: 4.3.4
    transitivePeerDependencies:
      - supports-color
    dev: true

  /@ungap/structured-clone@1.2.0:
    resolution: {integrity: sha512-zuVdFrMJiuCDQUMCzQaD6KL28MjnqqN8XnAqiEq9PNm/hCPTSGfrXCOfwj1ow4LFb/tNymJPwsNbVePc1xFqrQ==}
    dev: true

  /@vercel/nft@0.24.4:
    resolution: {integrity: sha512-KjYAZty7boH5fi5udp6p+lNu6nawgs++pHW+3koErMgbRkkHuToGX/FwjN5clV1FcaM3udfd4zW/sUapkMgpZw==}
    engines: {node: '>=16'}
    hasBin: true
    dependencies:
      '@mapbox/node-pre-gyp': 1.0.11
      '@rollup/pluginutils': 4.2.1
      acorn: 8.11.2
      async-sema: 3.1.1
      bindings: 1.5.0
      estree-walker: 2.0.2
      glob: 7.2.3
      graceful-fs: 4.2.11
      micromatch: 4.0.5
      node-gyp-build: 4.7.1
      resolve-from: 5.0.0
    transitivePeerDependencies:
      - encoding
      - supports-color
    dev: false

  /@vitest/expect@1.0.4:
    resolution: {integrity: sha512-/NRN9N88qjg3dkhmFcCBwhn/Ie4h064pY3iv7WLRsDJW7dXnEgeoa8W9zy7gIPluhz6CkgqiB3HmpIXgmEY5dQ==}
    dependencies:
      '@vitest/spy': 1.0.4
      '@vitest/utils': 1.0.4
      chai: 4.3.10
    dev: true

  /@vitest/runner@1.0.4:
    resolution: {integrity: sha512-rhOQ9FZTEkV41JWXozFM8YgOqaG9zA7QXbhg5gy6mFOVqh4PcupirIJ+wN7QjeJt8S8nJRYuZH1OjJjsbxAXTQ==}
    dependencies:
      '@vitest/utils': 1.0.4
      p-limit: 5.0.0
      pathe: 1.1.1
    dev: true

  /@vitest/snapshot@1.0.4:
    resolution: {integrity: sha512-vkfXUrNyNRA/Gzsp2lpyJxh94vU2OHT1amoD6WuvUAA12n32xeVZQ0KjjQIf8F6u7bcq2A2k969fMVxEsxeKYA==}
    dependencies:
      magic-string: 0.30.5
      pathe: 1.1.1
      pretty-format: 29.7.0
    dev: true

  /@vitest/spy@1.0.4:
    resolution: {integrity: sha512-9ojTFRL1AJVh0hvfzAQpm0QS6xIS+1HFIw94kl/1ucTfGCaj1LV/iuJU4Y6cdR03EzPDygxTHwE1JOm+5RCcvA==}
    dependencies:
      tinyspy: 2.2.0
    dev: true

  /@vitest/utils@1.0.4:
    resolution: {integrity: sha512-gsswWDXxtt0QvtK/y/LWukN7sGMYmnCcv1qv05CsY6cU/Y1zpGX1QuvLs+GO1inczpE6Owixeel3ShkjhYtGfA==}
    dependencies:
      diff-sequences: 29.6.3
      loupe: 2.3.7
      pretty-format: 29.7.0
    dev: true

  /abbrev@1.1.1:
    resolution: {integrity: sha512-nne9/IiQ/hzIhY6pdDnbBtz7DjPTKrY00P/zvPSm5pOFkl6xuGrGnXn/VtTNNfNtAfZ9/1RtehkszU9qcTii0Q==}
    dev: false

  /acorn-jsx@5.3.2(acorn@8.11.2):
    resolution: {integrity: sha512-rq9s+JNhf0IChjtDXxllJ7g41oZk5SlXtp0LHwyA5cejwn7vKmKp4pPri6YEePv2PU65sAsegbXtIinmDFDXgQ==}
    peerDependencies:
      acorn: ^6.0.0 || ^7.0.0 || ^8.0.0
    dependencies:
      acorn: 8.11.2
    dev: true

  /acorn-walk@8.3.1:
    resolution: {integrity: sha512-TgUZgYvqZprrl7YldZNoa9OciCAyZR+Ejm9eXzKCmjsF5IKp/wgQ7Z/ZpjpGTIUPwrHQIcYeI8qDh4PsEwxMbw==}
    engines: {node: '>=0.4.0'}
    dev: true

  /acorn@8.11.2:
    resolution: {integrity: sha512-nc0Axzp/0FILLEVsm4fNwLCwMttvhEI263QtVPQcbpfZZ3ts0hLsZGOpE6czNlid7CJ9MlyH8reXkpsf3YUY4w==}
    engines: {node: '>=0.4.0'}
    hasBin: true

  /agent-base@6.0.2:
    resolution: {integrity: sha512-RZNwNclF7+MS/8bDg70amg32dyeZGZxiDuQmZxKLAlQjr3jGyLx+4Kkk58UO7D2QdgFIQCovuSuZESne6RG6XQ==}
    engines: {node: '>= 6.0.0'}
    dependencies:
      debug: 4.3.4
    transitivePeerDependencies:
      - supports-color
    dev: false

  /ajv@6.12.6:
    resolution: {integrity: sha512-j3fVLgvTo527anyYyJOGTYJbG+vnnQYvE0m5mmkc1TK+nxAppkCLMIL0aZ4dblVCNoGShhm+kzE4ZUykBoMg4g==}
    dependencies:
      fast-deep-equal: 3.1.3
      fast-json-stable-stringify: 2.1.0
      json-schema-traverse: 0.4.1
      uri-js: 4.4.1
    dev: true

  /ansi-colors@4.1.3:
    resolution: {integrity: sha512-/6w/C21Pm1A7aZitlI5Ni/2J6FFQN8i1Cvz3kHABAAbw93v/NlvKdVOqz7CCWz/3iv/JplRSEEZ83XION15ovw==}
    engines: {node: '>=6'}
    dev: true

  /ansi-regex@5.0.1:
    resolution: {integrity: sha512-quJQXlTSUGL2LH9SUXo8VwsY4soanhgo6LNSm84E1LBcE8s3O0wpdiRzyR9z/ZZJMlMWv37qOOb9pdJlMUEKFQ==}
    engines: {node: '>=8'}

  /ansi-styles@3.2.1:
    resolution: {integrity: sha512-VT0ZI6kZRdTh8YyJw3SMbYm/u+NqfsAxEpWO0Pf9sq8/e94WxxOpPKx9FR1FlyCtOVDNOQ+8ntlqFxiRc+r5qA==}
    engines: {node: '>=4'}
    dependencies:
      color-convert: 1.9.3
    dev: true

  /ansi-styles@4.3.0:
    resolution: {integrity: sha512-zbB9rCJAT1rbjiVDb2hqKFHNYLxgtk8NURxZ3IZwD3F6NtxbXZQCnnSi1Lkx+IDohdPlFp222wVALIheZJQSEg==}
    engines: {node: '>=8'}
    dependencies:
      color-convert: 2.0.1
    dev: true

  /ansi-styles@5.2.0:
    resolution: {integrity: sha512-Cxwpt2SfTzTtXcfOlzGEee8O+c+MmUgGrNiBcXnuWxuFJHe6a5Hz7qwhwe5OgaSYI0IJvkLqWX1ASG+cJOkEiA==}
    engines: {node: '>=10'}
    dev: true

  /any-promise@1.3.0:
    resolution: {integrity: sha512-7UvmKalWRt1wgjL1RrGxoSJW/0QZFIegpeGvZG9kjp8vrRu55XTHbwnqq2GpXm9uLbcuhxm3IqX9OB4MZR1b2A==}
    dev: true

  /anymatch@3.1.3:
    resolution: {integrity: sha512-KMReFUr0B4t+D+OBkjR3KYqvocp2XaSzO55UcB6mgQMd3KbcE+mWTyvVV7D/zsdEbNnV6acZUutkiHQXvTr1Rw==}
    engines: {node: '>= 8'}
    dependencies:
      normalize-path: 3.0.0
      picomatch: 2.3.1

  /aproba@2.0.0:
    resolution: {integrity: sha512-lYe4Gx7QT+MKGbDsA+Z+he/Wtef0BiwDOlK/XkBrdfsh9J/jPPXbX0tE9x9cl27Tmu5gg3QUbUrQYa/y+KOHPQ==}
    dev: false

  /are-we-there-yet@2.0.0:
    resolution: {integrity: sha512-Ci/qENmwHnsYo9xKIcUJN5LeDKdJ6R1Z1j9V/J5wyq8nh/mYPEpIKJbBZXtZjG04HiK7zV/p6Vs9952MrMeUIw==}
    engines: {node: '>=10'}
    dependencies:
      delegates: 1.0.0
      readable-stream: 3.6.2
    dev: false

  /argparse@1.0.10:
    resolution: {integrity: sha512-o5Roy6tNG4SL/FOkCAN6RzjiakZS25RLYFrcMttJqbdd8BWrnA+fGz57iN5Pb06pvBGvl5gQ0B48dJlslXvoTg==}
    dependencies:
      sprintf-js: 1.0.3
    dev: true

  /argparse@2.0.1:
    resolution: {integrity: sha512-8+9WqebbFzpX9OR+Wa6O29asIogeRMzcGtAINdpMHHyAg10f05aSFVBbcEqGf/PXw1EjAZ+q2/bEBg3DvurK3Q==}
    dev: true

  /aria-query@5.3.0:
    resolution: {integrity: sha512-b0P0sZPKtyu8HkeRAfCq0IfURZK+SuwMjY1UXGBU27wpAiTwQAIlq56IbIO+ytk/JjS1fMR14ee5WBBfKi5J6A==}
    dependencies:
      dequal: 2.0.3

  /array-buffer-byte-length@1.0.0:
    resolution: {integrity: sha512-LPuwb2P+NrQw3XhxGc36+XSvuBPopovXYTR9Ew++Du9Yb/bx5AzBfrIsBoj0EZUifjQU+sHL21sseZ3jerWO/A==}
    dependencies:
      call-bind: 1.0.5
      is-array-buffer: 3.0.2
    dev: true

  /array-union@2.1.0:
    resolution: {integrity: sha512-HGyxoOTYUyCM6stUe6EJgnd4EoewAI7zMdfqO+kGjnlZmBDz/cR5pf8r/cR4Wq60sL/p0IkcjUEEPwS3GFrIyw==}
    engines: {node: '>=8'}
    dev: true

  /array.prototype.flat@1.3.2:
    resolution: {integrity: sha512-djYB+Zx2vLewY8RWlNCUdHjDXs2XOgm602S9E7P/UpHgfeHL00cRiIF+IN/G/aUJ7kGPb6yO/ErDI5V2s8iycA==}
    engines: {node: '>= 0.4'}
    dependencies:
      call-bind: 1.0.5
      define-properties: 1.2.1
      es-abstract: 1.22.3
      es-shim-unscopables: 1.0.2
    dev: true

  /arraybuffer.prototype.slice@1.0.2:
    resolution: {integrity: sha512-yMBKppFur/fbHu9/6USUe03bZ4knMYiwFBcyiaXB8Go0qNehwX6inYPzK9U0NeQvGxKthcmHcaR8P5MStSRBAw==}
    engines: {node: '>= 0.4'}
    dependencies:
      array-buffer-byte-length: 1.0.0
      call-bind: 1.0.5
      define-properties: 1.2.1
      es-abstract: 1.22.3
      get-intrinsic: 1.2.2
      is-array-buffer: 3.0.2
      is-shared-array-buffer: 1.0.2
    dev: true

  /arrify@1.0.1:
    resolution: {integrity: sha512-3CYzex9M9FGQjCGMGyi6/31c8GJbgb0qGyrx5HWxPd0aCwh4cB2YjMb2Xf9UuoogrMrlO9cTqnB5rI5GHZTcUA==}
    engines: {node: '>=0.10.0'}
    dev: true

  /assertion-error@1.1.0:
    resolution: {integrity: sha512-jgsaNduz+ndvGyFt3uSuWqvy4lCnIJiovtouQN5JZHOKCS2QuhEdbcQHFhVksz2N2U9hXJo8odG7ETyWlEeuDw==}
    dev: true

  /async-sema@3.1.1:
    resolution: {integrity: sha512-tLRNUXati5MFePdAk8dw7Qt7DpxPB60ofAgn8WRhW6a2rcimZnYBP9oxHiv0OHy+Wz7kPMG+t4LGdt31+4EmGg==}
    dev: false

  /available-typed-arrays@1.0.5:
    resolution: {integrity: sha512-DMD0KiN46eipeziST1LPP/STfDU0sufISXmjSgvVsoU2tqxctQeASejWcfNtxYKqETM1UxQ8sp2OrSBWpHY6sw==}
    engines: {node: '>= 0.4'}
    dev: true

  /axobject-query@3.2.1:
    resolution: {integrity: sha512-jsyHu61e6N4Vbz/v18DHwWYKK0bSWLqn47eeDSKPB7m8tqMHF9YJ+mhIk2lVteyZrY8tnSj/jHOv4YiTCuCJgg==}
    dependencies:
      dequal: 2.0.3

  /balanced-match@1.0.2:
    resolution: {integrity: sha512-3oSeUO0TMV67hN1AmbXsK4yaqU7tjiHlbxRDZOpH0KW9+CeX4bRAaX0Anxt0tx2MrpRpWwQaPwIlISEJhYU5Pw==}

  /better-path-resolve@1.0.0:
    resolution: {integrity: sha512-pbnl5XzGBdrFU/wT4jqmJVPn2B6UHPBOhzMQkY/SPUPB6QtUXtmBHBIwCbXJol93mOpGMnQyP/+BB19q04xj7g==}
    engines: {node: '>=4'}
    dependencies:
      is-windows: 1.0.2
    dev: true

  /binary-extensions@2.2.0:
    resolution: {integrity: sha512-jDctJ/IVQbZoJykoeHbhXpOlNBqGNcwXJKJog42E5HDPUwQTSdjCHdihjj0DlnheQ7blbT6dHOafNAiS8ooQKA==}
    engines: {node: '>=8'}

  /bindings@1.5.0:
    resolution: {integrity: sha512-p2q/t/mhvuOj/UeLlV6566GD/guowlr0hHxClI0W9m7MWYkL1F0hLo+0Aexs9HSPCtR1SXQ0TD3MMKrXZajbiQ==}
    dependencies:
      file-uri-to-path: 1.0.0
    dev: false

  /brace-expansion@1.1.11:
    resolution: {integrity: sha512-iCuPHDFgrHX7H2vEI/5xpz07zSHB00TpugqhmYtVmMO6518mCuRMoOYFldEBl0g187ufozdaHgWKcYFb61qGiA==}
    dependencies:
      balanced-match: 1.0.2
      concat-map: 0.0.1

  /brace-expansion@2.0.1:
    resolution: {integrity: sha512-XnAIvQ8eM+kC6aULx6wuQiwVsnzsi9d3WxzV3FpWTGA19F621kwdbsAcFKXgKUHZWsy+mY6iL1sHTxWEFCytDA==}
    dependencies:
      balanced-match: 1.0.2

  /braces@3.0.2:
    resolution: {integrity: sha512-b8um+L1RzM3WDSzvhm6gIz1yfTbBt6YTlcEKAvsmqCZZFw46z626lVj9j1yEPW33H5H+lBQpZMP1k8l+78Ha0A==}
    engines: {node: '>=8'}
    dependencies:
      fill-range: 7.0.1

  /breakword@1.0.6:
    resolution: {integrity: sha512-yjxDAYyK/pBvws9H4xKYpLDpYKEH6CzrBPAuXq3x18I+c/2MkVtT3qAr7Oloi6Dss9qNhPVueAAVU1CSeNDIXw==}
    dependencies:
      wcwidth: 1.0.1
    dev: true

  /browserslist@4.22.2:
    resolution: {integrity: sha512-0UgcrvQmBDvZHFGdYUehrCNIazki7/lUP3kkoi/r3YB2amZbFM9J43ZRkJTXBUZK4gmx56+Sqk9+Vs9mwZx9+A==}
    engines: {node: ^6 || ^7 || ^8 || ^9 || ^10 || ^11 || ^12 || >=13.7}
    hasBin: true
    dependencies:
      caniuse-lite: 1.0.30001568
      electron-to-chromium: 1.4.611
      node-releases: 2.0.14
      update-browserslist-db: 1.0.13(browserslist@4.22.2)
    dev: true

  /buffer-crc32@0.2.13:
    resolution: {integrity: sha512-VO9Ht/+p3SN7SKWqcrgEzjGbRSJYTx+Q1pTQC0wrWqHx0vpJraQ6GtHx8tvcg1rlK1byhU5gccxgOgj7B0TDkQ==}
    dev: true

  /builtin-modules@3.3.0:
    resolution: {integrity: sha512-zhaCDicdLuWN5UbN5IMnFqNMhNfo919sH85y2/ea+5Yg9TsTkeZxpL+JLbp6cgYFS4sRLp3YV4S6yDuqVWHYOw==}
    engines: {node: '>=6'}

  /c8@8.0.1:
    resolution: {integrity: sha512-EINpopxZNH1mETuI0DzRA4MZpAUH+IFiRhnmFD3vFr3vdrgxqi3VfE3KL0AIL+zDq8rC9bZqwM/VDmmoe04y7w==}
    engines: {node: '>=12'}
    hasBin: true
    dependencies:
      '@bcoe/v8-coverage': 0.2.3
      '@istanbuljs/schema': 0.1.3
      find-up: 5.0.0
      foreground-child: 2.0.0
      istanbul-lib-coverage: 3.2.2
      istanbul-lib-report: 3.0.1
      istanbul-reports: 3.1.6
      rimraf: 3.0.2
      test-exclude: 6.0.0
      v8-to-istanbul: 9.2.0
      yargs: 17.7.2
      yargs-parser: 21.1.1
    dev: true

  /cac@6.7.14:
    resolution: {integrity: sha512-b6Ilus+c3RrdDk+JhLKUAQfzzgLEPy6wcXqS7f/xe1EETvsDP6GORG7SFuOs6cID5YkqchW/LXZbX5bc8j7ZcQ==}
    engines: {node: '>=8'}
    dev: true

  /call-bind@1.0.5:
    resolution: {integrity: sha512-C3nQxfFZxFRVoJoGKKI8y3MOEo129NQ+FgQ08iye+Mk4zNZZGdjfs06bVTr+DBSlA66Q2VEcMki/cUCP4SercQ==}
    dependencies:
      function-bind: 1.1.2
      get-intrinsic: 1.2.2
      set-function-length: 1.1.1
    dev: true

  /callsites@3.1.0:
    resolution: {integrity: sha512-P8BjAsXvZS+VIDUI11hHCQEv74YT67YUi5JJFNWIqL235sBmjX4+qx9Muvls5ivyNENctx46xQLQ3aTuE7ssaQ==}
    engines: {node: '>=6'}
    dev: true

  /camelcase-keys@6.2.2:
    resolution: {integrity: sha512-YrwaA0vEKazPBkn0ipTiMpSajYDSe+KjQfrjhcBMxJt/znbvlHd8Pw/Vamaz5EB4Wfhs3SUR3Z9mwRu/P3s3Yg==}
    engines: {node: '>=8'}
    dependencies:
      camelcase: 5.3.1
      map-obj: 4.3.0
      quick-lru: 4.0.1
    dev: true

  /camelcase@5.3.1:
    resolution: {integrity: sha512-L28STB170nwWS63UjtlEOE3dldQApaJXZkOI1uMFfzf3rRuPegHaHesyee+YxQ+W6SvRDQV6UrdOdRiR153wJg==}
    engines: {node: '>=6'}
    dev: true

  /caniuse-lite@1.0.30001568:
    resolution: {integrity: sha512-vSUkH84HontZJ88MiNrOau1EBrCqEQYgkC5gIySiDlpsm8sGVrhU7Kx4V6h0tnqaHzIHZv08HlJIwPbL4XL9+A==}
    dev: true

  /chai@4.3.10:
    resolution: {integrity: sha512-0UXG04VuVbruMUYbJ6JctvH0YnC/4q3/AkT18q4NaITo91CUm0liMS9VqzT9vZhVQ/1eqPanMWjBM+Juhfb/9g==}
    engines: {node: '>=4'}
    dependencies:
      assertion-error: 1.1.0
      check-error: 1.0.3
      deep-eql: 4.1.3
      get-func-name: 2.0.2
      loupe: 2.3.7
      pathval: 1.1.1
      type-detect: 4.0.8
    dev: true

  /chalk@2.4.2:
    resolution: {integrity: sha512-Mti+f9lpJNcwF4tWV8/OrTTtF1gZi+f8FqlyAdouralcFWFQWF2+NgCHShjkCb+IFBLq9buZwE1xckQU4peSuQ==}
    engines: {node: '>=4'}
    dependencies:
      ansi-styles: 3.2.1
      escape-string-regexp: 1.0.5
      supports-color: 5.5.0
    dev: true

  /chalk@4.1.2:
    resolution: {integrity: sha512-oKnbhFyRIXpUuez8iBMmyEa4nbj4IOQyuhc/wy9kY7/WVPcwIO9VA668Pu8RkO7+0G76SLROeyw9CpQ061i4mA==}
    engines: {node: '>=10'}
    dependencies:
      ansi-styles: 4.3.0
      supports-color: 7.2.0
    dev: true

  /chardet@0.7.0:
    resolution: {integrity: sha512-mT8iDcrh03qDGRRmoA2hmBJnxpllMR+0/0qlzjqZES6NdiWDcZkCNAk4rPFZ9Q85r27unkiNNg8ZOiwZXBHwcA==}
    dev: true

  /check-error@1.0.3:
    resolution: {integrity: sha512-iKEoDYaRmd1mxM90a2OEfWhjsjPpYPuQ+lMYsoxB126+t8fw7ySEO48nmDg5COTjxDI65/Y2OWpeEHk3ZOe8zg==}
    dependencies:
      get-func-name: 2.0.2
    dev: true

  /chokidar@3.5.3:
    resolution: {integrity: sha512-Dr3sfKRP6oTcjf2JmUmFJfeVMvXBdegxB0iVQ5eb2V10uFJUCAS8OByZdVAyVb8xXNz3GjjTgj9kLWsZTqE6kw==}
    engines: {node: '>= 8.10.0'}
    dependencies:
      anymatch: 3.1.3
      braces: 3.0.2
      glob-parent: 5.1.2
      is-binary-path: 2.1.0
      is-glob: 4.0.3
      normalize-path: 3.0.0
      readdirp: 3.6.0
    optionalDependencies:
      fsevents: 2.3.3

  /chownr@2.0.0:
    resolution: {integrity: sha512-bIomtDF5KGpdogkLd9VspvFzk9KfpyyGlS8YFVZl7TGPBHL5snIOnxeshwVgPteQ9b4Eydl+pVbIyE1DcvCWgQ==}
    engines: {node: '>=10'}
    dev: false

  /ci-info@3.9.0:
    resolution: {integrity: sha512-NIxF55hv4nSqQswkAeiOi1r83xy8JldOFDTWiug55KBu9Jnblncd2U6ViHmYgHf01TPZS77NJBhBMKdWj9HQMQ==}
    engines: {node: '>=8'}
    dev: true

  /clean-regexp@1.0.0:
    resolution: {integrity: sha512-GfisEZEJvzKrmGWkvfhgzcz/BllN1USeqD2V6tg14OAOgaCD2Z/PUEuxnAZ/nPvmaHRG7a8y77p1T/IRQ4D1Hw==}
    engines: {node: '>=4'}
    dependencies:
      escape-string-regexp: 1.0.5
    dev: true

  /cliui@6.0.0:
    resolution: {integrity: sha512-t6wbgtoCXvAzst7QgXxJYqPt0usEfbgQdftEPbLL/cvv6HPE5VgvqCuAIDR0NgU52ds6rFwqrgakNLrHEjCbrQ==}
    dependencies:
      string-width: 4.2.3
      strip-ansi: 6.0.1
      wrap-ansi: 6.2.0
    dev: true

  /cliui@8.0.1:
    resolution: {integrity: sha512-BSeNnyus75C4//NQ9gQt1/csTXyo/8Sb+afLAkzAptFuMsod9HFokGNudZpi/oQV73hnVK+sR+5PVRMd+Dr7YQ==}
    engines: {node: '>=12'}
    dependencies:
      string-width: 4.2.3
      strip-ansi: 6.0.1
      wrap-ansi: 7.0.0
    dev: true

  /clone@1.0.4:
    resolution: {integrity: sha512-JQHZ2QMW6l3aH/j6xCqQThY/9OH4D/9ls34cgkUBiEeocRTU04tHfKPBsUK1PqZCUQM7GiA0IIXJSuXHI64Kbg==}
    engines: {node: '>=0.8'}
    dev: true

  /code-block-writer@12.0.0:
    resolution: {integrity: sha512-q4dMFMlXtKR3XNBHyMHt/3pwYNA69EDk00lloMOaaUMKPUXBw6lpXtbu3MMVG6/uOihGnRDOlkyqsONEUj60+w==}
    dev: false

  /code-red@1.0.4:
    resolution: {integrity: sha512-7qJWqItLA8/VPVlKJlFXU+NBlo/qyfs39aJcuMT/2ere32ZqvF5OSxgdM5xOfJJ7O429gg2HM47y8v9P+9wrNw==}
    dependencies:
      '@jridgewell/sourcemap-codec': 1.4.15
      '@types/estree': 1.0.5
      acorn: 8.11.2
      estree-walker: 3.0.3
      periscopic: 3.1.0

  /color-convert@1.9.3:
    resolution: {integrity: sha512-QfAUtd+vFdAtFQcC8CCyYt1fYWxSqAiK2cSD6zDB8N3cpsEBAvRxp9zOGg6G/SHHJYAT88/az/IuDGALsNVbGg==}
    dependencies:
      color-name: 1.1.3
    dev: true

  /color-convert@2.0.1:
    resolution: {integrity: sha512-RRECPsj7iu/xb5oKYcsFHSppFNnsj/52OVTRKb4zP5onXwVF3zVmmToNcOfGC+CRDpfK/U584fMg38ZHCaElKQ==}
    engines: {node: '>=7.0.0'}
    dependencies:
      color-name: 1.1.4

  /color-name@1.1.3:
    resolution: {integrity: sha512-72fSenhMw2HZMTVHeCA9KCmpEIbzWiQsjN+BHcBbS9vr1mtt+vJjPdksIBNUmKAW8TFUDPJK5SUU3QhE9NEXDw==}
    dev: true

  /color-name@1.1.4:
    resolution: {integrity: sha512-dOy+3AuW3a2wNbZHIuMZpTcgjGuLU/uBL/ubcZF9OXbDo8ff4O8yVp5Bf0efS8uEoYo5q4Fx7dY9OgQGXgAsQA==}

  /color-string@1.9.1:
    resolution: {integrity: sha512-shrVawQFojnZv6xM40anx4CkoDP+fZsw/ZerEMsW/pyzsRbElpsL/DBVW7q3ExxwusdNXI3lXpuhEZkzs8p5Eg==}
    dependencies:
      color-name: 1.1.4
      simple-swizzle: 0.2.2
    dev: false

  /color-support@1.1.3:
    resolution: {integrity: sha512-qiBjkpbMLO/HL68y+lh4q0/O1MZFj2RX6X/KmMa3+gJD3z+WwI1ZzDHysvqHGS3mP6mznPckpXmw1nI9cJjyRg==}
    hasBin: true
    dev: false

  /color@4.2.3:
    resolution: {integrity: sha512-1rXeuUUiGGrykh+CeBdu5Ie7OJwinCgQY0bc7GCRxy5xVHy+moaqkpL/jqQq0MtQOeYcrqEz4abc5f0KtU7W4A==}
    engines: {node: '>=12.5.0'}
    dependencies:
      color-convert: 2.0.1
      color-string: 1.9.1
    dev: false

  /commander@2.20.3:
    resolution: {integrity: sha512-GpVkmM8vF2vQUkj2LvZmD35JxeJOLCwJ9cUkugyk2nuhbv3+mJvpLYYt+0+USMxE+oj+ey/lJEnhZw75x/OMcQ==}
    dev: false

  /commander@4.1.1:
    resolution: {integrity: sha512-NOKm8xhkzAjzFx8B2v5OAHT+u5pRQc2UCa2Vq9jYL/31o2wi9mxBA7LIFs3sV5VSC49z6pEhfbMULvShKj26WA==}
    engines: {node: '>= 6'}
    dev: true

  /commander@7.2.0:
    resolution: {integrity: sha512-QrWXB+ZQSVPmIWIhtEO9H+gwHaMGYiF5ChvoJ+K9ZGHG/sVsa6yiesAD1GC/x46sET00Xlwo1u49RVVVzvcSkw==}
    engines: {node: '>= 10'}
    dev: false

  /commondir@1.0.1:
    resolution: {integrity: sha512-W9pAhw0ja1Edb5GVdIF1mjZw/ASI0AlShXM83UUGe2DVr5TdAPEA1OA8m/g8zWp9x6On7gqufY+FatDbC3MDQg==}

  /concat-map@0.0.1:
    resolution: {integrity: sha512-/Srv4dswyQNBfohGpz9o6Yb3Gz3SrUDqBH5rTuhGR7ahtlbYKnVxw2bCFMRljaA7EXHaXZ8wsHdodFvbkhKmqg==}

  /console-clear@1.1.1:
    resolution: {integrity: sha512-pMD+MVR538ipqkG5JXeOEbKWS5um1H4LUUccUQG68qpeqBYbzYy79Gh55jkd2TtPdRfUaLWdv6LPP//5Zt0aPQ==}
    engines: {node: '>=4'}
    dev: true

  /console-control-strings@1.1.0:
    resolution: {integrity: sha512-ty/fTekppD2fIwRvnZAVdeOiGd1c7YXEixbgJTNzqcxJWKQnjJ/V1bNEEE6hygpM3WjwHFUVK6HTjWSzV4a8sQ==}
    dev: false

  /convert-source-map@2.0.0:
    resolution: {integrity: sha512-Kvp459HrV2FEJ1CAsi1Ku+MY3kasH19TFykTz2xWmMeq6bk2NU3XXvfJ+Q61m0xktWwt+1HSYf3JZsTms3aRJg==}
    dev: true

  /cookie@0.6.0:
    resolution: {integrity: sha512-U71cyTamuh1CRNCfpGY6to28lxvNwPG4Guz/EVjgf3Jmzv0vlDp1atT9eS5dDjMYHucpHbWns6Lwf3BKz6svdw==}
    engines: {node: '>= 0.6'}
    dev: false

  /cross-env@7.0.3:
    resolution: {integrity: sha512-+/HKd6EgcQCJGh2PSjZuUitQBQynKor4wrFbRg4DtAgS1aWO+gU52xpH7M9ScGgXSYmAVS9bIJ8EzuaGw0oNAw==}
    engines: {node: '>=10.14', npm: '>=6', yarn: '>=1'}
    hasBin: true
    dependencies:
      cross-spawn: 7.0.3
    dev: true

  /cross-spawn@5.1.0:
    resolution: {integrity: sha512-pTgQJ5KC0d2hcY8eyL1IzlBPYjTkyH72XRZPnLyKus2mBfNjQs3klqbJU2VILqZryAZUt9JOb3h/mWMy23/f5A==}
    dependencies:
      lru-cache: 4.1.5
      shebang-command: 1.2.0
      which: 1.3.1
    dev: true

  /cross-spawn@7.0.3:
    resolution: {integrity: sha512-iRDPJKUPVEND7dHPO8rkbOnPpyDygcDFtWjpeWNCgy8WP2rXcxXL8TskReQl6OrB2G7+UJrags1q15Fudc7G6w==}
    engines: {node: '>= 8'}
    dependencies:
      path-key: 3.1.1
      shebang-command: 2.0.0
      which: 2.0.2
    dev: true

  /css-tree@2.3.1:
    resolution: {integrity: sha512-6Fv1DV/TYw//QF5IzQdqsNDjx/wc8TrMBZsqjL9eW01tWb7R7k/mq+/VXfJCl7SoD5emsJop9cOByJZfs8hYIw==}
    engines: {node: ^10 || ^12.20.0 || ^14.13.0 || >=15.0.0}
    dependencies:
      mdn-data: 2.0.30
      source-map-js: 1.0.2

  /cssesc@3.0.0:
    resolution: {integrity: sha512-/Tb/JcjK111nNScGob5MNtsntNM1aCNUDipB/TkwZFhyDrrE47SOx/18wF2bbjgc3ZzCSKW1T5nt5EbFoAz/Vg==}
    engines: {node: '>=4'}
    hasBin: true
    dev: true

  /csv-generate@3.4.3:
    resolution: {integrity: sha512-w/T+rqR0vwvHqWs/1ZyMDWtHHSJaN06klRqJXBEpDJaM/+dZkso0OKh1VcuuYvK3XM53KysVNq8Ko/epCK8wOw==}
    dev: true

  /csv-parse@4.16.3:
    resolution: {integrity: sha512-cO1I/zmz4w2dcKHVvpCr7JVRu8/FymG5OEpmvsZYlccYolPBLoVGKUHgNoc4ZGkFeFlWGEDmMyBM+TTqRdW/wg==}
    dev: true

  /csv-stringify@5.6.5:
    resolution: {integrity: sha512-PjiQ659aQ+fUTQqSrd1XEDnOr52jh30RBurfzkscaE2tPaFsDH5wOAHJiw8XAHphRknCwMUE9KRayc4K/NbO8A==}
    dev: true

  /csv@5.5.3:
    resolution: {integrity: sha512-QTaY0XjjhTQOdguARF0lGKm5/mEq9PD9/VhZZegHDIBq2tQwgNpHc3dneD4mGo2iJs+fTKv5Bp0fZ+BRuY3Z0g==}
    engines: {node: '>= 0.1.90'}
    dependencies:
      csv-generate: 3.4.3
      csv-parse: 4.16.3
      csv-stringify: 5.6.5
      stream-transform: 2.1.3
    dev: true

  /d3-array@3.2.4:
    resolution: {integrity: sha512-tdQAmyA18i4J7wprpYq8ClcxZy3SC31QMeByyCFyRt7BVHdREQZ5lpzoe5mFEYZUWe+oq8HBvk9JjpibyEV4Jg==}
    engines: {node: '>=12'}
    dependencies:
      internmap: 2.0.3
    dev: false

  /d3-geo-projection@4.0.0:
    resolution: {integrity: sha512-p0bK60CEzph1iqmnxut7d/1kyTmm3UWtPlwdkM31AU+LW+BXazd5zJdoCn7VFxNCHXRngPHRnsNn5uGjLRGndg==}
    engines: {node: '>=12'}
    hasBin: true
    dependencies:
      commander: 7.2.0
      d3-array: 3.2.4
      d3-geo: 3.1.0
    dev: false

  /d3-geo@3.1.0:
    resolution: {integrity: sha512-JEo5HxXDdDYXCaWdwLRt79y7giK8SbhZJbFWXqbRTolCHFI5jRqteLzCsq51NKbUoX0PjBVSohxrx+NoOUujYA==}
    engines: {node: '>=12'}
    dependencies:
      d3-array: 3.2.4
    dev: false

  /dataloader@1.4.0:
    resolution: {integrity: sha512-68s5jYdlvasItOJnCuI2Q9s4q98g0pCyL3HrcKJu8KNugUl8ahgmZYg38ysLTgQjjXX3H8CJLkAvWrclWfcalw==}
    dev: true

  /debug@4.3.4:
    resolution: {integrity: sha512-PRWFHuSU3eDtQJPvnNY7Jcket1j0t5OuOsFzPPzsekD52Zl8qUfFIPEiswXqIvHWGVHOgX+7G/vCNNhehwxfkQ==}
    engines: {node: '>=6.0'}
    peerDependencies:
      supports-color: '*'
    peerDependenciesMeta:
      supports-color:
        optional: true
    dependencies:
      ms: 2.1.2

  /decamelize-keys@1.1.1:
    resolution: {integrity: sha512-WiPxgEirIV0/eIOMcnFBA3/IJZAZqKnwAwWyvvdi4lsr1WCN22nhdf/3db3DoZcUjTV2SqfzIwNyp6y2xs3nmg==}
    engines: {node: '>=0.10.0'}
    dependencies:
      decamelize: 1.2.0
      map-obj: 1.0.1
    dev: true

  /decamelize@1.2.0:
    resolution: {integrity: sha512-z2S+W9X73hAUUki+N+9Za2lBlun89zigOyGrsax+KUQ6wKW4ZoWpEYBkGhQjwAjjDCkWxhY0VKEhk8wzY7F5cA==}
    engines: {node: '>=0.10.0'}
    dev: true

  /dedent-js@1.0.1:
    resolution: {integrity: sha512-OUepMozQULMLUmhxS95Vudo0jb0UchLimi3+pQ2plj61Fcy8axbP9hbiD4Sz6DPqn6XG3kfmziVfQ1rSys5AJQ==}
    dev: false

  /deep-eql@4.1.3:
    resolution: {integrity: sha512-WaEtAOpRA1MQ0eohqZjpGD8zdI0Ovsm8mmFhaDN8dvDZzyoUMcYDnf5Y6iu7HTXxf8JDS23qWa4a+hKCDyOPzw==}
    engines: {node: '>=6'}
    dependencies:
      type-detect: 4.0.8
    dev: true

  /deep-is@0.1.4:
    resolution: {integrity: sha512-oIPzksmTg4/MriiaYGO+okXDT7ztn/w3Eptv/+gSIdMdKsJo0u4CfYNFJPy+4SKMuCqGw2wxnA+URMg3t8a/bQ==}
    dev: true

  /deepmerge@4.3.1:
    resolution: {integrity: sha512-3sUqbMEc77XqpdNO7FRyRog+eW3ph+GYCbj+rK+uYyRMuwsVy0rMiVtPn+QJlKFvWP/1PYpapqYn0Me2knFn+A==}
    engines: {node: '>=0.10.0'}

  /defaults@1.0.4:
    resolution: {integrity: sha512-eFuaLoy/Rxalv2kr+lqMlUnrDWV+3j4pljOIJgLIhI058IQfWJ7vXhyEIHu+HtC738klGALYxOKDO0bQP3tg8A==}
    dependencies:
      clone: 1.0.4
    dev: true

  /define-data-property@1.1.1:
    resolution: {integrity: sha512-E7uGkTzkk1d0ByLeSc6ZsFS79Axg+m1P/VsgYsxHgiuc3tFSj+MjMIwe90FC4lOAZzNBdY7kkO2P2wKdsQ1vgQ==}
    engines: {node: '>= 0.4'}
    dependencies:
      get-intrinsic: 1.2.2
      gopd: 1.0.1
      has-property-descriptors: 1.0.1
    dev: true

  /define-properties@1.2.1:
    resolution: {integrity: sha512-8QmQKqEASLd5nx0U1B1okLElbUuuttJ/AnYmRXbbbGDWh6uS208EjD4Xqq/I9wK7u0v6O08XhTWnt5XtEbR6Dg==}
    engines: {node: '>= 0.4'}
    dependencies:
      define-data-property: 1.1.1
      has-property-descriptors: 1.0.1
      object-keys: 1.1.1
    dev: true

  /delegates@1.0.0:
    resolution: {integrity: sha512-bd2L678uiWATM6m5Z1VzNCErI3jiGzt6HGY8OVICs40JQq/HALfbyNJmp0UDakEY4pMMaN0Ly5om/B1VI/+xfQ==}
    dev: false

  /dequal@2.0.3:
    resolution: {integrity: sha512-0je+qPKHEMohvfRTCEo3CrPG6cAzAYgmzKyxRiYSSDkS6eGJdyVJm7WaYA5ECaAD9wLB2T4EEeymA5aFVcYXCA==}
    engines: {node: '>=6'}

  /detect-indent@6.1.0:
    resolution: {integrity: sha512-reYkTUJAZb9gUuZ2RvVCNhVHdg62RHnJ7WJl8ftMi4diZ6NWlciOzQN88pUhSELEwflJht4oQDv0F0BMlwaYtA==}
    engines: {node: '>=8'}
    dev: true

  /detect-libc@1.0.3:
    resolution: {integrity: sha512-pGjwhsmsp4kL2RTz08wcOlGN83otlqHeD/Z5T8GXZB+/YcpQ/dgo+lbU8ZsGxV0HIvqqxo9l7mqYwyYMD9bKDg==}
    engines: {node: '>=0.10'}
    hasBin: true
    dev: true

  /detect-libc@2.0.2:
    resolution: {integrity: sha512-UX6sGumvvqSaXgdKGUsgZWqcUyIXZ/vZTrlRT/iobiKhGL0zL4d3osHj3uqllWJK+i+sixDS/3COVEOFbupFyw==}
    engines: {node: '>=8'}
    dev: false

  /devalue@4.3.2:
    resolution: {integrity: sha512-KqFl6pOgOW+Y6wJgu80rHpo2/3H07vr8ntR9rkkFIRETewbf5GaYYcakYfiKz89K+sLsuPkQIZaXDMjUObZwWg==}
    dev: false

  /diff-sequences@29.6.3:
    resolution: {integrity: sha512-EjePK1srD3P08o2j4f0ExnylqRs5B9tJjcp9t1krH2qRi8CCdsYfwe9JgSLurFBWwq4uOlipzfk5fHNvwFKr8Q==}
    engines: {node: ^14.15.0 || ^16.10.0 || >=18.0.0}
    dev: true

  /diff@5.1.0:
    resolution: {integrity: sha512-D+mk+qE8VC/PAUrlAU34N+VfXev0ghe5ywmpqrawphmVZc1bEfn56uo9qpyGp1p4xpzOHkSW4ztBd6L7Xx4ACw==}
    engines: {node: '>=0.3.1'}
    dev: true

  /dir-glob@3.0.1:
    resolution: {integrity: sha512-WkrWp9GR4KXfKGYzOLmTuGVi1UWFfws377n9cc55/tb6DuqyF6pcQ5AbiHEshaDpY9v6oaSr2XCDidGmMwdzIA==}
    engines: {node: '>=8'}
    dependencies:
      path-type: 4.0.0
    dev: true

  /doctrine@3.0.0:
    resolution: {integrity: sha512-yS+Q5i3hBf7GBkd4KG8a7eBNNWNGLTaEwwYWUijIYM7zrlYDM0BFXHjjPWlWZ1Rg7UaddZeIDmi9jF3HmqiQ2w==}
    engines: {node: '>=6.0.0'}
    dependencies:
      esutils: 2.0.3
    dev: true

  /dotenv@16.3.1:
    resolution: {integrity: sha512-IPzF4w4/Rd94bA9imS68tZBaYyBWSCE47V1RGuMrB94iyTOIEwRmVL2x/4An+6mETpLrKJ5hQkB8W4kFAadeIQ==}
    engines: {node: '>=12'}
    dev: true

  /dropcss@1.0.16:
    resolution: {integrity: sha512-QgA6BUh2SoBYE/dSuMmeGhNdoGtGewt3Rn66xKyXoGNyjrKRXf163wuM+xeQ83p87l/3ALoB6Il1dgKyGS5pEw==}
    dev: true

  /dts-buddy@0.4.3(typescript@5.3.3):
    resolution: {integrity: sha512-vytwDCQAj8rqYPbGsrjiOCRv3O2ipwyUwSc5/II1MpS/Eq6KNZNkGU1djOA31nL7jh7092W/nwbwZHCKedf8Vw==}
    hasBin: true
    peerDependencies:
      typescript: '>=5.0.4 <5.4'
    dependencies:
      '@jridgewell/source-map': 0.3.5
      '@jridgewell/sourcemap-codec': 1.4.15
      globrex: 0.1.2
      kleur: 4.1.5
      locate-character: 3.0.0
      magic-string: 0.30.5
      sade: 1.8.1
      tiny-glob: 0.2.9
      ts-api-utils: 1.0.3(typescript@5.3.3)
      typescript: 5.3.3
    dev: true

  /electron-to-chromium@1.4.611:
    resolution: {integrity: sha512-ZtRpDxrjHapOwxtv+nuth5ByB8clyn8crVynmRNGO3wG3LOp8RTcyZDqwaI6Ng6y8FCK2hVZmJoqwCskKbNMaw==}
    dev: true

  /emoji-regex@8.0.0:
    resolution: {integrity: sha512-MSjYzcWNOA0ewAHpz0MxpYFvwg6yjy1NG3xteoqz644VCo/RPgnr1/GGt+ic3iJTzQ8Eu3TdM14SawnVUmGE6A==}

  /enquirer@2.4.1:
    resolution: {integrity: sha512-rRqJg/6gd538VHvR3PSrdRBb/1Vy2YfzHqzvbhGIQpDRKIa4FgV/54b5Q1xYSxOOwKvjXweS26E0Q+nAMwp2pQ==}
    engines: {node: '>=8.6'}
    dependencies:
      ansi-colors: 4.1.3
      strip-ansi: 6.0.1
    dev: true

  /error-ex@1.3.2:
    resolution: {integrity: sha512-7dFHNmqeFSEt2ZBsCriorKnn3Z2pj+fd9kmI6QoWw4//DL+icEBfc0U7qJCisqrTsKTjw4fNFy2pW9OqStD84g==}
    dependencies:
      is-arrayish: 0.2.1
    dev: true

  /es-abstract@1.22.3:
    resolution: {integrity: sha512-eiiY8HQeYfYH2Con2berK+To6GrK2RxbPawDkGq4UiCQQfZHb6wX9qQqkbpPqaxQFcl8d9QzZqo0tGE0VcrdwA==}
    engines: {node: '>= 0.4'}
    dependencies:
      array-buffer-byte-length: 1.0.0
      arraybuffer.prototype.slice: 1.0.2
      available-typed-arrays: 1.0.5
      call-bind: 1.0.5
      es-set-tostringtag: 2.0.2
      es-to-primitive: 1.2.1
      function.prototype.name: 1.1.6
      get-intrinsic: 1.2.2
      get-symbol-description: 1.0.0
      globalthis: 1.0.3
      gopd: 1.0.1
      has-property-descriptors: 1.0.1
      has-proto: 1.0.1
      has-symbols: 1.0.3
      hasown: 2.0.0
      internal-slot: 1.0.6
      is-array-buffer: 3.0.2
      is-callable: 1.2.7
      is-negative-zero: 2.0.2
      is-regex: 1.1.4
      is-shared-array-buffer: 1.0.2
      is-string: 1.0.7
      is-typed-array: 1.1.12
      is-weakref: 1.0.2
      object-inspect: 1.13.1
      object-keys: 1.1.1
      object.assign: 4.1.5
      regexp.prototype.flags: 1.5.1
      safe-array-concat: 1.0.1
      safe-regex-test: 1.0.0
      string.prototype.trim: 1.2.8
      string.prototype.trimend: 1.0.7
      string.prototype.trimstart: 1.0.7
      typed-array-buffer: 1.0.0
      typed-array-byte-length: 1.0.0
      typed-array-byte-offset: 1.0.0
      typed-array-length: 1.0.4
      unbox-primitive: 1.0.2
      which-typed-array: 1.1.13
    dev: true

  /es-set-tostringtag@2.0.2:
    resolution: {integrity: sha512-BuDyupZt65P9D2D2vA/zqcI3G5xRsklm5N3xCwuiy+/vKy8i0ifdsQP1sLgO4tZDSCaQUSnmC48khknGMV3D2Q==}
    engines: {node: '>= 0.4'}
    dependencies:
      get-intrinsic: 1.2.2
      has-tostringtag: 1.0.0
      hasown: 2.0.0
    dev: true

  /es-shim-unscopables@1.0.2:
    resolution: {integrity: sha512-J3yBRXCzDu4ULnQwxyToo/OjdMx6akgVC7K6few0a7F/0wLtmKKN7I73AH5T2836UuXRqN7Qg+IIUw/+YJksRw==}
    dependencies:
      hasown: 2.0.0
    dev: true

  /es-to-primitive@1.2.1:
    resolution: {integrity: sha512-QCOllgZJtaUo9miYBcLChTUaHNjJF3PYs1VidD7AwiEj1kYxKeQTctLAezAOH5ZKRH0g2IgPn6KwB4IT8iRpvA==}
    engines: {node: '>= 0.4'}
    dependencies:
      is-callable: 1.2.7
      is-date-object: 1.0.5
      is-symbol: 1.0.4
    dev: true

  /es6-promise@3.3.1:
    resolution: {integrity: sha512-SOp9Phqvqn7jtEUxPWdWfWoLmyt2VaJ6MpvP9Comy1MceMXqE6bxvaTu4iaxpYYPzhny28Lc+M87/c2cPK6lDg==}
    dev: true

  /esbuild@0.19.9:
    resolution: {integrity: sha512-U9CHtKSy+EpPsEBa+/A2gMs/h3ylBC0H0KSqIg7tpztHerLi6nrrcoUJAkNCEPumx8yJ+Byic4BVwHgRbN0TBg==}
    engines: {node: '>=12'}
    hasBin: true
    requiresBuild: true
    optionalDependencies:
      '@esbuild/android-arm': 0.19.9
      '@esbuild/android-arm64': 0.19.9
      '@esbuild/android-x64': 0.19.9
      '@esbuild/darwin-arm64': 0.19.9
      '@esbuild/darwin-x64': 0.19.9
      '@esbuild/freebsd-arm64': 0.19.9
      '@esbuild/freebsd-x64': 0.19.9
      '@esbuild/linux-arm': 0.19.9
      '@esbuild/linux-arm64': 0.19.9
      '@esbuild/linux-ia32': 0.19.9
      '@esbuild/linux-loong64': 0.19.9
      '@esbuild/linux-mips64el': 0.19.9
      '@esbuild/linux-ppc64': 0.19.9
      '@esbuild/linux-riscv64': 0.19.9
      '@esbuild/linux-s390x': 0.19.9
      '@esbuild/linux-x64': 0.19.9
      '@esbuild/netbsd-x64': 0.19.9
      '@esbuild/openbsd-x64': 0.19.9
      '@esbuild/sunos-x64': 0.19.9
      '@esbuild/win32-arm64': 0.19.9
      '@esbuild/win32-ia32': 0.19.9
      '@esbuild/win32-x64': 0.19.9

  /escalade@3.1.1:
    resolution: {integrity: sha512-k0er2gUkLf8O0zKJiAhmkTnJlTvINGv7ygDNPbeIsX/TJjGJZHuh9B2UxbsaEkmlEo9MfhrSzmhIlhRlI2GXnw==}
    engines: {node: '>=6'}
    dev: true

  /escape-string-regexp@1.0.5:
    resolution: {integrity: sha512-vbRorB5FUQWvla16U8R/qgaFIya2qGzwDrNmCZuYKrbdSUMG6I1ZCGQRefkRVhuOkIGVne7BQ35DSfo1qvJqFg==}
    engines: {node: '>=0.8.0'}
    dev: true

  /escape-string-regexp@4.0.0:
    resolution: {integrity: sha512-TtpcNJ3XAzx3Gq8sWRzJaVajRs0uVxA2YAkdb1jm2YkPz4G6egUFAyA3n5vtEIZefPk5Wa4UXbKuS5fKkJWdgA==}
    engines: {node: '>=10'}
    dev: true

  /eslint-compat-utils@0.1.2(eslint@8.55.0):
    resolution: {integrity: sha512-Jia4JDldWnFNIru1Ehx1H5s9/yxiRHY/TimCuUc0jNexew3cF1gI6CYZil1ociakfWO3rRqFjl1mskBblB3RYg==}
    engines: {node: '>=12'}
    peerDependencies:
      eslint: '>=6.0.0'
    dependencies:
      eslint: 8.55.0
    dev: true

  /eslint-config-prettier@9.1.0(eslint@8.55.0):
    resolution: {integrity: sha512-NSWl5BFQWEPi1j4TjVNItzYV7dZXZ+wP6I6ZhrBGpChQhZRUaElihE9uRRkcbRnNb76UMKDF3r+WTmNcGPKsqw==}
    hasBin: true
    peerDependencies:
      eslint: '>=7.0.0'
    dependencies:
      eslint: 8.55.0
    dev: true

  /eslint-plugin-svelte@2.35.1(eslint@8.55.0)(svelte@4.2.8):
    resolution: {integrity: sha512-IF8TpLnROSGy98Z3NrsKXWDSCbNY2ReHDcrYTuXZMbfX7VmESISR78TWgO9zdg4Dht1X8coub5jKwHzP0ExRug==}
    engines: {node: ^14.17.0 || >=16.0.0}
    peerDependencies:
      eslint: ^7.0.0 || ^8.0.0-0
      svelte: ^3.37.0 || ^4.0.0
    peerDependenciesMeta:
      svelte:
        optional: true
    dependencies:
      '@eslint-community/eslint-utils': 4.4.0(eslint@8.55.0)
      '@jridgewell/sourcemap-codec': 1.4.15
      debug: 4.3.4
      eslint: 8.55.0
      eslint-compat-utils: 0.1.2(eslint@8.55.0)
      esutils: 2.0.3
      known-css-properties: 0.29.0
      postcss: 8.4.32
      postcss-load-config: 3.1.4(postcss@8.4.32)
      postcss-safe-parser: 6.0.0(postcss@8.4.32)
      postcss-selector-parser: 6.0.13
      semver: 7.5.4
      svelte: 4.2.8
      svelte-eslint-parser: 0.33.1(svelte@4.2.8)
    transitivePeerDependencies:
      - supports-color
      - ts-node
    dev: true

  /eslint-plugin-unicorn@49.0.0(eslint@8.55.0):
    resolution: {integrity: sha512-0fHEa/8Pih5cmzFW5L7xMEfUTvI9WKeQtjmKpTUmY+BiFCDxkxrTdnURJOHKykhtwIeyYsxnecbGvDCml++z4Q==}
    engines: {node: '>=16'}
    peerDependencies:
      eslint: '>=8.52.0'
    dependencies:
      '@babel/helper-validator-identifier': 7.22.20
      '@eslint-community/eslint-utils': 4.4.0(eslint@8.55.0)
      ci-info: 3.9.0
      clean-regexp: 1.0.0
      eslint: 8.55.0
      esquery: 1.5.0
      indent-string: 4.0.0
      is-builtin-module: 3.2.1
      jsesc: 3.0.2
      pluralize: 8.0.0
      read-pkg-up: 7.0.1
      regexp-tree: 0.1.27
      regjsparser: 0.10.0
      semver: 7.5.4
      strip-indent: 3.0.0
    dev: true

  /eslint-scope@7.2.2:
    resolution: {integrity: sha512-dOt21O7lTMhDM+X9mB4GX+DZrZtCUJPL/wlcTqxyrx5IvO0IYtILdtrQGQp+8n5S0gwSVmOf9NQrjMOgfQZlIg==}
    engines: {node: ^12.22.0 || ^14.17.0 || >=16.0.0}
    dependencies:
      esrecurse: 4.3.0
      estraverse: 5.3.0
    dev: true

  /eslint-visitor-keys@3.4.3:
    resolution: {integrity: sha512-wpc+LXeiyiisxPlEkUzU6svyS1frIO3Mgxj1fdy7Pm8Ygzguax2N3Fa/D/ag1WqbOprdI+uY6wMUl8/a2G+iag==}
    engines: {node: ^12.22.0 || ^14.17.0 || >=16.0.0}
    dev: true

  /eslint@8.55.0:
    resolution: {integrity: sha512-iyUUAM0PCKj5QpwGfmCAG9XXbZCWsqP/eWAWrG/W0umvjuLRBECwSFdt+rCntju0xEH7teIABPwXpahftIaTdA==}
    engines: {node: ^12.22.0 || ^14.17.0 || >=16.0.0}
    hasBin: true
    dependencies:
      '@eslint-community/eslint-utils': 4.4.0(eslint@8.55.0)
      '@eslint-community/regexpp': 4.10.0
      '@eslint/eslintrc': 2.1.4
      '@eslint/js': 8.55.0
      '@humanwhocodes/config-array': 0.11.13
      '@humanwhocodes/module-importer': 1.0.1
      '@nodelib/fs.walk': 1.2.8
      '@ungap/structured-clone': 1.2.0
      ajv: 6.12.6
      chalk: 4.1.2
      cross-spawn: 7.0.3
      debug: 4.3.4
      doctrine: 3.0.0
      escape-string-regexp: 4.0.0
      eslint-scope: 7.2.2
      eslint-visitor-keys: 3.4.3
      espree: 9.6.1
      esquery: 1.5.0
      esutils: 2.0.3
      fast-deep-equal: 3.1.3
      file-entry-cache: 6.0.1
      find-up: 5.0.0
      glob-parent: 6.0.2
      globals: 13.24.0
      graphemer: 1.4.0
      ignore: 5.3.0
      imurmurhash: 0.1.4
      is-glob: 4.0.3
      is-path-inside: 3.0.3
      js-yaml: 4.1.0
      json-stable-stringify-without-jsonify: 1.0.1
      levn: 0.4.1
      lodash.merge: 4.6.2
      minimatch: 3.1.2
      natural-compare: 1.4.0
      optionator: 0.9.3
      strip-ansi: 6.0.1
      text-table: 0.2.0
    transitivePeerDependencies:
      - supports-color
    dev: true

  /esm-env@1.0.0:
    resolution: {integrity: sha512-Cf6VksWPsTuW01vU9Mk/3vRue91Zevka5SjyNf3nEpokFRuqt/KjUQoGAwq9qMmhpLTHmXzSIrFRw8zxWzmFBA==}

  /espree@9.6.1:
    resolution: {integrity: sha512-oruZaFkjorTpF32kDSI5/75ViwGeZginGGy2NoOSg3Q9bnwlnmDm4HLnkl0RE3n+njDXR037aY1+x58Z/zFdwQ==}
    engines: {node: ^12.22.0 || ^14.17.0 || >=16.0.0}
    dependencies:
      acorn: 8.11.2
      acorn-jsx: 5.3.2(acorn@8.11.2)
      eslint-visitor-keys: 3.4.3
    dev: true

  /esprima@4.0.1:
    resolution: {integrity: sha512-eGuFFw7Upda+g4p+QHvnW0RyTX/SVeJBDM/gCtMARO0cLuT2HcEKnTPvhjV6aGeqrCB/sbNop0Kszm0jsaWU4A==}
    engines: {node: '>=4'}
    hasBin: true
    dev: true

  /esquery@1.5.0:
    resolution: {integrity: sha512-YQLXUplAwJgCydQ78IMJywZCceoqk1oH01OERdSAJc/7U2AylwjhSCLDEtqwg811idIS/9fIU5GjG73IgjKMVg==}
    engines: {node: '>=0.10'}
    dependencies:
      estraverse: 5.3.0
    dev: true

  /esrecurse@4.3.0:
    resolution: {integrity: sha512-KmfKL3b6G+RXvP8N1vr3Tq1kL/oCFgn2NYXEtqP8/L3pKapUA4G8cFVaoF3SU323CD4XypR/ffioHmkti6/Tag==}
    engines: {node: '>=4.0'}
    dependencies:
      estraverse: 5.3.0
    dev: true

  /estraverse@5.3.0:
    resolution: {integrity: sha512-MMdARuVEQziNTeJD8DgMqmhwR11BRQ/cBP+pLtYdSTnf3MIO8fFeiINEbX36ZdNlfU/7A9f3gUw49B3oQsvwBA==}
    engines: {node: '>=4.0'}
    dev: true

  /estree-walker@2.0.2:
    resolution: {integrity: sha512-Rfkk/Mp/DL7JVje3u18FxFujQlTNR2q6QfMSMB7AvCBx91NGj/ba3kCfza0f6dVDbw7YlRf/nDrn7pQrCCyQ/w==}

  /estree-walker@3.0.3:
    resolution: {integrity: sha512-7RUKfXgSMMkzt6ZuXmqapOurLGPPfgj6l9uRZ7lRGolvk0y2yocc35LdcxKC5PQZdn2DMqioAQ2NoWcrTKmm6g==}
    dependencies:
      '@types/estree': 1.0.5

  /esutils@2.0.3:
    resolution: {integrity: sha512-kVscqXk4OCp68SZ0dkgEKVi6/8ij300KBWTJq32P/dYeWTSwK41WyTxalN1eRmA5Z9UU/LX9D7FWSmV9SAYx6g==}
    engines: {node: '>=0.10.0'}
    dev: true

  /execa@8.0.1:
    resolution: {integrity: sha512-VyhnebXciFV2DESc+p6B+y0LjSm0krU4OgJN44qFAhBY0TJ+1V61tYD2+wHusZ6F9n5K+vl8k0sTy7PEfV4qpg==}
    engines: {node: '>=16.17'}
    dependencies:
      cross-spawn: 7.0.3
      get-stream: 8.0.1
      human-signals: 5.0.0
      is-stream: 3.0.0
      merge-stream: 2.0.0
      npm-run-path: 5.1.0
      onetime: 6.0.0
      signal-exit: 4.1.0
      strip-final-newline: 3.0.0
    dev: true

  /extendable-error@0.1.7:
    resolution: {integrity: sha512-UOiS2in6/Q0FK0R0q6UY9vYpQ21mr/Qn1KOnte7vsACuNJf514WvCCUHSRCPcgjPT2bAhNIJdlE6bVap1GKmeg==}
    dev: true

  /external-editor@3.1.0:
    resolution: {integrity: sha512-hMQ4CX1p1izmuLYyZqLMO/qGNw10wSv9QDCPfzXfyFrOaCSSoRfqE1Kf1s5an66J5JZC62NewG+mK49jOCtQew==}
    engines: {node: '>=4'}
    dependencies:
      chardet: 0.7.0
      iconv-lite: 0.4.24
      tmp: 0.0.33
    dev: true

  /fast-deep-equal@3.1.3:
    resolution: {integrity: sha512-f3qQ9oQy9j2AhBe/H9VC91wLmKBCCU/gDOnKNAYG5hswO7BLKj09Hc5HYNz9cGI++xlpDCIgDaitVs03ATR84Q==}
    dev: true

  /fast-glob@3.3.2:
    resolution: {integrity: sha512-oX2ruAFQwf/Orj8m737Y5adxDQO0LAB7/S5MnxCdTNDd4p6BsyIVsv9JQsATbTSq8KHRpLwIHbVlUNatxd+1Ow==}
    engines: {node: '>=8.6.0'}
    dependencies:
      '@nodelib/fs.stat': 2.0.5
      '@nodelib/fs.walk': 1.2.8
      glob-parent: 5.1.2
      merge2: 1.4.1
      micromatch: 4.0.5

  /fast-json-stable-stringify@2.1.0:
    resolution: {integrity: sha512-lhd/wF+Lk98HZoTCtlVraHtfh5XYijIjalXck7saUtuanSDyLMxnHhSXEDJqHxD7msR8D0uCmqlkwjCV8xvwHw==}
    dev: true

  /fast-levenshtein@2.0.6:
    resolution: {integrity: sha512-DCXu6Ifhqcks7TZKY3Hxp3y6qphY5SJZmrWMDrKcERSOXWQdMhU9Ig/PYrzyw/ul9jOIyh0N4M0tbC5hodg8dw==}
    dev: true

  /fastq@1.15.0:
    resolution: {integrity: sha512-wBrocU2LCXXa+lWBt8RoIRD89Fi8OdABODa/kEnyeyjS5aZO5/GNvI5sEINADqP/h8M29UHTHUb53sUu5Ihqdw==}
    dependencies:
      reusify: 1.0.4

  /fenceparser@1.1.1:
    resolution: {integrity: sha512-VdkTsK7GWLT0VWMK5S5WTAPn61wJ98WPFwJiRHumhg4ESNUO/tnkU8bzzzc62o6Uk1SVhuZFLnakmDA4SGV7wA==}
    engines: {node: '>=12'}
    dev: true

  /file-entry-cache@6.0.1:
    resolution: {integrity: sha512-7Gps/XWymbLk2QLYK4NzpMOrYjMhdIxXuIvy2QBsLE6ljuodKvdkWs/cpyJJ3CVIVpH0Oi1Hvg1ovbMzLdFBBg==}
    engines: {node: ^10.12.0 || >=12.0.0}
    dependencies:
      flat-cache: 3.2.0
    dev: true

  /file-uri-to-path@1.0.0:
    resolution: {integrity: sha512-0Zt+s3L7Vf1biwWZ29aARiVYLx7iMGnEUl9x33fbB/j3jR81u/O2LbqK+Bm1CDSNDKVtJ/YjwY7TUd5SkeLQLw==}
    dev: false

  /fill-range@7.0.1:
    resolution: {integrity: sha512-qOo9F+dMUmC2Lcb4BbVvnKJxTPjCm+RRpe4gDuGrzkL7mEVl/djYSu2OdQ2Pa302N4oqkSg9ir6jaLWJ2USVpQ==}
    engines: {node: '>=8'}
    dependencies:
      to-regex-range: 5.0.1

  /find-up@4.1.0:
    resolution: {integrity: sha512-PpOwAdQ/YlXQ2vj8a3h8IipDuYRi3wceVQQGYWxNINccq40Anw7BlsEXCMbt1Zt+OLA6Fq9suIpIWD0OsnISlw==}
    engines: {node: '>=8'}
    dependencies:
      locate-path: 5.0.0
      path-exists: 4.0.0
    dev: true

  /find-up@5.0.0:
    resolution: {integrity: sha512-78/PXT1wlLLDgTzDs7sjq9hzz0vXD+zn+7wypEe4fXQxCmdmqfGsEPQxmiCSQI3ajFV91bVSsvNtrJRiW6nGng==}
    engines: {node: '>=10'}
    dependencies:
      locate-path: 6.0.0
      path-exists: 4.0.0
    dev: true

  /find-yarn-workspace-root2@1.2.16:
    resolution: {integrity: sha512-hr6hb1w8ePMpPVUK39S4RlwJzi+xPLuVuG8XlwXU3KD5Yn3qgBWVfy3AzNlDhWvE1EORCE65/Qm26rFQt3VLVA==}
    dependencies:
      micromatch: 4.0.5
      pkg-dir: 4.2.0
    dev: true

  /flat-cache@3.2.0:
    resolution: {integrity: sha512-CYcENa+FtcUKLmhhqyctpclsq7QF38pKjZHsGNiSQF5r4FtoKDWabFDl3hzaEQMvT1LHEysw5twgLvpYYb4vbw==}
    engines: {node: ^10.12.0 || >=12.0.0}
    dependencies:
      flatted: 3.2.9
      keyv: 4.5.4
      rimraf: 3.0.2
    dev: true

  /flatted@3.2.9:
    resolution: {integrity: sha512-36yxDn5H7OFZQla0/jFJmbIKTdZAQHngCedGxiMmpNfEZM0sdEeT+WczLQrjK6D7o2aiyLYDnkw0R3JK0Qv1RQ==}
    dev: true

  /flexsearch@0.7.31:
    resolution: {integrity: sha512-XGozTsMPYkm+6b5QL3Z9wQcJjNYxp0CYn3U1gO7dwD6PAqU1SVWZxI9CCg3z+ml3YfqdPnrBehaBrnH2AGKbNA==}
    dev: true

  /for-each@0.3.3:
    resolution: {integrity: sha512-jqYfLp7mo9vIyQf8ykW2v7A+2N4QjeCeI5+Dz9XraiO1ign81wjiH7Fb9vSOWvQfNtmSa4H2RoQTrrXivdUZmw==}
    dependencies:
      is-callable: 1.2.7
    dev: true

  /foreground-child@2.0.0:
    resolution: {integrity: sha512-dCIq9FpEcyQyXKCkyzmlPTFNgrCzPudOe+mhvJU5zAtlBnGVy2yKxtfsxK2tQBThwq225jcvBjpw1Gr40uzZCA==}
    engines: {node: '>=8.0.0'}
    dependencies:
      cross-spawn: 7.0.3
      signal-exit: 3.0.7
    dev: true

  /fs-extra@7.0.1:
    resolution: {integrity: sha512-YJDaCJZEnBmcbw13fvdAM9AwNOJwOzrE4pqMqBq5nFiEqXUqHwlK4B+3pUw6JNvfSPtX05xFHtYy/1ni01eGCw==}
    engines: {node: '>=6 <7 || >=8'}
    dependencies:
      graceful-fs: 4.2.11
      jsonfile: 4.0.0
      universalify: 0.1.2
    dev: true

  /fs-extra@8.1.0:
    resolution: {integrity: sha512-yhlQgA6mnOJUKOsRUFsgJdQCvkKhcz8tlZG5HBQfReYZy46OwLcY+Zia0mtdHsOo9y/hP+CxMN0TU9QxoOtG4g==}
    engines: {node: '>=6 <7 || >=8'}
    dependencies:
      graceful-fs: 4.2.11
      jsonfile: 4.0.0
      universalify: 0.1.2
    dev: true

  /fs-minipass@2.1.0:
    resolution: {integrity: sha512-V/JgOLFCS+R6Vcq0slCuaeWEdNC3ouDlJMNIsacH2VtALiu9mV4LPrHc5cDl8k5aw6J8jwgWWpiTo5RYhmIzvg==}
    engines: {node: '>= 8'}
    dependencies:
      minipass: 3.3.6
    dev: false

  /fs.realpath@1.0.0:
    resolution: {integrity: sha512-OO0pH2lK6a0hZnAdau5ItzHPI6pUlvI7jMVnxUQRtw4owF2wk8lOSabtGDCTP4Ggrg2MbGnWO9X8K1t4+fGMDw==}

  /fsevents@2.3.3:
    resolution: {integrity: sha512-5xoDfX+fL7faATnagmWPpbFtwh/R77WmMMqqHGS65C3vvB0YHrgF+B1YmZ3441tMj5n63k0212XNoJwzlhffQw==}
    engines: {node: ^8.16.0 || ^10.6.0 || >=11.0.0}
    os: [darwin]
    requiresBuild: true
    optional: true

  /function-bind@1.1.2:
    resolution: {integrity: sha512-7XHNxH7qX9xG5mIwxkhumTox/MIRNcOgDrxWsMt2pAr23WHp6MrRlN7FBSFpCpr+oVO0F744iUgR82nJMfG2SA==}

  /function.prototype.name@1.1.6:
    resolution: {integrity: sha512-Z5kx79swU5P27WEayXM1tBi5Ze/lbIyiNgU3qyXUOf9b2rgXYyF9Dy9Cx+IQv/Lc8WCG6L82zwUPpSS9hGehIg==}
    engines: {node: '>= 0.4'}
    dependencies:
      call-bind: 1.0.5
      define-properties: 1.2.1
      es-abstract: 1.22.3
      functions-have-names: 1.2.3
    dev: true

  /functions-have-names@1.2.3:
    resolution: {integrity: sha512-xckBUXyTIqT97tq2x2AMb+g163b5JFysYk0x4qxNFwbfQkmNZoiRHb6sPzI9/QV33WeuvVYBUIiD4NzNIyqaRQ==}
    dev: true

  /gauge@3.0.2:
    resolution: {integrity: sha512-+5J6MS/5XksCuXq++uFRsnUd7Ovu1XenbeuIuNRJxYWjgQbPuFhT14lAvsWfqfAmnwluf1OwMjz39HjfLPci0Q==}
    engines: {node: '>=10'}
    dependencies:
      aproba: 2.0.0
      color-support: 1.1.3
      console-control-strings: 1.1.0
      has-unicode: 2.0.1
      object-assign: 4.1.1
      signal-exit: 3.0.7
      string-width: 4.2.3
      strip-ansi: 6.0.1
      wide-align: 1.1.5
    dev: false

  /get-caller-file@2.0.5:
    resolution: {integrity: sha512-DyFP3BM/3YHTQOCUL/w0OZHR0lpKeGrxotcHWcqNEdnltqFwXVfhEBQ94eIo34AfQpo0rGki4cyIiftY06h2Fg==}
    engines: {node: 6.* || 8.* || >= 10.*}
    dev: true

  /get-func-name@2.0.2:
    resolution: {integrity: sha512-8vXOvuE167CtIc3OyItco7N/dpRtBbYOsPsXCz7X/PMnlGjYjSGuZJgM1Y7mmew7BKf9BqvLX2tnOVy1BBUsxQ==}
    dev: true

  /get-intrinsic@1.2.2:
    resolution: {integrity: sha512-0gSo4ml/0j98Y3lngkFEot/zhiCeWsbYIlZ+uZOVgzLyLaUw7wxUL+nCTP0XJvJg1AXulJRI3UJi8GsbDuxdGA==}
    dependencies:
      function-bind: 1.1.2
      has-proto: 1.0.1
      has-symbols: 1.0.3
      hasown: 2.0.0
    dev: true

  /get-port@3.2.0:
    resolution: {integrity: sha512-x5UJKlgeUiNT8nyo/AcnwLnZuZNcSjSw0kogRB+Whd1fjjFq4B1hySFxSFWWSn4mIBzg3sRNUDFYc4g5gjPoLg==}
    engines: {node: '>=4'}
    dev: true

  /get-stream@8.0.1:
    resolution: {integrity: sha512-VaUJspBffn/LMCJVoMvSAdmscJyS1auj5Zulnn5UoYcY531UWmdwhRWkcGKnGU93m5HSXP9LP2usOryrBtQowA==}
    engines: {node: '>=16'}
    dev: true

  /get-symbol-description@1.0.0:
    resolution: {integrity: sha512-2EmdH1YvIQiZpltCNgkuiUnyukzxM/R6NDJX31Ke3BG1Nq5b0S2PhX59UKi9vZpPDQVdqn+1IcaAwnzTT5vCjw==}
    engines: {node: '>= 0.4'}
    dependencies:
      call-bind: 1.0.5
      get-intrinsic: 1.2.2
    dev: true

  /gitignore-parser@0.0.2:
    resolution: {integrity: sha512-X6mpqUv59uWLGD4n3hZ8Cu8KbF2PMWPSFYmxZjdkpm3yOU7hSUYnzTkZI1mcWqchphvqyuz3/BhgBR4E/JtkCg==}
    engines: {node: '>=0.10.0'}
    dev: true

  /glob-parent@5.1.2:
    resolution: {integrity: sha512-AOIgSQCepiJYwP3ARnGx+5VnTu2HBYdzbGP45eLw1vr3zB3vZLeyed1sC9hnbcOc9/SrMyM5RPQrkGz4aS9Zow==}
    engines: {node: '>= 6'}
    dependencies:
      is-glob: 4.0.3

  /glob-parent@6.0.2:
    resolution: {integrity: sha512-XxwI8EOhVQgWp6iDL+3b0r86f4d6AX6zSU55HfB4ydCEuXLXc5FcYeOu+nnGftS4TEju/11rt4KJPTMgbfmv4A==}
    engines: {node: '>=10.13.0'}
    dependencies:
      is-glob: 4.0.3
    dev: true

  /glob@7.1.6:
    resolution: {integrity: sha512-LwaxwyZ72Lk7vZINtNNrywX0ZuLyStrdDtabefZKAY5ZGJhVtgdznluResxNmPitE0SAO+O26sWTHeKSI2wMBA==}
    dependencies:
      fs.realpath: 1.0.0
      inflight: 1.0.6
      inherits: 2.0.4
      minimatch: 3.1.2
      once: 1.4.0
      path-is-absolute: 1.0.1
    dev: true

  /glob@7.2.3:
    resolution: {integrity: sha512-nFR0zLpU2YCaRxwoCJvL6UvCH2JFyFVIvwTLsIf21AuHlMskA1hhTdk+LlYJtOlYt9v6dvszD2BGRqBL+iQK9Q==}
    dependencies:
      fs.realpath: 1.0.0
      inflight: 1.0.6
      inherits: 2.0.4
      minimatch: 3.1.2
      once: 1.4.0
      path-is-absolute: 1.0.1

  /glob@8.1.0:
    resolution: {integrity: sha512-r8hpEjiQEYlF2QU0df3dS+nxxSIreXQS1qRhMJM0Q5NDdR386C7jb7Hwwod8Fgiuex+k0GFjgft18yvxm5XoCQ==}
    engines: {node: '>=12'}
    dependencies:
      fs.realpath: 1.0.0
      inflight: 1.0.6
      inherits: 2.0.4
      minimatch: 5.1.6
      once: 1.4.0

  /globals@13.24.0:
    resolution: {integrity: sha512-AhO5QUcj8llrbG09iWhPU2B204J1xnPeL8kQmVorSsy+Sjj1sk8gIyh6cUocGmH4L0UuhAJy+hJMRA4mgA4mFQ==}
    engines: {node: '>=8'}
    dependencies:
      type-fest: 0.20.2
    dev: true

  /globalthis@1.0.3:
    resolution: {integrity: sha512-sFdI5LyBiNTHjRd7cGPWapiHWMOXKyuBNX/cWJ3NfzrZQVa8GI/8cofCl74AOVqq9W5kNmguTIzJ/1s2gyI9wA==}
    engines: {node: '>= 0.4'}
    dependencies:
      define-properties: 1.2.1
    dev: true

  /globalyzer@0.1.0:
    resolution: {integrity: sha512-40oNTM9UfG6aBmuKxk/giHn5nQ8RVz/SS4Ir6zgzOv9/qC3kKZ9v4etGTcJbEl/NyVQH7FGU7d+X1egr57Md2Q==}

  /globby@11.1.0:
    resolution: {integrity: sha512-jhIXaOzy1sb8IyocaruWSn1TjmnBVs8Ayhcy83rmxNJ8q2uWKCAj3CnJY+KpGSXCueAPc0i05kVvVKtP1t9S3g==}
    engines: {node: '>=10'}
    dependencies:
      array-union: 2.1.0
      dir-glob: 3.0.1
      fast-glob: 3.3.2
      ignore: 5.3.0
      merge2: 1.4.1
      slash: 3.0.0
    dev: true

  /globrex@0.1.2:
    resolution: {integrity: sha512-uHJgbwAMwNFf5mLst7IWLNg14x1CkeqglJb/K3doi4dw6q2IvAAmM/Y81kevy83wP+Sst+nutFTYOGg3d1lsxg==}

  /gopd@1.0.1:
    resolution: {integrity: sha512-d65bNlIadxvpb/A2abVdlqKqV563juRnZ1Wtk6s1sIR8uNsXR70xqIzVqxVf1eTqDunwT2MkczEeaezCKTZhwA==}
    dependencies:
      get-intrinsic: 1.2.2
    dev: true

  /graceful-fs@4.2.11:
    resolution: {integrity: sha512-RbJ5/jmFcNNCcDV5o9eTnBLJ/HszWV0P73bc+Ff4nS/rJj+YaS6IGyiOL0VoBYX+l1Wrl3k63h/KrH+nhJ0XvQ==}

  /grapheme-splitter@1.0.4:
    resolution: {integrity: sha512-bzh50DW9kTPM00T8y4o8vQg89Di9oLJVLW/KaOGIXJWP/iqCN6WKYkbNOF04vFLJhwcpYUh9ydh/+5vpOqV4YQ==}
    dev: true

  /graphemer@1.4.0:
    resolution: {integrity: sha512-EtKwoO6kxCL9WO5xipiHTZlSzBm7WLT627TqC/uVRd0HKmq8NXyebnNYxDoBi7wt8eTWrUrKXCOVaFq9x1kgag==}
    dev: true

  /hard-rejection@2.1.0:
    resolution: {integrity: sha512-VIZB+ibDhx7ObhAe7OVtoEbuP4h/MuOTHJ+J8h/eBXotJYl0fBgR72xDFCKgIh22OJZIOVNxBMWuhAr10r8HdA==}
    engines: {node: '>=6'}
    dev: true

  /has-bigints@1.0.2:
    resolution: {integrity: sha512-tSvCKtBr9lkF0Ex0aQiP9N+OpV4zi2r/Nee5VkRDbaqv35RLYMzbwQfFSZZH0kR+Rd6302UJZ2p/bJCEoR3VoQ==}
    dev: true

  /has-flag@3.0.0:
    resolution: {integrity: sha512-sKJf1+ceQBr4SMkvQnBDNDtf4TXpVhVGateu0t918bl30FnbE2m4vNLX+VWe/dpjlb+HugGYzW7uQXH98HPEYw==}
    engines: {node: '>=4'}
    dev: true

  /has-flag@4.0.0:
    resolution: {integrity: sha512-EykJT/Q1KjTWctppgIAgfSO0tKVuZUjhgMr17kqTumMl6Afv3EISleU7qZUzoXDFTAHTDC4NOoG/ZxU3EvlMPQ==}
    engines: {node: '>=8'}
    dev: true

  /has-property-descriptors@1.0.1:
    resolution: {integrity: sha512-VsX8eaIewvas0xnvinAe9bw4WfIeODpGYikiWYLH+dma0Jw6KHYqWiWfhQlgOVK8D6PvjubK5Uc4P0iIhIcNVg==}
    dependencies:
      get-intrinsic: 1.2.2
    dev: true

  /has-proto@1.0.1:
    resolution: {integrity: sha512-7qE+iP+O+bgF9clE5+UoBFzE65mlBiVj3tKCrlNQ0Ogwm0BjpT/gK4SlLYDMybDh5I3TCTKnPPa0oMG7JDYrhg==}
    engines: {node: '>= 0.4'}
    dev: true

  /has-symbols@1.0.3:
    resolution: {integrity: sha512-l3LCuF6MgDNwTDKkdYGEihYjt5pRPbEg46rtlmnSPlUbgmB8LOIrKJbYYFBSbnPaJexMKtiPO8hmeRjRz2Td+A==}
    engines: {node: '>= 0.4'}
    dev: true

  /has-tostringtag@1.0.0:
    resolution: {integrity: sha512-kFjcSNhnlGV1kyoGk7OXKSawH5JOb/LzUc5w9B02hOTO0dfFRjbHQKvg1d6cf3HbeUmtU9VbbV3qzZ2Teh97WQ==}
    engines: {node: '>= 0.4'}
    dependencies:
      has-symbols: 1.0.3
    dev: true

  /has-unicode@2.0.1:
    resolution: {integrity: sha512-8Rf9Y83NBReMnx0gFzA8JImQACstCYWUplepDa9xprwwtmgEZUF0h/i5xSA625zB/I37EtrswSST6OXxwaaIJQ==}
    dev: false

  /hasown@2.0.0:
    resolution: {integrity: sha512-vUptKVTpIJhcczKBbgnS+RtcuYMB8+oNzPK2/Hp3hanz8JmpATdmmgLgSaadVREkDm+e2giHwY3ZRkyjSIDDFA==}
    engines: {node: '>= 0.4'}
    dependencies:
      function-bind: 1.1.2

  /hosted-git-info@2.8.9:
    resolution: {integrity: sha512-mxIDAb9Lsm6DoOJ7xH+5+X4y1LU/4Hi50L9C5sIswK3JzULS4bwk1FvjdBgvYR4bzT4tuUQiC15FE2f5HbLvYw==}
    dev: true

  /html-escaper@2.0.2:
    resolution: {integrity: sha512-H2iMtd0I4Mt5eYiapRdIDjp+XzelXQ0tFE4JS7YFwFevXXMmOp9myNrUvCg0D6ws8iqkRPBfKHgbwig1SmlLfg==}
    dev: true

  /https-proxy-agent@5.0.1:
    resolution: {integrity: sha512-dFcAjpTQFgoLMzC2VwU+C/CbS7uRL0lWmxDITmqm7C+7F0Odmj6s9l6alZc6AELXhrnggM2CeWSXHGOdX2YtwA==}
    engines: {node: '>= 6'}
    dependencies:
      agent-base: 6.0.2
      debug: 4.3.4
    transitivePeerDependencies:
      - supports-color
    dev: false

  /human-id@1.0.2:
    resolution: {integrity: sha512-UNopramDEhHJD+VR+ehk8rOslwSfByxPIZyJRfV739NDhN5LF1fa1MqnzKm2lGTQRjNrjK19Q5fhkgIfjlVUKw==}
    dev: true

  /human-signals@5.0.0:
    resolution: {integrity: sha512-AXcZb6vzzrFAUE61HnN4mpLqd/cSIwNQjtNWR0euPm6y0iqx3G4gOXaIDdtdDwZmhwe82LA6+zinmW4UBWVePQ==}
    engines: {node: '>=16.17.0'}
    dev: true

  /iconv-lite@0.4.24:
    resolution: {integrity: sha512-v3MXnZAcvnywkTUEZomIActle7RXXeedOR31wwl7VlyoXO4Qi9arvSenNQWne1TcRwhCL1HwLI21bEqdpj8/rA==}
    engines: {node: '>=0.10.0'}
    dependencies:
      safer-buffer: 2.1.2
    dev: true

  /ignore@5.3.0:
    resolution: {integrity: sha512-g7dmpshy+gD7mh88OC9NwSGTKoc3kyLAZQRU1mt53Aw/vnvfXnbC+F/7F7QoYVKbV+KNvJx8wArewKy1vXMtlg==}
    engines: {node: '>= 4'}
    dev: true

  /imagetools-core@6.0.3:
    resolution: {integrity: sha512-3J7Dww03g0dZU5NLbuDRqCqH/AnedR0T3mOl7AP0Curqt/OEtghiDw7Py+Dwa17xL7yJ0uemdEutWkOZm6CnaQ==}
    engines: {node: '>=12.0.0'}
    dependencies:
      sharp: 0.33.0
    dev: false

  /import-fresh@3.3.0:
    resolution: {integrity: sha512-veYYhQa+D1QBKznvhUHxb8faxlrwUnxseDAbAp457E0wLNio2bOSKnjYDhMj+YiAq61xrMGhQk9iXVk5FzgQMw==}
    engines: {node: '>=6'}
    dependencies:
      parent-module: 1.0.1
      resolve-from: 4.0.0
    dev: true

  /import-meta-resolve@4.0.0:
    resolution: {integrity: sha512-okYUR7ZQPH+efeuMJGlq4f8ubUgO50kByRPyt/Cy1Io4PSRsPjxME+YlVaCOx+NIToW7hCsZNFJyTPFFKepRSA==}
    dev: false

  /imurmurhash@0.1.4:
    resolution: {integrity: sha512-JmXMZ6wuvDmLiHEml9ykzqO6lwFbof0GG4IkcGaENdCRDDmMVnny7s5HsIgHCbaq0w2MyPhDqkhTUgS2LU2PHA==}
    engines: {node: '>=0.8.19'}
    dev: true

  /indent-string@4.0.0:
    resolution: {integrity: sha512-EdDDZu4A2OyIK7Lr/2zG+w5jmbuk1DVBnEwREQvBzspBJkCEbRa8GxU1lghYcaGJCnRWibjDXlq779X1/y5xwg==}
    engines: {node: '>=8'}
    dev: true

  /inflight@1.0.6:
    resolution: {integrity: sha512-k92I/b08q4wvFscXCLvqfsHCrjrF7yiXsQuIVvVE7N82W3+aqpzuUdBbfhWcy/FZR3/4IgflMgKLOsvPDrGCJA==}
    dependencies:
      once: 1.4.0
      wrappy: 1.0.2

  /inherits@2.0.4:
    resolution: {integrity: sha512-k/vGaX4/Yla3WzyMCvTQOXYeIHvqOKtnqBduzTHpzpQZzAskKMhZ2K+EnBiSM9zGSoIFeMpXKxa4dYeZIQqewQ==}

  /internal-slot@1.0.6:
    resolution: {integrity: sha512-Xj6dv+PsbtwyPpEflsejS+oIZxmMlV44zAhG479uYu89MsjcYOhCFnNyKrkJrihbsiasQyY0afoCl/9BLR65bg==}
    engines: {node: '>= 0.4'}
    dependencies:
      get-intrinsic: 1.2.2
      hasown: 2.0.0
      side-channel: 1.0.4
    dev: true

  /internmap@2.0.3:
    resolution: {integrity: sha512-5Hh7Y1wQbvY5ooGgPbDaL5iYLAPzMTUrjMulskHLH6wnv/A+1q5rgEaiuqEjB+oxGXIVZs1FF+R/KPN3ZSQYYg==}
    engines: {node: '>=12'}
    dev: false

  /is-array-buffer@3.0.2:
    resolution: {integrity: sha512-y+FyyR/w8vfIRq4eQcM1EYgSTnmHXPqaF+IgzgraytCFq5Xh8lllDVmAZolPJiZttZLeFSINPYMaEJ7/vWUa1w==}
    dependencies:
      call-bind: 1.0.5
      get-intrinsic: 1.2.2
      is-typed-array: 1.1.12
    dev: true

  /is-arrayish@0.2.1:
    resolution: {integrity: sha512-zz06S8t0ozoDXMG+ube26zeCTNXcKIPJZJi8hBrF4idCLms4CG9QtK7qBl1boi5ODzFpjswb5JPmHCbMpjaYzg==}
    dev: true

  /is-arrayish@0.3.2:
    resolution: {integrity: sha512-eVRqCvVlZbuw3GrM63ovNSNAeA1K16kaR/LRY/92w0zxQ5/1YzwblUX652i4Xs9RwAGjW9d9y6X88t8OaAJfWQ==}
    dev: false

  /is-bigint@1.0.4:
    resolution: {integrity: sha512-zB9CruMamjym81i2JZ3UMn54PKGsQzsJeo6xvN3HJJ4CAsQNB6iRutp2To77OfCNuoxspsIhzaPoO1zyCEhFOg==}
    dependencies:
      has-bigints: 1.0.2
    dev: true

  /is-binary-path@2.1.0:
    resolution: {integrity: sha512-ZMERYes6pDydyuGidse7OsHxtbI7WVeUEozgR/g7rd0xUimYNlvZRE/K2MgZTjWy725IfelLeVcEM97mmtRGXw==}
    engines: {node: '>=8'}
    dependencies:
      binary-extensions: 2.2.0

  /is-boolean-object@1.1.2:
    resolution: {integrity: sha512-gDYaKHJmnj4aWxyj6YHyXVpdQawtVLHU5cb+eztPGczf6cjuTdwve5ZIEfgXqH4e57An1D1AKf8CZ3kYrQRqYA==}
    engines: {node: '>= 0.4'}
    dependencies:
      call-bind: 1.0.5
      has-tostringtag: 1.0.0
    dev: true

  /is-builtin-module@3.2.1:
    resolution: {integrity: sha512-BSLE3HnV2syZ0FK0iMA/yUGplUeMmNz4AW5fnTunbCIqZi4vG3WjJT9FHMy5D69xmAYBHXQhJdALdpwVxV501A==}
    engines: {node: '>=6'}
    dependencies:
      builtin-modules: 3.3.0

  /is-callable@1.2.7:
    resolution: {integrity: sha512-1BC0BVFhS/p0qtw6enp8e+8OD0UrK0oFLztSjNzhcKA3WDuJxxAPXzPuPtKkjEY9UUoEWlX/8fgKeu2S8i9JTA==}
    engines: {node: '>= 0.4'}
    dev: true

  /is-core-module@2.13.1:
    resolution: {integrity: sha512-hHrIjvZsftOsvKSn2TRYl63zvxsgE0K+0mYMoH6gD4omR5IWB2KynivBQczo3+wF1cCkjzvptnI9Q0sPU66ilw==}
    dependencies:
      hasown: 2.0.0

  /is-date-object@1.0.5:
    resolution: {integrity: sha512-9YQaSxsAiSwcvS33MBk3wTCVnWK+HhF8VZR2jRxehM16QcVOdHqPn4VPHmRK4lSr38n9JriurInLcP90xsYNfQ==}
    engines: {node: '>= 0.4'}
    dependencies:
      has-tostringtag: 1.0.0
    dev: true

  /is-extglob@2.1.1:
    resolution: {integrity: sha512-SbKbANkN603Vi4jEZv49LeVJMn4yGwsbzZworEoyEiutsN3nJYdbO36zfhGJ6QEDpOZIFkDtnq5JRxmvl3jsoQ==}
    engines: {node: '>=0.10.0'}

  /is-fullwidth-code-point@3.0.0:
    resolution: {integrity: sha512-zymm5+u+sCsSWyD9qNaejV3DFvhCKclKdizYaJUuHA83RLjb7nSuGnddCHGv0hk+KY7BMAlsWeK4Ueg6EV6XQg==}
    engines: {node: '>=8'}

  /is-glob@4.0.3:
    resolution: {integrity: sha512-xelSayHH36ZgE7ZWhli7pW34hNbNl8Ojv5KVmkJD4hBdD3th8Tfk9vYasLM+mXWOZhFkgZfxhLSnrwRr4elSSg==}
    engines: {node: '>=0.10.0'}
    dependencies:
      is-extglob: 2.1.1

  /is-module@1.0.0:
    resolution: {integrity: sha512-51ypPSPCoTEIN9dy5Oy+h4pShgJmPCygKfyRCISBI+JoWT/2oJvK8QPxmwv7b/p239jXrm9M1mlQbyKJ5A152g==}

  /is-negative-zero@2.0.2:
    resolution: {integrity: sha512-dqJvarLawXsFbNDeJW7zAz8ItJ9cd28YufuuFzh0G8pNHjJMnY08Dv7sYX2uF5UpQOwieAeOExEYAWWfu7ZZUA==}
    engines: {node: '>= 0.4'}
    dev: true

  /is-number-object@1.0.7:
    resolution: {integrity: sha512-k1U0IRzLMo7ZlYIfzRu23Oh6MiIFasgpb9X76eqfFZAqwH44UI4KTBvBYIZ1dSL9ZzChTB9ShHfLkR4pdW5krQ==}
    engines: {node: '>= 0.4'}
    dependencies:
      has-tostringtag: 1.0.0
    dev: true

  /is-number@7.0.0:
    resolution: {integrity: sha512-41Cifkg6e8TylSpdtTpeLVMqvSBEVzTttHvERD741+pnZ8ANv0004MRL43QKPDlK9cGvNp6NZWZUBlbGXYxxng==}
    engines: {node: '>=0.12.0'}

  /is-path-inside@3.0.3:
    resolution: {integrity: sha512-Fd4gABb+ycGAmKou8eMftCupSir5lRxqf4aD/vd0cD2qc4HL07OjCeuHMr8Ro4CoMaeCKDB0/ECBOVWjTwUvPQ==}
    engines: {node: '>=8'}
    dev: true

  /is-plain-obj@1.1.0:
    resolution: {integrity: sha512-yvkRyxmFKEOQ4pNXCmJG5AEQNlXJS5LaONXo5/cLdTZdWvsZ1ioJEonLGAosKlMWE8lwUy/bJzMjcw8az73+Fg==}
    engines: {node: '>=0.10.0'}
    dev: true

  /is-promise@4.0.0:
    resolution: {integrity: sha512-hvpoI6korhJMnej285dSg6nu1+e6uxs7zG3BYAm5byqDsgJNWwxzM6z6iZiAgQR4TJ30JmBTOwqZUw3WlyH3AQ==}
    dev: true

  /is-reference@1.2.1:
    resolution: {integrity: sha512-U82MsXXiFIrjCK4otLT+o2NA2Cd2g5MLoOVXUZjIOhLurrRxpEXzI8O0KZHr3IjLvlAH1kTPYSuqer5T9ZVBKQ==}
    dependencies:
      '@types/estree': 1.0.5

  /is-reference@3.0.2:
    resolution: {integrity: sha512-v3rht/LgVcsdZa3O2Nqs+NMowLOxeOm7Ay9+/ARQ2F+qEoANRcqrjAZKGN0v8ymUetZGgkp26LTnGT7H0Qo9Pg==}
    dependencies:
      '@types/estree': 1.0.5

  /is-regex@1.1.4:
    resolution: {integrity: sha512-kvRdxDsxZjhzUX07ZnLydzS1TU/TJlTUHHY4YLL87e37oUA49DfkLqgy+VjFocowy29cKvcSiu+kIv728jTTVg==}
    engines: {node: '>= 0.4'}
    dependencies:
      call-bind: 1.0.5
      has-tostringtag: 1.0.0
    dev: true

  /is-shared-array-buffer@1.0.2:
    resolution: {integrity: sha512-sqN2UDu1/0y6uvXyStCOzyhAjCSlHceFoMKJW8W9EU9cvic/QdsZ0kEU93HEy3IUEFZIiH/3w+AH/UQbPHNdhA==}
    dependencies:
      call-bind: 1.0.5
    dev: true

  /is-stream@3.0.0:
    resolution: {integrity: sha512-LnQR4bZ9IADDRSkvpqMGvt/tEJWclzklNgSw48V5EAaAeDd6qGvN8ei6k5p0tvxSR171VmGyHuTiAOfxAbr8kA==}
    engines: {node: ^12.20.0 || ^14.13.1 || >=16.0.0}
    dev: true

  /is-string@1.0.7:
    resolution: {integrity: sha512-tE2UXzivje6ofPW7l23cjDOMa09gb7xlAqG6jG5ej6uPV32TlWP3NKPigtaGeHNu9fohccRYvIiZMfOOnOYUtg==}
    engines: {node: '>= 0.4'}
    dependencies:
      has-tostringtag: 1.0.0
    dev: true

  /is-subdir@1.2.0:
    resolution: {integrity: sha512-2AT6j+gXe/1ueqbW6fLZJiIw3F8iXGJtt0yDrZaBhAZEG1raiTxKWU+IPqMCzQAXOUCKdA4UDMgacKH25XG2Cw==}
    engines: {node: '>=4'}
    dependencies:
      better-path-resolve: 1.0.0
    dev: true

  /is-symbol@1.0.4:
    resolution: {integrity: sha512-C/CPBqKWnvdcxqIARxyOh4v1UUEOCHpgDa0WYgpKDFMszcrPcffg5uhwSgPCLD2WWxmq6isisz87tzT01tuGhg==}
    engines: {node: '>= 0.4'}
    dependencies:
      has-symbols: 1.0.3
    dev: true

  /is-typed-array@1.1.12:
    resolution: {integrity: sha512-Z14TF2JNG8Lss5/HMqt0//T9JeHXttXy5pH/DBU4vi98ozO2btxzq9MwYDZYnKwU8nRsz/+GVFVRDq3DkVuSPg==}
    engines: {node: '>= 0.4'}
    dependencies:
      which-typed-array: 1.1.13
    dev: true

  /is-weakref@1.0.2:
    resolution: {integrity: sha512-qctsuLZmIQ0+vSSMfoVvyFe2+GSEvnmZ2ezTup1SBse9+twCCeial6EEi3Nc2KFcf6+qz2FBPnjXsk8xhKSaPQ==}
    dependencies:
      call-bind: 1.0.5
    dev: true

  /is-windows@1.0.2:
    resolution: {integrity: sha512-eXK1UInq2bPmjyX6e3VHIzMLobc4J94i4AWn+Hpq3OU5KkrRC96OAcR3PRJ/pGu6m8TRnBHP9dkXQVsT/COVIA==}
    engines: {node: '>=0.10.0'}
    dev: true

  /isarray@2.0.5:
    resolution: {integrity: sha512-xHjhDr3cNBK0BzdUJSPXZntQUx/mwMS5Rw4A7lPJ90XGAO6ISP/ePDNuo0vhqOZU+UD5JoodwCAAoZQd3FeAKw==}
    dev: true

  /isexe@2.0.0:
    resolution: {integrity: sha512-RHxMLp9lnKHGHRng9QFhRCMbYAcVpn69smSGcq3f36xjgVVWThj4qqLbTLlq7Ssj8B+fIQ1EuCEGI2lKsyQeIw==}
    dev: true

  /istanbul-lib-coverage@3.2.2:
    resolution: {integrity: sha512-O8dpsF+r0WV/8MNRKfnmrtCWhuKjxrq2w+jpzBL5UZKTi2LeVWnWOmWRxFlesJONmc+wLAGvKQZEOanko0LFTg==}
    engines: {node: '>=8'}
    dev: true

  /istanbul-lib-report@3.0.1:
    resolution: {integrity: sha512-GCfE1mtsHGOELCU8e/Z7YWzpmybrx/+dSTfLrvY8qRmaY6zXTKWn6WQIjaAFw069icm6GVMNkgu0NzI4iPZUNw==}
    engines: {node: '>=10'}
    dependencies:
      istanbul-lib-coverage: 3.2.2
      make-dir: 4.0.0
      supports-color: 7.2.0
    dev: true

  /istanbul-reports@3.1.6:
    resolution: {integrity: sha512-TLgnMkKg3iTDsQ9PbPTdpfAK2DzjF9mqUG7RMgcQl8oFjad8ob4laGxv5XV5U9MAfx8D6tSJiUyuAwzLicaxlg==}
    engines: {node: '>=8'}
    dependencies:
      html-escaper: 2.0.2
      istanbul-lib-report: 3.0.1
    dev: true

  /js-tokens@4.0.0:
    resolution: {integrity: sha512-RdJUflcE3cUzKiMqQgsCu06FPu9UdIJO0beYbPhHN4k6apgJtifcoCtT9bcxOpYBtpD2kCM6Sbzg4CausW/PKQ==}
    dev: true

  /js-yaml@3.14.1:
    resolution: {integrity: sha512-okMH7OXXJ7YrN9Ok3/SXrnu4iX9yOk+25nqX4imS2npuvTYDmo/QEZoqwZkYaIDk3jVvBOTOIEgEhaLOynBS9g==}
    hasBin: true
    dependencies:
      argparse: 1.0.10
      esprima: 4.0.1
    dev: true

  /js-yaml@4.1.0:
    resolution: {integrity: sha512-wpxZs9NoxZaJESJGIZTyDEaYpl0FKSA+FB9aJiyemKhMwkxQg63h4T1KJgUGHpTqPDNRcmmYLugrRjJlBtWvRA==}
    hasBin: true
    dependencies:
      argparse: 2.0.1
    dev: true

  /jsesc@0.5.0:
    resolution: {integrity: sha512-uZz5UnB7u4T9LvwmFqXii7pZSouaRPorGs5who1Ip7VO0wxanFvBL7GkM6dTHlgX+jhBApRetaWpnDabOeTcnA==}
    hasBin: true
    dev: true

  /jsesc@3.0.2:
    resolution: {integrity: sha512-xKqzzWXDttJuOcawBt4KnKHHIf5oQ/Cxax+0PWFG+DFDgHNAdi+TXECADI+RYiFUMmx8792xsMbbgXj4CwnP4g==}
    engines: {node: '>=6'}
    hasBin: true
    dev: true

  /json-buffer@3.0.1:
    resolution: {integrity: sha512-4bV5BfR2mqfQTJm+V5tPPdf+ZpuhiIvTuAB5g8kcrXOZpTT/QwwVRWBywX1ozr6lEuPdbHxwaJlm9G6mI2sfSQ==}
    dev: true

  /json-parse-even-better-errors@2.3.1:
    resolution: {integrity: sha512-xyFwyhro/JEof6Ghe2iz2NcXoj2sloNsWr/XsERDK/oiPCfaNhl5ONfp+jQdAZRQQ0IJWNzH9zIZF7li91kh2w==}
    dev: true

  /json-schema-traverse@0.4.1:
    resolution: {integrity: sha512-xbbCH5dCYU5T8LcEhhuh7HJ88HXuW3qsI3Y0zOZFKfZEHcpWiHU/Jxzk629Brsab/mMiHQti9wMP+845RPe3Vg==}
    dev: true

  /json-stable-stringify-without-jsonify@1.0.1:
    resolution: {integrity: sha512-Bdboy+l7tA3OGW6FjyFHWkP5LuByj1Tk33Ljyq0axyzdk9//JSi2u3fP1QSmd1KNwq6VOKYGlAu87CisVir6Pw==}
    dev: true

  /jsonc-parser@3.2.0:
    resolution: {integrity: sha512-gfFQZrcTc8CnKXp6Y4/CBT3fTc0OVuDofpre4aEeEpSBPV5X5v4+Vmx+8snU7RLPrNHPKSgLxGo9YuQzz20o+w==}
    dev: true

  /jsonfile@4.0.0:
    resolution: {integrity: sha512-m6F1R3z8jjlf2imQHS2Qez5sjKWQzbuuhuJ/FKYFRZvPE3PuHcSMVZzfsLhGVOkfd20obL5SWEBew5ShlquNxg==}
    optionalDependencies:
      graceful-fs: 4.2.11
    dev: true

  /keyv@4.5.4:
    resolution: {integrity: sha512-oxVHkHR/EJf2CNXnWxRLW6mg7JyCCUcG0DtEGmL2ctUo1PNTin1PUil+r/+4r5MpVgC/fn1kjsx7mjSujKqIpw==}
    dependencies:
      json-buffer: 3.0.1
    dev: true

  /kind-of@6.0.3:
    resolution: {integrity: sha512-dcS1ul+9tmeD95T+x28/ehLgd9mENa3LsvDTtzm3vyBEO7RPptvAD+t44WVXaUjTBRcrpFeFlC8WCruUR456hw==}
    engines: {node: '>=0.10.0'}
    dev: true

  /kleur@3.0.3:
    resolution: {integrity: sha512-eTIzlVOSUR+JxdDFepEYcBMtZ9Qqdef+rnzWdRZuMbOywu5tO2w2N7rqjoANZ5k9vywhL6Br1VRjUIgTQx4E8w==}
    engines: {node: '>=6'}

  /kleur@4.1.5:
    resolution: {integrity: sha512-o+NO+8WrRiQEE4/7nwRJhN1HWpVmJm511pBHUxPLtp0BUISzlBplORYSmTclCnJvQq2tKu/sgl3xVpkc7ZWuQQ==}
    engines: {node: '>=6'}

  /known-css-properties@0.29.0:
    resolution: {integrity: sha512-Ne7wqW7/9Cz54PDt4I3tcV+hAyat8ypyOGzYRJQfdxnnjeWsTxt1cy8pjvvKeI5kfXuyvULyeeAvwvvtAX3ayQ==}
    dev: true

  /levn@0.4.1:
    resolution: {integrity: sha512-+bT2uH4E5LGE7h/n3evcS/sQlJXCpIp6ym8OWJ5eV6+67Dsql/LaaT7qJBAt2rzfoa/5QBGBhxDix1dMt2kQKQ==}
    engines: {node: '>= 0.8.0'}
    dependencies:
      prelude-ls: 1.2.1
      type-check: 0.4.0
    dev: true

  /lightningcss-darwin-arm64@1.22.1:
    resolution: {integrity: sha512-ldvElu+R0QimNTjsKpaZkUv3zf+uefzLy/R1R19jtgOfSRM+zjUCUgDhfEDRmVqJtMwYsdhMI2aJtJChPC6Osg==}
    engines: {node: '>= 12.0.0'}
    cpu: [arm64]
    os: [darwin]
    requiresBuild: true
    dev: true
    optional: true

  /lightningcss-darwin-x64@1.22.1:
    resolution: {integrity: sha512-5p2rnlVTv6Gpw4PlTLq925nTVh+HFh4MpegX8dPDYJae+NFVjQ67gY7O6iHIzQjLipDiYejFF0yHrhjU3XgLBQ==}
    engines: {node: '>= 12.0.0'}
    cpu: [x64]
    os: [darwin]
    requiresBuild: true
    dev: true
    optional: true

  /lightningcss-freebsd-x64@1.22.1:
    resolution: {integrity: sha512-1FaBtcFrZqB2hkFbAxY//Pnp8koThvyB6AhjbdVqKD4/pu13Rl91fKt2N9qyeQPUt3xy7ORUvSO+dPk3J6EjXg==}
    engines: {node: '>= 12.0.0'}
    cpu: [x64]
    os: [freebsd]
    requiresBuild: true
    dev: true
    optional: true

  /lightningcss-linux-arm-gnueabihf@1.22.1:
    resolution: {integrity: sha512-6rub98tYGfE5I5j0BP8t/2d4BZyu1S7Iz9vUkm0H26snAFHYxLfj3RbQn0xHHIePSetjLnhcg3QlfwUAkD/FYg==}
    engines: {node: '>= 12.0.0'}
    cpu: [arm]
    os: [linux]
    requiresBuild: true
    dev: true
    optional: true

  /lightningcss-linux-arm64-gnu@1.22.1:
    resolution: {integrity: sha512-nYO5qGtb/1kkTZu3FeTiM+2B2TAb7m2DkLCTgQIs2bk2o9aEs7I96fwySKcoHWQAiQDGR9sMux9vkV4KQXqPaQ==}
    engines: {node: '>= 12.0.0'}
    cpu: [arm64]
    os: [linux]
    requiresBuild: true
    dev: true
    optional: true

  /lightningcss-linux-arm64-musl@1.22.1:
    resolution: {integrity: sha512-MCV6RuRpzXbunvzwY644iz8cw4oQxvW7oer9xPkdadYqlEyiJJ6wl7FyJOH7Q6ZYH4yjGAUCvxDBxPbnDu9ZVg==}
    engines: {node: '>= 12.0.0'}
    cpu: [arm64]
    os: [linux]
    requiresBuild: true
    dev: true
    optional: true

  /lightningcss-linux-x64-gnu@1.22.1:
    resolution: {integrity: sha512-RjNgpdM20VUXgV7us/VmlO3Vn2ZRiDnc3/bUxCVvySZWPiVPprpqW/QDWuzkGa+NCUf6saAM5CLsZLSxncXJwg==}
    engines: {node: '>= 12.0.0'}
    cpu: [x64]
    os: [linux]
    requiresBuild: true
    dev: true
    optional: true

  /lightningcss-linux-x64-musl@1.22.1:
    resolution: {integrity: sha512-ZgO4C7Rd6Hv/5MnyY2KxOYmIlzk4rplVolDt3NbkNR8DndnyX0Q5IR4acJWNTBICQ21j3zySzKbcJaiJpk/4YA==}
    engines: {node: '>= 12.0.0'}
    cpu: [x64]
    os: [linux]
    requiresBuild: true
    dev: true
    optional: true

  /lightningcss-win32-x64-msvc@1.22.1:
    resolution: {integrity: sha512-4pozV4eyD0MDET41ZLHAeBo+H04Nm2UEYIk5w/ts40231dRFV7E0cjwbnZvSoc1DXFgecAhiC0L16ruv/ZDCpg==}
    engines: {node: '>= 12.0.0'}
    cpu: [x64]
    os: [win32]
    requiresBuild: true
    dev: true
    optional: true

  /lightningcss@1.22.1:
    resolution: {integrity: sha512-Fy45PhibiNXkm0cK5FJCbfO8Y6jUpD/YcHf/BtuI+jvYYqSXKF4muk61jjE8YxCR9y+hDYIWSzHTc+bwhDE6rQ==}
    engines: {node: '>= 12.0.0'}
    dependencies:
      detect-libc: 1.0.3
    optionalDependencies:
      lightningcss-darwin-arm64: 1.22.1
      lightningcss-darwin-x64: 1.22.1
      lightningcss-freebsd-x64: 1.22.1
      lightningcss-linux-arm-gnueabihf: 1.22.1
      lightningcss-linux-arm64-gnu: 1.22.1
      lightningcss-linux-arm64-musl: 1.22.1
      lightningcss-linux-x64-gnu: 1.22.1
      lightningcss-linux-x64-musl: 1.22.1
      lightningcss-win32-x64-msvc: 1.22.1
    dev: true

  /lilconfig@2.1.0:
    resolution: {integrity: sha512-utWOt/GHzuUxnLKxB6dk81RoOeoNeHgbrXiuGk4yyF5qlRz+iIVWu56E2fqGHFrXz0QNUhLB/8nKqvRH66JKGQ==}
    engines: {node: '>=10'}
    dev: true

  /lines-and-columns@1.2.4:
    resolution: {integrity: sha512-7ylylesZQ/PV29jhEDl3Ufjo6ZX7gCqJr5F7PKrqc93v7fzSymt1BpwEU8nAUXs8qzzvqhbjhK5QZg6Mt/HkBg==}
    dev: true

  /load-yaml-file@0.2.0:
    resolution: {integrity: sha512-OfCBkGEw4nN6JLtgRidPX6QxjBQGQf72q3si2uvqyFEMbycSFFHwAZeXx6cJgFM9wmLrf9zBwCP3Ivqa+LLZPw==}
    engines: {node: '>=6'}
    dependencies:
      graceful-fs: 4.2.11
      js-yaml: 3.14.1
      pify: 4.0.1
      strip-bom: 3.0.0
    dev: true

  /local-access@1.1.0:
    resolution: {integrity: sha512-XfegD5pyTAfb+GY6chk283Ox5z8WexG56OvM06RWLpAc/UHozO8X6xAxEkIitZOtsSMM1Yr3DkHgW5W+onLhCw==}
    engines: {node: '>=6'}
    dev: true

  /local-pkg@0.5.0:
    resolution: {integrity: sha512-ok6z3qlYyCDS4ZEU27HaU6x/xZa9Whf8jD4ptH5UZTQYZVYeb9bnZ3ojVhiJNLiXK1Hfc0GNbLXcmZ5plLDDBg==}
    engines: {node: '>=14'}
    dependencies:
      mlly: 1.4.2
      pkg-types: 1.0.3
    dev: true

  /locate-character@3.0.0:
    resolution: {integrity: sha512-SW13ws7BjaeJ6p7Q6CO2nchbYEc3X3J6WrmTTDto7yMPqVSZTUyY5Tjbid+Ab8gLnATtygYtiDIJGQRRn2ZOiA==}

  /locate-path@5.0.0:
    resolution: {integrity: sha512-t7hw9pI+WvuwNJXwk5zVHpyhIqzg2qTlklJOf0mVxGSbe3Fp2VieZcduNYjaLDoy6p9uGpQEGWG87WpMKlNq8g==}
    engines: {node: '>=8'}
    dependencies:
      p-locate: 4.1.0
    dev: true

  /locate-path@6.0.0:
    resolution: {integrity: sha512-iPZK6eYjbxRu3uB4/WZ3EsEIMJFMqAoopl3R+zuq0UjcAm/MO6KCweDgPfP3elTztoKP3KtnVHxTn2NHBSDVUw==}
    engines: {node: '>=10'}
    dependencies:
      p-locate: 5.0.0
    dev: true

  /lodash.merge@4.6.2:
    resolution: {integrity: sha512-0KpjqXRVvrYyCsX1swR/XTK0va6VQkQM6MNo7PqW77ByjAhoARA8EfrP1N4+KlKj8YS0ZUCtRT/YUuhyYDujIQ==}
    dev: true

  /lodash.startcase@4.4.0:
    resolution: {integrity: sha512-+WKqsK294HMSc2jEbNgpHpd0JfIBhp7rEV4aqXWqFr6AlXov+SlcgB1Fv01y2kGe3Gc8nMW7VA0SrGuSkRfIEg==}
    dev: true

  /loupe@2.3.7:
    resolution: {integrity: sha512-zSMINGVYkdpYSOBmLi0D1Uo7JU9nVdQKrHxC8eYlV+9YKK9WePqAlL7lSlorG/U2Fw1w0hTBmaa/jrQ3UbPHtA==}
    dependencies:
      get-func-name: 2.0.2
    dev: true

  /lower-case@2.0.2:
    resolution: {integrity: sha512-7fm3l3NAF9WfN6W3JOmf5drwpVqX78JtoGJ3A6W0a6ZnldM41w2fV5D490psKFTpMds8TJse/eHLFFsNHHjHgg==}
    dependencies:
      tslib: 2.6.2
    dev: false

  /lru-cache@4.1.5:
    resolution: {integrity: sha512-sWZlbEP2OsHNkXrMl5GYk/jKk70MBng6UU4YI/qGDYbgf6YbP4EvmqISbXCoJiRKs+1bSpFHVgQxvJ17F2li5g==}
    dependencies:
      pseudomap: 1.0.2
      yallist: 2.1.2
    dev: true

  /lru-cache@6.0.0:
    resolution: {integrity: sha512-Jo6dJ04CmSjuznwJSS3pUeWmd/H0ffTlkXXgwZi+eq1UCmqQwCh+eLsYOYCwY991i2Fah4h1BEMCx4qThGbsiA==}
    engines: {node: '>=10'}
    dependencies:
      yallist: 4.0.0

  /lz-string@1.5.0:
    resolution: {integrity: sha512-h5bgJWpxJNswbU7qCrV0tIKQCaS3blPDrqKWx+QxzuzL1zGUzij9XCWLrSLsJPu5t+eWA/ycetzYAO5IOMcWAQ==}
    hasBin: true
    dev: true

  /magic-string@0.27.0:
    resolution: {integrity: sha512-8UnnX2PeRAPZuN12svgR9j7M1uWMovg/CEnIwIG0LFkXSJJe4PdfUGiTGl8V9bsBHFUtfVINcSyYxd7q+kx9fA==}
    engines: {node: '>=12'}
    dependencies:
      '@jridgewell/sourcemap-codec': 1.4.15
    dev: true

  /magic-string@0.30.5:
    resolution: {integrity: sha512-7xlpfBaQaP/T6Vh8MO/EqXSW5En6INHEvEXQiuff7Gku0PWjU3uf6w/j9o7O+SpB5fOAkrI5HeoNgwjEO0pFsA==}
    engines: {node: '>=12'}
    dependencies:
      '@jridgewell/sourcemap-codec': 1.4.15

  /make-dir@3.1.0:
    resolution: {integrity: sha512-g3FeP20LNwhALb/6Cz6Dd4F2ngze0jz7tbzrD2wAV+o9FeNHe4rL+yK2md0J/fiSf1sa1ADhXqi5+oVwOM/eGw==}
    engines: {node: '>=8'}
    dependencies:
      semver: 6.3.1
    dev: false

  /make-dir@4.0.0:
    resolution: {integrity: sha512-hXdUTZYIVOt1Ex//jAQi+wTZZpUpwBj/0QsOzqegb3rGMMeJiSEu5xLHnYfBrRV4RH2+OCSOO95Is/7x1WJ4bw==}
    engines: {node: '>=10'}
    dependencies:
      semver: 7.5.4
    dev: true

  /map-obj@1.0.1:
    resolution: {integrity: sha512-7N/q3lyZ+LVCp7PzuxrJr4KMbBE2hW7BT7YNia330OFxIf4d3r5zVpicP2650l7CPN6RM9zOJRl3NGpqSiw3Eg==}
    engines: {node: '>=0.10.0'}
    dev: true

  /map-obj@4.3.0:
    resolution: {integrity: sha512-hdN1wVrZbb29eBGiGjJbeP8JbKjq1urkHJ/LIP/NY48MZ1QVXUsQBV1G1zvYFHn1XE06cwjBsOI2K3Ulnj1YXQ==}
    engines: {node: '>=8'}
    dev: true

  /marked@11.1.0:
    resolution: {integrity: sha512-fvKJWAPEafVj1dwGwcPI5mBB/0pvViL6NlCbNDG1HOIRwwAU/jeMoFxfbRLuirO1wRH7m4yPvBqD/O1wyWvayw==}
    engines: {node: '>= 18'}
    hasBin: true
    dev: true

  /mdn-data@2.0.30:
    resolution: {integrity: sha512-GaqWWShW4kv/G9IEucWScBx9G1/vsFZZJUO+tD26M8J8z3Kw5RDQjaoZe03YAClgeS/SWPOcb4nkFBTEi5DUEA==}

  /meow@6.1.1:
    resolution: {integrity: sha512-3YffViIt2QWgTy6Pale5QpopX/IvU3LPL03jOTqp6pGj3VjesdO/U8CuHMKpnQr4shCNCM5fd5XFFvIIl6JBHg==}
    engines: {node: '>=8'}
    dependencies:
      '@types/minimist': 1.2.5
      camelcase-keys: 6.2.2
      decamelize-keys: 1.1.1
      hard-rejection: 2.1.0
      minimist-options: 4.1.0
      normalize-package-data: 2.5.0
      read-pkg-up: 7.0.1
      redent: 3.0.0
      trim-newlines: 3.0.1
      type-fest: 0.13.1
      yargs-parser: 18.1.3
    dev: true

  /merge-stream@2.0.0:
    resolution: {integrity: sha512-abv/qOcuPfk3URPfDzmZU1LKmuw8kT+0nIHvKrKgFrwifol/doWcdA4ZqsWQ8ENrFKkd67Mfpo/LovbIUsbt3w==}
    dev: true

  /merge2@1.4.1:
    resolution: {integrity: sha512-8q7VEgMJW4J8tcfVPy8g09NcQwZdbwFEqhe/WZkoIzjn/3TGDwtOCYtXGxA3O8tPzpczCCDgv+P2P5y00ZJOOg==}
    engines: {node: '>= 8'}

  /micromatch@4.0.5:
    resolution: {integrity: sha512-DMy+ERcEW2q8Z2Po+WNXuw3c5YaUSFjAO5GsJqfEl7UjvtIuFKO6ZrKvcItdy98dwFI2N1tg3zNIdKaQT+aNdA==}
    engines: {node: '>=8.6'}
    dependencies:
      braces: 3.0.2
      picomatch: 2.3.1

  /mime@3.0.0:
    resolution: {integrity: sha512-jSCU7/VB1loIWBZe14aEYHU/+1UMEHoaO7qxCOVJOw9GgH72VAWppxNcjU+x9a2k3GSIBXNKxXQFqRvvZ7vr3A==}
    engines: {node: '>=10.0.0'}
    hasBin: true
    dev: true

  /mimic-fn@4.0.0:
    resolution: {integrity: sha512-vqiC06CuhBTUdZH+RYl8sFrL096vA45Ok5ISO6sE/Mr1jRbGH4Csnhi8f3wKVl7x8mO4Au7Ir9D3Oyv1VYMFJw==}
    engines: {node: '>=12'}
    dev: true

  /min-indent@1.0.1:
    resolution: {integrity: sha512-I9jwMn07Sy/IwOj3zVkVik2JTvgpaykDZEigL6Rx6N9LbMywwUSMtxET+7lVoDLLd3O3IXwJwvuuns8UB/HeAg==}
    engines: {node: '>=4'}
    dev: true

  /minimatch@3.1.2:
    resolution: {integrity: sha512-J7p63hRiAjw1NDEww1W7i37+ByIrOWO5XQQAzZ3VOcL0PNybwpfmV/N05zFAzwQ9USyEcX6t3UO+K5aqBQOIHw==}
    dependencies:
      brace-expansion: 1.1.11

  /minimatch@5.1.6:
    resolution: {integrity: sha512-lKwV/1brpG6mBUFHtb7NUmtABCb2WZZmm2wNiOA5hAb8VdCS4B3dtMWyvcoViccwAW/COERjXLt0zP1zXUN26g==}
    engines: {node: '>=10'}
    dependencies:
      brace-expansion: 2.0.1

  /minimatch@9.0.3:
    resolution: {integrity: sha512-RHiac9mvaRw0x3AYRgDC1CxAP7HTcNrrECeA8YYJeWnpo+2Q5CegtZjaotWTWxDG3UeGA1coE05iH1mPjT/2mg==}
    engines: {node: '>=16 || 14 >=14.17'}
    dependencies:
      brace-expansion: 2.0.1
    dev: false

  /minimist-options@4.1.0:
    resolution: {integrity: sha512-Q4r8ghd80yhO/0j1O3B2BjweX3fiHg9cdOwjJd2J76Q135c+NDxGCqdYKQ1SKBuFfgWbAUzBfvYjPUEeNgqN1A==}
    engines: {node: '>= 6'}
    dependencies:
      arrify: 1.0.1
      is-plain-obj: 1.1.0
      kind-of: 6.0.3
    dev: true

  /minimist@1.2.8:
    resolution: {integrity: sha512-2yyAR8qBkN3YuheJanUpWC5U3bb5osDywNB8RzDVlDwDHbocAJveqqj1u8+SVD7jkWT4yvsHCpWqqWqAxb0zCA==}
    dev: true

  /minipass@3.3.6:
    resolution: {integrity: sha512-DxiNidxSEK+tHG6zOIklvNOwm3hvCrbUrdtzY74U6HKTJxvIDfOUL5W5P2Ghd3DTkhhKPYGqeNUIh5qcM4YBfw==}
    engines: {node: '>=8'}
    dependencies:
      yallist: 4.0.0
    dev: false

  /minipass@5.0.0:
    resolution: {integrity: sha512-3FnjYuehv9k6ovOEbyOswadCDPX1piCfhV8ncmYtHOjuPwylVWsghTLo7rabjC3Rx5xD4HDx8Wm1xnMF7S5qFQ==}
    engines: {node: '>=8'}
    dev: false

  /minizlib@2.1.2:
    resolution: {integrity: sha512-bAxsR8BVfj60DWXHE3u30oHzfl4G7khkSuPW+qvpd7jFRHm7dLxOjUk1EHACJ/hxLY8phGJ0YhYHZo7jil7Qdg==}
    engines: {node: '>= 8'}
    dependencies:
      minipass: 3.3.6
      yallist: 4.0.0
    dev: false

  /mixme@0.5.10:
    resolution: {integrity: sha512-5H76ANWinB1H3twpJ6JY8uvAtpmFvHNArpilJAjXRKXSDDLPIMoZArw5SH0q9z+lLs8IrMw7Q2VWpWimFKFT1Q==}
    engines: {node: '>= 8.0.0'}
    dev: true

  /mkdirp@0.5.6:
    resolution: {integrity: sha512-FP+p8RB8OWpF3YZBCrP5gtADmtXApB5AMLn+vdyA+PyxCjrCs00mjyUozssO33cwDeT3wNGdLxJ5M//YqtHAJw==}
    hasBin: true
    dependencies:
      minimist: 1.2.8
    dev: true

  /mkdirp@1.0.4:
    resolution: {integrity: sha512-vVqVZQyf3WLx2Shd0qJ9xuvqgAyKPLAiqITEtqW0oIUjzo3PePDd6fW9iFz30ef7Ysp/oiWqbhszeGWW2T6Gzw==}
    engines: {node: '>=10'}
    hasBin: true
    dev: false

  /mkdirp@3.0.1:
    resolution: {integrity: sha512-+NsyUUAZDmo6YVHzL/stxSu3t9YS1iljliy3BSDrXJ/dkn1KYdmtZODGGjLcc9XLgVVpH4KshHB8XmZgMhaBXg==}
    engines: {node: '>=10'}
    hasBin: true
    dev: false

  /mlly@1.4.2:
    resolution: {integrity: sha512-i/Ykufi2t1EZ6NaPLdfnZk2AX8cs0d+mTzVKuPfqPKPatxLApaBoxJQ9x1/uckXtrS/U5oisPMDkNs0yQTaBRg==}
    dependencies:
      acorn: 8.11.2
      pathe: 1.1.1
      pkg-types: 1.0.3
      ufo: 1.3.2
    dev: true

  /mri@1.2.0:
    resolution: {integrity: sha512-tzzskb3bG8LvYGFF/mDTpq3jpI6Q9wc3LEmBaghu+DdCssd1FakN7Bc0hVNmEyGq1bq3RgfkCb3cmQLpNPOroA==}
    engines: {node: '>=4'}

  /mrmime@1.0.1:
    resolution: {integrity: sha512-hzzEagAgDyoU1Q6yg5uI+AorQgdvMCur3FcKf7NhMKWsaYg+RnbTyHRa/9IlLF9rf455MOCtcqqrQQ83pPP7Uw==}
    engines: {node: '>=10'}

  /ms@2.1.2:
    resolution: {integrity: sha512-sGkPx+VjMtmA6MX27oA4FBFELFCZZ4S4XqeGOXCv68tT+jb3vk/RyaKWP0PTKyWtmLSM0b+adUTEvbs1PEaH2w==}

  /mz@2.7.0:
    resolution: {integrity: sha512-z81GNO7nnYMEhrGh9LeymoE4+Yr0Wn5McHIZMK5cfQCl+NDX08sCZgUc9/6MHni9IWuFLm1Z3HTCXu2z9fN62Q==}
    dependencies:
      any-promise: 1.3.0
      object-assign: 4.1.1
      thenify-all: 1.6.0
    dev: true

  /nanoid@3.3.7:
    resolution: {integrity: sha512-eSRppjcPIatRIMC1U6UngP8XFcz8MQWGQdt1MTBQ7NaAmvXDfvNxbvWV3x2y6CdEUciCSsDHDQZbhYaB8QEo2g==}
    engines: {node: ^10 || ^12 || ^13.7 || ^14 || >=15.0.1}
    hasBin: true
    dev: true

  /natural-compare@1.4.0:
    resolution: {integrity: sha512-OWND8ei3VtNC9h7V60qff3SVobHr996CTwgxubgyQYEpg290h9J0buyECNNJexkFm5sOajh5G116RYA1c8ZMSw==}
    dev: true

  /no-case@3.0.4:
    resolution: {integrity: sha512-fgAN3jGAh+RoxUGZHTSOLJIqUc2wmoBwGR4tbpNAKmmovFoWq0OdRkb0VkldReO2a2iBT/OEulG9XSUc10r3zg==}
    dependencies:
      lower-case: 2.0.2
      tslib: 2.6.2
    dev: false

  /node-fetch@2.7.0:
    resolution: {integrity: sha512-c4FRfUm/dbcWZ7U+1Wq0AwCyFL+3nt2bEw05wfxSz+DWpWsitgmSgYmy2dQdWyKC1694ELPqMs/YzUSNozLt8A==}
    engines: {node: 4.x || >=6.0.0}
    peerDependencies:
      encoding: ^0.1.0
    peerDependenciesMeta:
      encoding:
        optional: true
    dependencies:
      whatwg-url: 5.0.0

  /node-gyp-build@4.7.1:
    resolution: {integrity: sha512-wTSrZ+8lsRRa3I3H8Xr65dLWSgCvY2l4AOnaeKdPA9TB/WYMPaTcrzf3rXvFoVvjKNVnu0CcWSx54qq9GKRUYg==}
    hasBin: true
    dev: false

  /node-releases@2.0.14:
    resolution: {integrity: sha512-y10wOWt8yZpqXmOgRo77WaHEmhYQYGNA6y421PKsKYWEK8aW+cqAphborZDhqfyKrbZEN92CN1X2KbafY2s7Yw==}
    dev: true

  /nopt@5.0.0:
    resolution: {integrity: sha512-Tbj67rffqceeLpcRXrT7vKAN8CwfPeIBgM7E6iBkmKLV7bEMwpGgYLGv0jACUsECaa/vuxP0IjEont6umdMgtQ==}
    engines: {node: '>=6'}
    hasBin: true
    dependencies:
      abbrev: 1.1.1
    dev: false

  /normalize-package-data@2.5.0:
    resolution: {integrity: sha512-/5CMN3T0R4XTj4DcGaexo+roZSdSFW/0AOOTROrjxzCG1wrWXEsGbRKevjlIL+ZDE4sZlJr5ED4YW0yqmkK+eA==}
    dependencies:
      hosted-git-info: 2.8.9
      resolve: 1.22.8
      semver: 5.7.2
      validate-npm-package-license: 3.0.4
    dev: true

  /normalize-path@3.0.0:
    resolution: {integrity: sha512-6eZs5Ls3WtCisHWp9S2GUy8dqkpGi4BVSz3GaqiE6ezub0512ESztXUwUB6C6IKbQkY2Pnb/mD4WYojCRwcwLA==}
    engines: {node: '>=0.10.0'}

  /npm-run-path@5.1.0:
    resolution: {integrity: sha512-sJOdmRGrY2sjNTRMbSvluQqg+8X7ZK61yvzBEIDhz4f8z1TZFYABsqjjCBd/0PUNE9M6QDgHJXQkGUEm7Q+l9Q==}
    engines: {node: ^12.20.0 || ^14.13.1 || >=16.0.0}
    dependencies:
      path-key: 4.0.0
    dev: true

  /npmlog@5.0.1:
    resolution: {integrity: sha512-AqZtDUWOMKs1G/8lwylVjrdYgqA4d9nu8hc+0gzRxlDb1I10+FHBGMXs6aiQHFdCUUlqH99MUMuLfzWDNDtfxw==}
    dependencies:
      are-we-there-yet: 2.0.0
      console-control-strings: 1.1.0
      gauge: 3.0.2
      set-blocking: 2.0.0
    dev: false

  /object-assign@4.1.1:
    resolution: {integrity: sha512-rJgTQnkUnH1sFw8yT6VSU3zD3sWmu6sZhIseY8VX+GRu3P6F7Fu+JNDoXfklElbLJSnc3FUQHVe4cU5hj+BcUg==}
    engines: {node: '>=0.10.0'}

  /object-inspect@1.13.1:
    resolution: {integrity: sha512-5qoj1RUiKOMsCCNLV1CBiPYE10sziTsnmNxkAI/rZhiD63CF7IqdFGC/XzjWjpSgLf0LxXX3bDFIh0E18f6UhQ==}
    dev: true

  /object-keys@1.1.1:
    resolution: {integrity: sha512-NuAESUOUMrlIXOfHKzD6bpPu3tYt3xvjNdRIQ+FeT0lNb4K8WR70CaDxhuNguS2XG+GjkyMwOzsN5ZktImfhLA==}
    engines: {node: '>= 0.4'}
    dev: true

  /object.assign@4.1.5:
    resolution: {integrity: sha512-byy+U7gp+FVwmyzKPYhW2h5l3crpmGsxl7X2s8y43IgxvG4g3QZ6CffDtsNQy1WsmZpQbO+ybo0AlW7TY6DcBQ==}
    engines: {node: '>= 0.4'}
    dependencies:
      call-bind: 1.0.5
      define-properties: 1.2.1
      has-symbols: 1.0.3
      object-keys: 1.1.1
    dev: true

  /once@1.4.0:
    resolution: {integrity: sha512-lNaJgI+2Q5URQBkccEKHTQOPaXdUxnZZElQTZY0MFUAuaEqe1E+Nyvgdz/aIyNi6Z9MzO5dv1H8n58/GELp3+w==}
    dependencies:
      wrappy: 1.0.2

  /onetime@6.0.0:
    resolution: {integrity: sha512-1FlR+gjXK7X+AsAHso35MnyN5KqGwJRi/31ft6x0M194ht7S+rWAvd7PHss9xSKMzE0asv1pyIHaJYq+BbacAQ==}
    engines: {node: '>=12'}
    dependencies:
      mimic-fn: 4.0.0
    dev: true

  /optionator@0.9.3:
    resolution: {integrity: sha512-JjCoypp+jKn1ttEFExxhetCKeJt9zhAgAve5FXHixTvFDW/5aEktX9bufBKLRRMdU7bNtpLfcGu94B3cdEJgjg==}
    engines: {node: '>= 0.8.0'}
    dependencies:
      '@aashutoshrathi/word-wrap': 1.2.6
      deep-is: 0.1.4
      fast-levenshtein: 2.0.6
      levn: 0.4.1
      prelude-ls: 1.2.1
      type-check: 0.4.0
    dev: true

  /os-tmpdir@1.0.2:
    resolution: {integrity: sha512-D2FR03Vir7FIu45XBY20mTb+/ZSWB00sjU9jdQXt83gDrI4Ztz5Fs7/yy74g2N5SVQY4xY1qDr4rNddwYRVX0g==}
    engines: {node: '>=0.10.0'}
    dev: true

  /outdent@0.5.0:
    resolution: {integrity: sha512-/jHxFIzoMXdqPzTaCpFzAAWhpkSjZPF4Vsn6jAfNpmbH/ymsmd7Qc6VE9BGn0L6YMj6uwpQLxCECpus4ukKS9Q==}
    dev: true

  /p-filter@2.1.0:
    resolution: {integrity: sha512-ZBxxZ5sL2HghephhpGAQdoskxplTwr7ICaehZwLIlfL6acuVgZPm8yBNuRAFBGEqtD/hmUeq9eqLg2ys9Xr/yw==}
    engines: {node: '>=8'}
    dependencies:
      p-map: 2.1.0
    dev: true

  /p-limit@2.3.0:
    resolution: {integrity: sha512-//88mFWSJx8lxCzwdAABTJL2MyWB12+eIY7MDL2SqLmAkeKU9qxRvWuSyTjm3FUmpBEMuFfckAIqEaVGUDxb6w==}
    engines: {node: '>=6'}
    dependencies:
      p-try: 2.2.0
    dev: true

  /p-limit@3.1.0:
    resolution: {integrity: sha512-TYOanM3wGwNGsZN2cVTYPArw454xnXj5qmWF1bEoAc4+cU/ol7GVh7odevjp1FNHduHc3KZMcFduxU5Xc6uJRQ==}
    engines: {node: '>=10'}
    dependencies:
      yocto-queue: 0.1.0
    dev: true

  /p-limit@5.0.0:
    resolution: {integrity: sha512-/Eaoq+QyLSiXQ4lyYV23f14mZRQcXnxfHrN0vCai+ak9G0pp9iEQukIIZq5NccEvwRB8PUnZT0KsOoDCINS1qQ==}
    engines: {node: '>=18'}
    dependencies:
      yocto-queue: 1.0.0
    dev: true

  /p-locate@4.1.0:
    resolution: {integrity: sha512-R79ZZ/0wAxKGu3oYMlz8jy/kbhsNrS7SKZ7PxEHBgJ5+F2mtFW2fK2cOtBh1cHYkQsbzFV7I+EoRKe6Yt0oK7A==}
    engines: {node: '>=8'}
    dependencies:
      p-limit: 2.3.0
    dev: true

  /p-locate@5.0.0:
    resolution: {integrity: sha512-LaNjtRWUBY++zB5nE/NwcaoMylSPk+S+ZHNB1TzdbMJMny6dynpAGt7X/tl/QYq3TIeE6nxHppbo2LGymrG5Pw==}
    engines: {node: '>=10'}
    dependencies:
      p-limit: 3.1.0
    dev: true

  /p-map@2.1.0:
    resolution: {integrity: sha512-y3b8Kpd8OAN444hxfBbFfj1FY/RjtTd8tzYwhUqNYXx0fXx2iX4maP4Qr6qhIKbQXI02wTLAda4fYUbDagTUFw==}
    engines: {node: '>=6'}
    dev: true

  /p-try@2.2.0:
    resolution: {integrity: sha512-R4nPAVTAU0B9D35/Gk3uJf/7XYbQcyohSKdvAxIRSNghFl4e71hVoGnBNQz9cWaXxO2I10KTC+3jMdvvoKw6dQ==}
    engines: {node: '>=6'}
    dev: true

  /parent-module@1.0.1:
    resolution: {integrity: sha512-GQ2EWRpQV8/o+Aw8YqtfZZPfNRWZYkbidE9k5rpl/hC3vtHHBfGm2Ifi6qWV+coDGkrUKZAxE3Lot5kcsRlh+g==}
    engines: {node: '>=6'}
    dependencies:
      callsites: 3.1.0
    dev: true

  /parse-json@5.2.0:
    resolution: {integrity: sha512-ayCKvm/phCGxOkYRSCM82iDwct8/EonSEgCSxWxD7ve6jHggsFl4fZVQBPRNgQoKiuV/odhFrGzQXZwbifC8Rg==}
    engines: {node: '>=8'}
    dependencies:
      '@babel/code-frame': 7.23.5
      error-ex: 1.3.2
      json-parse-even-better-errors: 2.3.1
      lines-and-columns: 1.2.4
    dev: true

  /pascal-case@3.1.2:
    resolution: {integrity: sha512-uWlGT3YSnK9x3BQJaOdcZwrnV6hPpd8jFH1/ucpiLRPh/2zCVJKS19E4GvYHvaCcACn3foXZ0cLB9Wrx1KGe5g==}
    dependencies:
      no-case: 3.0.4
      tslib: 2.6.2
    dev: false

  /path-browserify@1.0.1:
    resolution: {integrity: sha512-b7uo2UCUOYZcnF/3ID0lulOJi/bafxa1xPe7ZPsammBSpjSWQkjNxlt635YGS2MiR9GjvuXCtz2emr3jbsz98g==}
    dev: false

  /path-exists@4.0.0:
    resolution: {integrity: sha512-ak9Qy5Q7jYb2Wwcey5Fpvg2KoAc/ZIhLSLOSBmRmygPsGwkVVt0fZa0qrtMz+m6tJTAHfZQ8FnmB4MG4LWy7/w==}
    engines: {node: '>=8'}
    dev: true

  /path-is-absolute@1.0.1:
    resolution: {integrity: sha512-AVbw3UJ2e9bq64vSaS9Am0fje1Pa8pbGqTTsmXfaIiMpnr5DlDhfJOuLj9Sf95ZPVDAUerDfEk88MPmPe7UCQg==}
    engines: {node: '>=0.10.0'}

  /path-key@3.1.1:
    resolution: {integrity: sha512-ojmeN0qd+y0jszEtoY48r0Peq5dwMEkIlCOu6Q5f41lfkswXuKtYrhgoTpLnyIcHm24Uhqx+5Tqm2InSwLhE6Q==}
    engines: {node: '>=8'}
    dev: true

  /path-key@4.0.0:
    resolution: {integrity: sha512-haREypq7xkM7ErfgIyA0z+Bj4AGKlMSdlQE2jvJo6huWD1EdkKYV+G/T4nq0YEF2vgTT8kqMFKo1uHn950r4SQ==}
    engines: {node: '>=12'}
    dev: true

  /path-parse@1.0.7:
    resolution: {integrity: sha512-LDJzPVEEEPR+y48z93A0Ed0yXb8pAByGWo/k5YYdYgpY2/2EsOsksJrq7lOHxryrVOn1ejG6oAp8ahvOIQD8sw==}

  /path-type@4.0.0:
    resolution: {integrity: sha512-gDKb8aZMDeD/tZWs9P6+q0J9Mwkdl6xMV8TjnGP3qJVJ06bdMgkbBlLU8IdfOsIsFz2BW1rNVT3XuNEl8zPAvw==}
    engines: {node: '>=8'}
    dev: true

  /pathe@1.1.1:
    resolution: {integrity: sha512-d+RQGp0MAYTIaDBIMmOfMwz3E+LOZnxx1HZd5R18mmCZY0QBlK0LDZfPc8FW8Ed2DlvsuE6PRjroDY+wg4+j/Q==}
    dev: true

  /pathval@1.1.1:
    resolution: {integrity: sha512-Dp6zGqpTdETdR63lehJYPeIOqpiNBNtc7BpWSLrOje7UaIsE5aY92r/AunQA7rsXvet3lrJ3JnZX29UPTKXyKQ==}
    dev: true

  /periscopic@3.1.0:
    resolution: {integrity: sha512-vKiQ8RRtkl9P+r/+oefh25C3fhybptkHKCZSPlcXiJux2tJF55GnEj3BVn4A5gKfq9NWWXXrxkHBwVPUfH0opw==}
    dependencies:
      '@types/estree': 1.0.5
      estree-walker: 3.0.3
      is-reference: 3.0.2

  /picocolors@1.0.0:
    resolution: {integrity: sha512-1fygroTLlHu66zi26VoTDv8yRgm0Fccecssto+MhsZ0D/DGW2sm8E8AjW7NU5VVTRt5GxbeZ5qBuJr+HyLYkjQ==}

  /picomatch@2.3.1:
    resolution: {integrity: sha512-JU3teHTNjmE2VCGFzuY8EXzCDVwEqB2a8fsIvwaStHhAWJEeVd1o1QD80CU6+ZdEXXSLbSsuLwJjkCBWqRQUVA==}
    engines: {node: '>=8.6'}

  /pify@4.0.1:
    resolution: {integrity: sha512-uB80kBFb/tfd68bVleG9T5GGsGPjJrLAUpR5PZIrhBnIaRTQRjqdJSsIKkOP6OAIFbj7GOrcudc5pNjZ+geV2g==}
    engines: {node: '>=6'}
    dev: true

  /pirates@4.0.6:
    resolution: {integrity: sha512-saLsH7WeYYPiD25LDuLRRY/i+6HaPYr6G1OUlN39otzkSTxKnubR9RTxS3/Kk50s1g2JTgFwWQDQyplC5/SHZg==}
    engines: {node: '>= 6'}
    dev: true

  /pkg-dir@4.2.0:
    resolution: {integrity: sha512-HRDzbaKjC+AOWVXxAU/x54COGeIv9eb+6CkDSQoNTt4XyWoIJvuPsXizxu/Fr23EiekbtZwmh1IcIG/l/a10GQ==}
    engines: {node: '>=8'}
    dependencies:
      find-up: 4.1.0
    dev: true

  /pkg-types@1.0.3:
    resolution: {integrity: sha512-nN7pYi0AQqJnoLPC9eHFQ8AcyaixBUOwvqc5TDnIKCMEE6I0y8P7OKA7fPexsXGCGxQDl/cmrLAp26LhcwxZ4A==}
    dependencies:
      jsonc-parser: 3.2.0
      mlly: 1.4.2
      pathe: 1.1.1
    dev: true

  /playwright-core@1.30.0:
    resolution: {integrity: sha512-7AnRmTCf+GVYhHbLJsGUtskWTE33SwMZkybJ0v6rqR1boxq2x36U7p1vDRV7HO2IwTZgmycracLxPEJI49wu4g==}
    engines: {node: '>=14'}
    hasBin: true
    dev: true

  /playwright@1.30.0:
    resolution: {integrity: sha512-ENbW5o75HYB3YhnMTKJLTErIBExrSlX2ZZ1C/FzmHjUYIfxj/UnI+DWpQr992m+OQVSg0rCExAOlRwB+x+yyIg==}
    engines: {node: '>=14'}
    hasBin: true
    requiresBuild: true
    dependencies:
      playwright-core: 1.30.0
    dev: true

  /pluralize@8.0.0:
    resolution: {integrity: sha512-Nc3IT5yHzflTfbjgqWcCPpo7DaKy4FnpB0l/zCAW0Tc7jxAiuqSxHasntB3D7887LSrA93kDJ9IXovxJYxyLCA==}
    engines: {node: '>=4'}
    dev: true

  /polka@1.0.0-next.24:
    resolution: {integrity: sha512-i0EB3KPaALOLBC8K27UhPzzDyhsrn6KxDu0+agIz6ZgA2oNqqQjxBn+z9w2Ba4obV/PoqEJtyfzBkYgqKEJYiA==}
    engines: {node: '>=8'}
    dependencies:
      '@polka/url': 1.0.0-next.24
      trouter: 4.0.0
    dev: true

  /postcss-load-config@3.1.4(postcss@8.4.32):
    resolution: {integrity: sha512-6DiM4E7v4coTE4uzA8U//WhtPwyhiim3eyjEMFCnUpzbrkK9wJHgKDT2mR+HbtSrd/NubVaYTOpSpjUl8NQeRg==}
    engines: {node: '>= 10'}
    peerDependencies:
      postcss: '>=8.0.9'
      ts-node: '>=9.0.0'
    peerDependenciesMeta:
      postcss:
        optional: true
      ts-node:
        optional: true
    dependencies:
      lilconfig: 2.1.0
      postcss: 8.4.32
      yaml: 1.10.2
    dev: true

  /postcss-safe-parser@6.0.0(postcss@8.4.32):
    resolution: {integrity: sha512-FARHN8pwH+WiS2OPCxJI8FuRJpTVnn6ZNFiqAM2aeW2LwTHWWmWgIyKC6cUo0L8aeKiF/14MNvnpls6R2PBeMQ==}
    engines: {node: '>=12.0'}
    peerDependencies:
      postcss: ^8.3.3
    dependencies:
      postcss: 8.4.32
    dev: true

  /postcss-scss@4.0.9(postcss@8.4.32):
    resolution: {integrity: sha512-AjKOeiwAitL/MXxQW2DliT28EKukvvbEWx3LBmJIRN8KfBGZbRTxNYW0kSqi1COiTZ57nZ9NW06S6ux//N1c9A==}
    engines: {node: '>=12.0'}
    peerDependencies:
      postcss: ^8.4.29
    dependencies:
      postcss: 8.4.32
    dev: true

  /postcss-selector-parser@6.0.13:
    resolution: {integrity: sha512-EaV1Gl4mUEV4ddhDnv/xtj7sxwrwxdetHdWUGnT4VJQf+4d05v6lHYZr8N573k5Z0BViss7BDhfWtKS3+sfAqQ==}
    engines: {node: '>=4'}
    dependencies:
      cssesc: 3.0.0
      util-deprecate: 1.0.2
    dev: true

  /postcss@8.4.32:
    resolution: {integrity: sha512-D/kj5JNu6oo2EIy+XL/26JEDTlIbB8hw85G8StOE6L74RQAVVP5rej6wxCNqyMbR4RkPfqvezVbPw81Ngd6Kcw==}
    engines: {node: ^10 || ^12 || >=14}
    dependencies:
      nanoid: 3.3.7
      picocolors: 1.0.0
      source-map-js: 1.0.2
    dev: true

  /preferred-pm@3.1.2:
    resolution: {integrity: sha512-nk7dKrcW8hfCZ4H6klWcdRknBOXWzNQByJ0oJyX97BOupsYD+FzLS4hflgEu/uPUEHZCuRfMxzCBsuWd7OzT8Q==}
    engines: {node: '>=10'}
    dependencies:
      find-up: 5.0.0
      find-yarn-workspace-root2: 1.2.16
      path-exists: 4.0.0
      which-pm: 2.0.0
    dev: true

  /prelude-ls@1.2.1:
    resolution: {integrity: sha512-vkcDPrRZo1QZLbn5RLGPpg/WmIQ65qoWWhcGKf/b5eplkkarX0m9z8ppCat4mlOqUsWpyNuYgO3VRyrYHSzX5g==}
    engines: {node: '>= 0.8.0'}
    dev: true

<<<<<<< HEAD
  /prettier-plugin-svelte@3.1.2(prettier@3.1.1)(svelte@4.2.8):
    resolution: {integrity: sha512-7xfMZtwgAWHMT0iZc8jN4o65zgbAQ3+O32V6W7pXrqNvKnHnkoyQCGCbKeUyXKZLbYE0YhFRnamfxfkEGxm8qA==}
=======
  /prettier-plugin-svelte@3.0.3(prettier@3.1.1)(svelte@4.2.7):
    resolution: {integrity: sha512-dLhieh4obJEK1hnZ6koxF+tMUrZbV5YGvRpf2+OADyanjya5j0z1Llo8iGwiHmFWZVG/hLEw/AJD5chXd9r3XA==}
>>>>>>> a3c4ddbd
    peerDependencies:
      prettier: ^3.0.0
      svelte: ^3.2.0 || ^4.0.0-next.0 || ^5.0.0-next.0
    dependencies:
      prettier: 3.1.1
<<<<<<< HEAD
      svelte: 4.2.8
=======
      svelte: 4.2.7
>>>>>>> a3c4ddbd
    dev: true

  /prettier@2.8.8:
    resolution: {integrity: sha512-tdN8qQGvNjw4CHbY+XXk0JgCXn9QiF21a55rBe5LJAU+kDyC4WQn4+awm2Xfk2lQMk5fKup9XgzTZtGkjBdP9Q==}
    engines: {node: '>=10.13.0'}
    hasBin: true
    dev: true

  /prettier@3.1.1:
    resolution: {integrity: sha512-22UbSzg8luF4UuZtzgiUOfcGM8s4tjBv6dJRT7j275NXsy2jb4aJa4NNveul5x4eqlF1wuhuR2RElK71RvmVaw==}
    engines: {node: '>=14'}
    hasBin: true
    dev: true

  /pretty-format@29.7.0:
    resolution: {integrity: sha512-Pdlw/oPxN+aXdmM9R00JVC9WVFoCLTKJvDVLgmJ+qAffBMxsV85l/Lu7sNx4zSzPyoL2euImuEwHhOXdEgNFZQ==}
    engines: {node: ^14.15.0 || ^16.10.0 || >=18.0.0}
    dependencies:
      '@jest/schemas': 29.6.3
      ansi-styles: 5.2.0
      react-is: 18.2.0
    dev: true

  /prism-svelte@0.5.0:
    resolution: {integrity: sha512-db91Bf3pRGKDPz1lAqLFSJXeW13mulUJxhycysFpfXV5MIK7RgWWK2E5aPAa71s8TCzQUXxF5JOV42/iOs6QkA==}
    dev: true

  /prismjs@1.29.0:
    resolution: {integrity: sha512-Kx/1w86q/epKcmte75LNrEoT+lX8pBpavuAbvJWRXar7Hz8jrtF+e3vY751p0R8H9HdArwaCTNDDzHg/ScJK1Q==}
    engines: {node: '>=6'}
    dev: true

  /prompts@2.4.2:
    resolution: {integrity: sha512-NxNv/kLguCA7p3jE8oL2aEBsrJWgAakBpgmgK6lpPWV+WuOmY6r2/zbAVnP+T8bQlA0nzHXSJSJW0Hq7ylaD2Q==}
    engines: {node: '>= 6'}
    dependencies:
      kleur: 3.0.3
      sisteransi: 1.0.5
    dev: false

  /pseudomap@1.0.2:
    resolution: {integrity: sha512-b/YwNhb8lk1Zz2+bXXpS/LK9OisiZZ1SNsSLxN1x2OXVEhW2Ckr/7mWE5vrC1ZTiJlD9g19jWszTmJsB+oEpFQ==}
    dev: true

  /punycode@2.3.1:
    resolution: {integrity: sha512-vYt7UD1U9Wg6138shLtLOvdAu+8DsC/ilFtEVHcH+wydcSpNE20AfSOduf6MkRFahL5FY7X1oU7nKVZFtfq8Fg==}
    engines: {node: '>=6'}
    dev: true

  /queue-microtask@1.2.3:
    resolution: {integrity: sha512-NuaNSa6flKT5JaSYQzJok04JzTL1CA6aGhv5rfLW3PgqA+M2ChpZQnAC8h8i4ZFkBS8X5RqkDBHA7r4hej3K9A==}

  /quick-lru@4.0.1:
    resolution: {integrity: sha512-ARhCpm70fzdcvNQfPoy49IaanKkTlRWF2JMzqhcJbhSFRZv7nPTvZJdcY7301IPmvW+/p0RgIWnQDLJxifsQ7g==}
    engines: {node: '>=8'}
    dev: true

  /react-is@18.2.0:
    resolution: {integrity: sha512-xWGDIW6x921xtzPkhiULtthJHoJvBbF3q26fzloPCK0hsvxtPVelvftw3zjbHWSkR2km9Z+4uxbDDK/6Zw9B8w==}
    dev: true

  /read-pkg-up@7.0.1:
    resolution: {integrity: sha512-zK0TB7Xd6JpCLmlLmufqykGE+/TlOePD6qKClNW7hHDKFh/J7/7gCWGR7joEQEW1bKq3a3yUZSObOoWLFQ4ohg==}
    engines: {node: '>=8'}
    dependencies:
      find-up: 4.1.0
      read-pkg: 5.2.0
      type-fest: 0.8.1
    dev: true

  /read-pkg@5.2.0:
    resolution: {integrity: sha512-Ug69mNOpfvKDAc2Q8DRpMjjzdtrnv9HcSMX+4VsZxD1aZ6ZzrIE7rlzXBtWTyhULSMKg076AW6WR5iZpD0JiOg==}
    engines: {node: '>=8'}
    dependencies:
      '@types/normalize-package-data': 2.4.4
      normalize-package-data: 2.5.0
      parse-json: 5.2.0
      type-fest: 0.6.0
    dev: true

  /read-yaml-file@1.1.0:
    resolution: {integrity: sha512-VIMnQi/Z4HT2Fxuwg5KrY174U1VdUIASQVWXXyqtNRtxSr9IYkn1rsI6Tb6HsrHCmB7gVpNwX6JxPTHcH6IoTA==}
    engines: {node: '>=6'}
    dependencies:
      graceful-fs: 4.2.11
      js-yaml: 3.14.1
      pify: 4.0.1
      strip-bom: 3.0.0
    dev: true

  /readable-stream@3.6.2:
    resolution: {integrity: sha512-9u/sniCrY3D5WdsERHzHE4G2YCXqoG5FTHUiCC4SIbr6XcLZBY05ya9EKjYek9O5xOAwjGq+1JdGBAS7Q9ScoA==}
    engines: {node: '>= 6'}
    dependencies:
      inherits: 2.0.4
      string_decoder: 1.3.0
      util-deprecate: 1.0.2
    dev: false

  /readdirp@3.6.0:
    resolution: {integrity: sha512-hOS089on8RduqdbhvQ5Z37A0ESjsqz6qnRcffsMU3495FuTdqSm+7bhJ29JvIOsBDEEnan5DPu9t3To9VRlMzA==}
    engines: {node: '>=8.10.0'}
    dependencies:
      picomatch: 2.3.1

  /redent@3.0.0:
    resolution: {integrity: sha512-6tDA8g98We0zd0GvVeMT9arEOnTw9qM03L9cJXaCjrip1OO764RDBLBfrB4cwzNGDj5OA5ioymC9GkizgWJDUg==}
    engines: {node: '>=8'}
    dependencies:
      indent-string: 4.0.0
      strip-indent: 3.0.0
    dev: true

  /regenerator-runtime@0.14.0:
    resolution: {integrity: sha512-srw17NI0TUWHuGa5CFGGmhfNIeja30WMBfbslPNhf6JrqQlLN5gcrvig1oqPxiVaXb0oW0XRKtH6Nngs5lKCIA==}
    dev: true

  /regexp-tree@0.1.27:
    resolution: {integrity: sha512-iETxpjK6YoRWJG5o6hXLwvjYAoW+FEZn9os0PD/b6AP6xQwsa/Y7lCVgIixBbUPMfhu+i2LtdeAqVTgGlQarfA==}
    hasBin: true
    dev: true

  /regexp.prototype.flags@1.5.1:
    resolution: {integrity: sha512-sy6TXMN+hnP/wMy+ISxg3krXx7BAtWVO4UouuCN/ziM9UEne0euamVNafDfvC83bRNr95y0V5iijeDQFUNpvrg==}
    engines: {node: '>= 0.4'}
    dependencies:
      call-bind: 1.0.5
      define-properties: 1.2.1
      set-function-name: 2.0.1
    dev: true

  /regexparam@2.0.2:
    resolution: {integrity: sha512-A1PeDEYMrkLrfyOwv2jwihXbo9qxdGD3atBYQA9JJgreAx8/7rC6IUkWOw2NQlOxLp2wL0ifQbh1HuidDfYA6w==}
    engines: {node: '>=8'}
    dev: false

  /regexparam@3.0.0:
    resolution: {integrity: sha512-RSYAtP31mvYLkAHrOlh25pCNQ5hWnT106VukGaaFfuJrZFkGRX5GhUAdPqpSDXxOhA2c4akmRuplv1mRqnBn6Q==}
    engines: {node: '>=8'}
    dev: true

  /regjsparser@0.10.0:
    resolution: {integrity: sha512-qx+xQGZVsy55CH0a1hiVwHmqjLryfh7wQyF5HO07XJ9f7dQMY/gPQHhlyDkIzJKC+x2fUCpCcUODUUUFrm7SHA==}
    hasBin: true
    dependencies:
      jsesc: 0.5.0
    dev: true

  /require-directory@2.1.1:
    resolution: {integrity: sha512-fGxEI7+wsG9xrvdjsrlmL22OMTTiHRwAMroiEeMgq8gzoLC/PQr7RsRDSTLUg/bZAZtF+TVIkHc6/4RIKrui+Q==}
    engines: {node: '>=0.10.0'}
    dev: true

  /require-main-filename@2.0.0:
    resolution: {integrity: sha512-NKN5kMDylKuldxYLSUfrbo5Tuzh4hd+2E8NPPX02mZtn1VuREQToYe/ZdlJy+J3uCpfaiGF05e7B8W0iXbQHmg==}
    dev: true

  /resolve-from@4.0.0:
    resolution: {integrity: sha512-pb/MYmXstAkysRFx8piNI1tGFNQIFA3vkE3Gq4EuA1dF6gHp/+vgZqsCGJapvy8N3Q+4o7FwvquPJcnZ7RYy4g==}
    engines: {node: '>=4'}
    dev: true

  /resolve-from@5.0.0:
    resolution: {integrity: sha512-qYg9KP24dD5qka9J47d0aVky0N+b4fTU89LN9iDnjB5waksiC49rvMB0PrUJQGoTmH50XPiqOvAjDfaijGxYZw==}
    engines: {node: '>=8'}

  /resolve@1.22.8:
    resolution: {integrity: sha512-oKWePCxqpd6FlLvGV1VU0x7bkPmmCNolxzjMf4NczoDnQcIWrAF+cPtZn5i6n+RfD2d9i0tzpKnG6Yk168yIyw==}
    hasBin: true
    dependencies:
      is-core-module: 2.13.1
      path-parse: 1.0.7
      supports-preserve-symlinks-flag: 1.0.0

  /reusify@1.0.4:
    resolution: {integrity: sha512-U9nH88a3fc/ekCF1l0/UP1IosiuIjyTh7hBvXVMHYgVcfGvt897Xguj2UOLDeI5BG2m7/uwyaLVT6fbtCwTyzw==}
    engines: {iojs: '>=1.0.0', node: '>=0.10.0'}

  /rimraf@2.7.1:
    resolution: {integrity: sha512-uWjbaKIK3T1OSVptzX7Nl6PvQ3qAGtKEtVRjRuazjfL3Bx5eI409VZSqgND+4UNnmzLVdPj9FqFJNPqBZFve4w==}
    hasBin: true
    dependencies:
      glob: 7.2.3
    dev: true

  /rimraf@3.0.2:
    resolution: {integrity: sha512-JZkJMZkAGFFPP2YqXZXPbMlMBgsxzE8ILs4lMIX/2o0L9UBw9O/Y3o6wFw/i9YLapcUJWwqbi3kdxIPdC62TIA==}
    hasBin: true
    dependencies:
      glob: 7.2.3

  /rollup@4.8.0:
    resolution: {integrity: sha512-NpsklK2fach5CdI+PScmlE5R4Ao/FSWtF7LkoIrHDxPACY/xshNasPsbpG0VVHxUTbf74tJbVT4PrP8JsJ6ZDA==}
    engines: {node: '>=18.0.0', npm: '>=8.0.0'}
    hasBin: true
    optionalDependencies:
      '@rollup/rollup-android-arm-eabi': 4.8.0
      '@rollup/rollup-android-arm64': 4.8.0
      '@rollup/rollup-darwin-arm64': 4.8.0
      '@rollup/rollup-darwin-x64': 4.8.0
      '@rollup/rollup-linux-arm-gnueabihf': 4.8.0
      '@rollup/rollup-linux-arm64-gnu': 4.8.0
      '@rollup/rollup-linux-arm64-musl': 4.8.0
      '@rollup/rollup-linux-riscv64-gnu': 4.8.0
      '@rollup/rollup-linux-x64-gnu': 4.8.0
      '@rollup/rollup-linux-x64-musl': 4.8.0
      '@rollup/rollup-win32-arm64-msvc': 4.8.0
      '@rollup/rollup-win32-ia32-msvc': 4.8.0
      '@rollup/rollup-win32-x64-msvc': 4.8.0
      fsevents: 2.3.3

  /run-parallel@1.2.0:
    resolution: {integrity: sha512-5l4VyZR86LZ/lDxZTR6jqL8AFE2S0IFLMP26AbjsLVADxHdhB/c0GUsH+y39UfCi3dzz8OlQuPmnaJOMoDHQBA==}
    dependencies:
      queue-microtask: 1.2.3

  /sade@1.8.1:
    resolution: {integrity: sha512-xal3CZX1Xlo/k4ApwCFrHVACi9fBqJ7V+mwhBsuf/1IOKbBy098Fex+Wa/5QMubw09pSZ/u8EY8PWgevJsXp1A==}
    engines: {node: '>=6'}
    dependencies:
      mri: 1.2.0

  /safe-array-concat@1.0.1:
    resolution: {integrity: sha512-6XbUAseYE2KtOuGueyeobCySj9L4+66Tn6KQMOPQJrAJEowYKW/YR/MGJZl7FdydUdaFu4LYyDZjxf4/Nmo23Q==}
    engines: {node: '>=0.4'}
    dependencies:
      call-bind: 1.0.5
      get-intrinsic: 1.2.2
      has-symbols: 1.0.3
      isarray: 2.0.5
    dev: true

  /safe-buffer@5.2.1:
    resolution: {integrity: sha512-rp3So07KcdmmKbGvgaNxQSJr7bGVSVk5S9Eq1F+ppbRo70+YeaDxkw5Dd8NPN+GD6bjnYm2VuPuCXmpuYvmCXQ==}
    dev: false

  /safe-regex-test@1.0.0:
    resolution: {integrity: sha512-JBUUzyOgEwXQY1NuPtvcj/qcBDbDmEvWufhlnXZIm75DEHp+afM1r1ujJpJsV/gSM4t59tpDyPi1sd6ZaPFfsA==}
    dependencies:
      call-bind: 1.0.5
      get-intrinsic: 1.2.2
      is-regex: 1.1.4
    dev: true

  /safer-buffer@2.1.2:
    resolution: {integrity: sha512-YZo3K82SD7Riyi0E1EQPojLz7kpepnSQI9IyPbHHg1XXXevb5dJI7tpyN2ADxGcQbHG7vcyRHk0cbwqcQriUtg==}
    dev: true

  /sander@0.5.1:
    resolution: {integrity: sha512-3lVqBir7WuKDHGrKRDn/1Ye3kwpXaDOMsiRP1wd6wpZW56gJhsbp5RqQpA6JG/P+pkXizygnr1dKR8vzWaVsfA==}
    dependencies:
      es6-promise: 3.3.1
      graceful-fs: 4.2.11
      mkdirp: 0.5.6
      rimraf: 2.7.1
    dev: true

  /semiver@1.1.0:
    resolution: {integrity: sha512-QNI2ChmuioGC1/xjyYwyZYADILWyW6AmS1UH6gDj/SFUUUS4MBAWs/7mxnkRPc/F4iHezDP+O8t0dO8WHiEOdg==}
    engines: {node: '>=6'}
    dev: true

  /semver@5.7.2:
    resolution: {integrity: sha512-cBznnQ9KjJqU67B52RMC65CMarK2600WFnbkcaiwWq3xy/5haFJlshgnpjovMVJ+Hff49d8GEn0b87C5pDQ10g==}
    hasBin: true
    dev: true

  /semver@6.3.1:
    resolution: {integrity: sha512-BR7VvDCVHO+q2xBEWskxS6DJE1qRnb7DxzUrogb71CWoSficBxYsiAGd+Kl0mmq/MprG9yArRkyrQxTO6XjMzA==}
    hasBin: true
    dev: false

  /semver@7.5.4:
    resolution: {integrity: sha512-1bCSESV6Pv+i21Hvpxp3Dx+pSD8lIPt8uVjRrxAUt/nbswYc+tK6Y2btiULjd4+fnq15PX+nqQDC7Oft7WkwcA==}
    engines: {node: '>=10'}
    hasBin: true
    dependencies:
      lru-cache: 6.0.0

  /set-blocking@2.0.0:
    resolution: {integrity: sha512-KiKBS8AnWGEyLzofFfmvKwpdPzqiy16LvQfK3yv/fVH7Bj13/wl3JSR1J+rfgRE9q7xUJK4qvgS8raSOeLUehw==}

  /set-cookie-parser@2.6.0:
    resolution: {integrity: sha512-RVnVQxTXuerk653XfuliOxBP81Sf0+qfQE73LIYKcyMYHG94AuH0kgrQpRDuTZnSmjpysHmzxJXKNfa6PjFhyQ==}
    dev: false

  /set-function-length@1.1.1:
    resolution: {integrity: sha512-VoaqjbBJKiWtg4yRcKBQ7g7wnGnLV3M8oLvVWwOk2PdYY6PEFegR1vezXR0tw6fZGF9csVakIRjrJiy2veSBFQ==}
    engines: {node: '>= 0.4'}
    dependencies:
      define-data-property: 1.1.1
      get-intrinsic: 1.2.2
      gopd: 1.0.1
      has-property-descriptors: 1.0.1
    dev: true

  /set-function-name@2.0.1:
    resolution: {integrity: sha512-tMNCiqYVkXIZgc2Hnoy2IvC/f8ezc5koaRFkCjrpWzGpCd3qbZXPzVy9MAZzK1ch/X0jvSkojys3oqJN0qCmdA==}
    engines: {node: '>= 0.4'}
    dependencies:
      define-data-property: 1.1.1
      functions-have-names: 1.2.3
      has-property-descriptors: 1.0.1
    dev: true

  /sharp@0.33.0:
    resolution: {integrity: sha512-99DZKudjm/Rmz+M0/26t4DKpXyywAOJaayGS9boEn7FvgtG0RYBi46uPE2c+obcJRtA3AZa0QwJot63gJQ1F0Q==}
    engines: {libvips: '>=8.15.0', node: ^18.17.0 || ^20.3.0 || >=21.0.0}
    requiresBuild: true
    dependencies:
      color: 4.2.3
      detect-libc: 2.0.2
      semver: 7.5.4
    optionalDependencies:
      '@img/sharp-darwin-arm64': 0.33.0
      '@img/sharp-darwin-x64': 0.33.0
      '@img/sharp-libvips-darwin-arm64': 1.0.0
      '@img/sharp-libvips-darwin-x64': 1.0.0
      '@img/sharp-libvips-linux-arm': 1.0.0
      '@img/sharp-libvips-linux-arm64': 1.0.0
      '@img/sharp-libvips-linux-s390x': 1.0.0
      '@img/sharp-libvips-linux-x64': 1.0.0
      '@img/sharp-libvips-linuxmusl-arm64': 1.0.0
      '@img/sharp-libvips-linuxmusl-x64': 1.0.0
      '@img/sharp-linux-arm': 0.33.0
      '@img/sharp-linux-arm64': 0.33.0
      '@img/sharp-linux-s390x': 0.33.0
      '@img/sharp-linux-x64': 0.33.0
      '@img/sharp-linuxmusl-arm64': 0.33.0
      '@img/sharp-linuxmusl-x64': 0.33.0
      '@img/sharp-wasm32': 0.33.0
      '@img/sharp-win32-ia32': 0.33.0
      '@img/sharp-win32-x64': 0.33.0
    dev: false

  /shebang-command@1.2.0:
    resolution: {integrity: sha512-EV3L1+UQWGor21OmnvojK36mhg+TyIKDh3iFBKBohr5xeXIhNBcx8oWdgkTEEQ+BEFFYdLRuqMfd5L84N1V5Vg==}
    engines: {node: '>=0.10.0'}
    dependencies:
      shebang-regex: 1.0.0
    dev: true

  /shebang-command@2.0.0:
    resolution: {integrity: sha512-kHxr2zZpYtdmrN1qDjrrX/Z1rR1kG8Dx+gkpK1G4eXmvXswmcE1hTWBWYUzlraYw1/yZp6YuDY77YtvbN0dmDA==}
    engines: {node: '>=8'}
    dependencies:
      shebang-regex: 3.0.0
    dev: true

  /shebang-regex@1.0.0:
    resolution: {integrity: sha512-wpoSFAxys6b2a2wHZ1XpDSgD7N9iVjg29Ph9uV/uaP9Ex/KXlkTZTeddxDPSYQpgvzKLGJke2UU0AzoGCjNIvQ==}
    engines: {node: '>=0.10.0'}
    dev: true

  /shebang-regex@3.0.0:
    resolution: {integrity: sha512-7++dFhtcx3353uBaq8DDR4NuxBetBzC7ZQOhmTQInHEd6bSrXdiEyzCvG07Z44UYdLShWUyXt5M/yhz8ekcb1A==}
    engines: {node: '>=8'}
    dev: true

  /shiki-twoslash@3.1.2(typescript@5.0.4):
    resolution: {integrity: sha512-JBcRIIizi+exIA/OUhYkV6jtyeZco0ykCkIRd5sgwIt1Pm4pz+maoaRZpm6SkhPwvif4fCA7xOtJOykhpIV64Q==}
    peerDependencies:
      typescript: '>3'
    dependencies:
      '@typescript/twoslash': 3.1.0
      '@typescript/vfs': 1.3.4
      fenceparser: 1.1.1
      shiki: 0.10.1
      typescript: 5.0.4
    transitivePeerDependencies:
      - supports-color
    dev: true

  /shiki@0.10.1:
    resolution: {integrity: sha512-VsY7QJVzU51j5o1+DguUd+6vmCmZ5v/6gYu4vyYAhzjuNQU6P/vmSy4uQaOhvje031qQMiW0d2BwgMH52vqMng==}
    dependencies:
      jsonc-parser: 3.2.0
      vscode-oniguruma: 1.7.0
      vscode-textmate: 5.2.0
    dev: true

  /side-channel@1.0.4:
    resolution: {integrity: sha512-q5XPytqFEIKHkGdiMIrY10mvLRvnQh42/+GoBlFW3b2LXLE2xxJpZFdm94we0BaoV3RwJyGqg5wS7epxTv0Zvw==}
    dependencies:
      call-bind: 1.0.5
      get-intrinsic: 1.2.2
      object-inspect: 1.13.1
    dev: true

  /siginfo@2.0.0:
    resolution: {integrity: sha512-ybx0WO1/8bSBLEWXZvEd7gMW3Sn3JFlW3TvX1nREbDLRNQNaeNN8WK0meBwPdAaOI7TtRRRJn/Es1zhrrCHu7g==}
    dev: true

  /signal-exit@3.0.7:
    resolution: {integrity: sha512-wnD2ZE+l+SPC/uoS0vXeE9L1+0wuaMqKlfz9AMUo38JsyLSBWSFcHR1Rri62LZc12vLr1gb3jl7iwQhgwpAbGQ==}

  /signal-exit@4.1.0:
    resolution: {integrity: sha512-bzyZ1e88w9O1iNJbKnOlvYTrWPDl46O1bG0D3XInv+9tkPrxrN8jUUTiFlDkkmKWgn1M6CfIA13SuGqOa9Korw==}
    engines: {node: '>=14'}
    dev: true

  /simple-swizzle@0.2.2:
    resolution: {integrity: sha512-JA//kQgZtbuY83m+xT+tXJkmJncGMTFT+C+g2h2R9uxkYIrE2yy9sgmcLhCnw57/WSD+Eh3J97FPEDFnbXnDUg==}
    dependencies:
      is-arrayish: 0.3.2
    dev: false

  /sirv-cli@2.0.2:
    resolution: {integrity: sha512-OtSJDwxsF1NWHc7ps3Sa0s+dPtP15iQNJzfKVz+MxkEo3z72mCD+yu30ct79rPr0CaV1HXSOBp+MIY5uIhHZ1A==}
    engines: {node: '>= 10'}
    hasBin: true
    dependencies:
      console-clear: 1.1.1
      get-port: 3.2.0
      kleur: 4.1.5
      local-access: 1.1.0
      sade: 1.8.1
      semiver: 1.1.0
      sirv: 2.0.3
      tinydate: 1.3.0
    dev: true

  /sirv@2.0.3:
    resolution: {integrity: sha512-O9jm9BsID1P+0HOi81VpXPoDxYP374pkOLzACAoyUQ/3OUVndNpsz6wMnY2z+yOxzbllCKZrM+9QrWsv4THnyA==}
    engines: {node: '>= 10'}
    dependencies:
      '@polka/url': 1.0.0-next.24
      mrmime: 1.0.1
      totalist: 3.0.1

  /sisteransi@1.0.5:
    resolution: {integrity: sha512-bLGGlR1QxBcynn2d5YmDX4MGjlZvy2MRBDRNHLJ8VI6l6+9FUiyTFNJ0IveOSP0bcXgVDPRcfGqA0pjaqUpfVg==}
    dev: false

  /slash@3.0.0:
    resolution: {integrity: sha512-g9Q1haeby36OSStwb4ntCGGGaKsaVSjQ68fBxoQcutl5fS1vuY18H3wSt3jFyFtrkx+Kz0V1G85A4MyAdDMi2Q==}
    engines: {node: '>=8'}
    dev: true

  /smartwrap@2.0.2:
    resolution: {integrity: sha512-vCsKNQxb7PnCNd2wY1WClWifAc2lwqsG8OaswpJkVJsvMGcnEntdTCDajZCkk93Ay1U3t/9puJmb525Rg5MZBA==}
    engines: {node: '>=6'}
    hasBin: true
    dependencies:
      array.prototype.flat: 1.3.2
      breakword: 1.0.6
      grapheme-splitter: 1.0.4
      strip-ansi: 6.0.1
      wcwidth: 1.0.1
      yargs: 15.4.1
    dev: true

  /sorcery@0.11.0:
    resolution: {integrity: sha512-J69LQ22xrQB1cIFJhPfgtLuI6BpWRiWu1Y3vSsIwK/eAScqJxd/+CJlUuHQRdX2C9NGFamq+KqNywGgaThwfHw==}
    hasBin: true
    dependencies:
      '@jridgewell/sourcemap-codec': 1.4.15
      buffer-crc32: 0.2.13
      minimist: 1.2.8
      sander: 0.5.1
    dev: true

  /source-map-js@1.0.2:
    resolution: {integrity: sha512-R0XvVJ9WusLiqTCEiGCmICCMplcCkIwwR11mOSD9CR5u+IXYdiseeEuXCVAjS54zqwkLcPNnmU4OeJ6tUrWhDw==}
    engines: {node: '>=0.10.0'}

  /spawndamnit@2.0.0:
    resolution: {integrity: sha512-j4JKEcncSjFlqIwU5L/rp2N5SIPsdxaRsIv678+TZxZ0SRDJTm8JrxJMjE/XuiEZNEir3S8l0Fa3Ke339WI4qA==}
    dependencies:
      cross-spawn: 5.1.0
      signal-exit: 3.0.7
    dev: true

  /spdx-correct@3.2.0:
    resolution: {integrity: sha512-kN9dJbvnySHULIluDHy32WHRUu3Og7B9sbY7tsFLctQkIqnMh3hErYgdMjTYuqmcXX+lK5T1lnUt3G7zNswmZA==}
    dependencies:
      spdx-expression-parse: 3.0.1
      spdx-license-ids: 3.0.16
    dev: true

  /spdx-exceptions@2.3.0:
    resolution: {integrity: sha512-/tTrYOC7PPI1nUAgx34hUpqXuyJG+DTHJTnIULG4rDygi4xu/tfgmq1e1cIRwRzwZgo4NLySi+ricLkZkw4i5A==}
    dev: true

  /spdx-expression-parse@3.0.1:
    resolution: {integrity: sha512-cbqHunsQWnJNE6KhVSMsMeH5H/L9EpymbzqTQ3uLwNCLZ1Q481oWaofqH7nO6V07xlXwY6PhQdQ2IedWx/ZK4Q==}
    dependencies:
      spdx-exceptions: 2.3.0
      spdx-license-ids: 3.0.16
    dev: true

  /spdx-license-ids@3.0.16:
    resolution: {integrity: sha512-eWN+LnM3GR6gPu35WxNgbGl8rmY1AEmoMDvL/QD6zYmPWgywxWqJWNdLGT+ke8dKNWrcYgYjPpG5gbTfghP8rw==}
    dev: true

  /sprintf-js@1.0.3:
    resolution: {integrity: sha512-D9cPgkvLlV3t3IzL0D0YLvGA9Ahk4PcvVwUbN0dSGr1aP0Nrt4AEnTUbuGvquEC0mA64Gqt1fzirlRs5ibXx8g==}
    dev: true

  /stackback@0.0.2:
    resolution: {integrity: sha512-1XMJE5fQo1jGH6Y/7ebnwPOBEkIEnT4QF32d5R1+VXdXveM0IBMJt8zfaxX1P3QhVwrYe+576+jkANtSS2mBbw==}
    dev: true

  /std-env@3.6.0:
    resolution: {integrity: sha512-aFZ19IgVmhdB2uX599ve2kE6BIE3YMnQ6Gp6BURhW/oIzpXGKr878TQfAQZn1+i0Flcc/UKUy1gOlcfaUBCryg==}
    dev: true

  /stream-transform@2.1.3:
    resolution: {integrity: sha512-9GHUiM5hMiCi6Y03jD2ARC1ettBXkQBoQAe7nJsPknnI0ow10aXjTnew8QtYQmLjzn974BnmWEAJgCY6ZP1DeQ==}
    dependencies:
      mixme: 0.5.10
    dev: true

  /string-width@4.2.3:
    resolution: {integrity: sha512-wKyQRQpjJ0sIp62ErSZdGsjMJWsap5oRNihHhu6G7JVO/9jIB6UyevL+tXuOqrng8j/cxKTWyWUwvSTriiZz/g==}
    engines: {node: '>=8'}
    dependencies:
      emoji-regex: 8.0.0
      is-fullwidth-code-point: 3.0.0
      strip-ansi: 6.0.1

  /string.prototype.trim@1.2.8:
    resolution: {integrity: sha512-lfjY4HcixfQXOfaqCvcBuOIapyaroTXhbkfJN3gcB1OtyupngWK4sEET9Knd0cXd28kTUqu/kHoV4HKSJdnjiQ==}
    engines: {node: '>= 0.4'}
    dependencies:
      call-bind: 1.0.5
      define-properties: 1.2.1
      es-abstract: 1.22.3
    dev: true

  /string.prototype.trimend@1.0.7:
    resolution: {integrity: sha512-Ni79DqeB72ZFq1uH/L6zJ+DKZTkOtPIHovb3YZHQViE+HDouuU4mBrLOLDn5Dde3RF8qw5qVETEjhu9locMLvA==}
    dependencies:
      call-bind: 1.0.5
      define-properties: 1.2.1
      es-abstract: 1.22.3
    dev: true

  /string.prototype.trimstart@1.0.7:
    resolution: {integrity: sha512-NGhtDFu3jCEm7B4Fy0DpLewdJQOZcQ0rGbwQ/+stjnrp2i+rlKeCvos9hOIeCmqwratM47OBxY7uFZzjxHXmrg==}
    dependencies:
      call-bind: 1.0.5
      define-properties: 1.2.1
      es-abstract: 1.22.3
    dev: true

  /string_decoder@1.3.0:
    resolution: {integrity: sha512-hkRX8U1WjJFd8LsDJ2yQ/wWWxaopEsABU1XfkM8A+j0+85JAGppt16cr1Whg6KIbb4okU6Mql6BOj+uup/wKeA==}
    dependencies:
      safe-buffer: 5.2.1
    dev: false

  /strip-ansi@6.0.1:
    resolution: {integrity: sha512-Y38VPSHcqkFrCpFnQ9vuSXmquuv5oXOKpGeT6aGrr3o3Gc9AlVa6JBfUSOCnbxGGZF+/0ooI7KrPuUSztUdU5A==}
    engines: {node: '>=8'}
    dependencies:
      ansi-regex: 5.0.1

  /strip-bom@3.0.0:
    resolution: {integrity: sha512-vavAMRXOgBVNF6nyEEmL3DBK19iRpDcoIwW+swQ+CbGiu7lju6t+JklA1MHweoWtadgt4ISVUsXLyDq34ddcwA==}
    engines: {node: '>=4'}
    dev: true

  /strip-final-newline@3.0.0:
    resolution: {integrity: sha512-dOESqjYr96iWYylGObzd39EuNTa5VJxyvVAEm5Jnh7KGo75V43Hk1odPQkNDyXNmUR6k+gEiDVXnjB8HJ3crXw==}
    engines: {node: '>=12'}
    dev: true

  /strip-indent@3.0.0:
    resolution: {integrity: sha512-laJTa3Jb+VQpaC6DseHhF7dXVqHTfJPCRDaEbid/drOhgitgYku/letMUqOXFoWV0zIIUbjpdH2t+tYj4bQMRQ==}
    engines: {node: '>=8'}
    dependencies:
      min-indent: 1.0.1
    dev: true

  /strip-json-comments@3.1.1:
    resolution: {integrity: sha512-6fPc+R4ihwqP6N/aIv2f1gMH8lOVtWQHoqC4yK6oSDVVocumAsfCqjkXnqiYMhmMwS/mEHLp7Vehlt3ql6lEig==}
    engines: {node: '>=8'}
    dev: true

  /strip-literal@1.3.0:
    resolution: {integrity: sha512-PugKzOsyXpArk0yWmUwqOZecSO0GH0bPoctLcqNDH9J04pVW3lflYE0ujElBGTloevcxF5MofAOZ7C5l2b+wLg==}
    dependencies:
      acorn: 8.11.2
    dev: true

  /sucrase@3.34.0:
    resolution: {integrity: sha512-70/LQEZ07TEcxiU2dz51FKaE6hCTWC6vr7FOk3Gr0U60C3shtAN+H+BFr9XlYe5xqf3RA8nrc+VIwzCfnxuXJw==}
    engines: {node: '>=8'}
    hasBin: true
    dependencies:
      '@jridgewell/gen-mapping': 0.3.3
      commander: 4.1.1
      glob: 7.1.6
      lines-and-columns: 1.2.4
      mz: 2.7.0
      pirates: 4.0.6
      ts-interface-checker: 0.1.13
    dev: true

  /supports-color@5.5.0:
    resolution: {integrity: sha512-QjVjwdXIt408MIiAqCX4oUKsgU2EqAGzs2Ppkm4aQYbjm+ZEWEcW4SfFNTr4uMNZma0ey4f5lgLrkB0aX0QMow==}
    engines: {node: '>=4'}
    dependencies:
      has-flag: 3.0.0
    dev: true

  /supports-color@7.2.0:
    resolution: {integrity: sha512-qpCAvRl9stuOHveKsn7HncJRvv501qIacKzQlO/+Lwxc9+0q2wLyv4Dfvt80/DPn2pqOBsJdDiogXGR9+OvwRw==}
    engines: {node: '>=8'}
    dependencies:
      has-flag: 4.0.0
    dev: true

  /supports-preserve-symlinks-flag@1.0.0:
    resolution: {integrity: sha512-ot0WnXS9fgdkgIcePe6RHNk1WA8+muPa6cSjeR3V8K27q9BB1rTE3R1p7Hv0z1ZyAc8s6Vvv8DIyWf681MAt0w==}
    engines: {node: '>= 0.4'}

  /svelte-check@3.6.2(postcss@8.4.32)(svelte@4.2.8):
    resolution: {integrity: sha512-E6iFh4aUCGJLRz6QZXH3gcN/VFfkzwtruWSRmlKrLWQTiO6VzLsivR6q02WYLGNAGecV3EocqZuCDrC2uttZ0g==}
    hasBin: true
    peerDependencies:
      svelte: ^3.55.0 || ^4.0.0-next.0 || ^4.0.0 || ^5.0.0-next.0
    dependencies:
      '@jridgewell/trace-mapping': 0.3.20
      chokidar: 3.5.3
      fast-glob: 3.3.2
      import-fresh: 3.3.0
      picocolors: 1.0.0
      sade: 1.8.1
      svelte: 4.2.8
      svelte-preprocess: 5.1.2(postcss@8.4.32)(svelte@4.2.8)(typescript@5.3.3)
      typescript: 5.3.3
    transitivePeerDependencies:
      - '@babel/core'
      - coffeescript
      - less
      - postcss
      - postcss-load-config
      - pug
      - sass
      - stylus
      - sugarss
    dev: true

  /svelte-eslint-parser@0.33.1(svelte@4.2.8):
    resolution: {integrity: sha512-vo7xPGTlKBGdLH8T5L64FipvTrqv3OQRx9d2z5X05KKZDlF4rQk8KViZO4flKERY+5BiVdOh7zZ7JGJWo5P0uA==}
    engines: {node: ^12.22.0 || ^14.17.0 || >=16.0.0}
    peerDependencies:
      svelte: ^3.37.0 || ^4.0.0
    peerDependenciesMeta:
      svelte:
        optional: true
    dependencies:
      eslint-scope: 7.2.2
      eslint-visitor-keys: 3.4.3
      espree: 9.6.1
      postcss: 8.4.32
      postcss-scss: 4.0.9(postcss@8.4.32)
      svelte: 4.2.8
    dev: true

  /svelte-hmr@0.15.3(svelte@4.2.8):
    resolution: {integrity: sha512-41snaPswvSf8TJUhlkoJBekRrABDXDMdpNpT2tfHIv4JuhgvHqLMhEPGtaQn0BmbNSTkuz2Ed20DF2eHw0SmBQ==}
    engines: {node: ^12.20 || ^14.13.1 || >= 16}
    peerDependencies:
      svelte: ^3.19.0 || ^4.0.0
    dependencies:
      svelte: 4.2.8
    dev: true

  /svelte-local-storage-store@0.6.4(svelte@4.2.8):
    resolution: {integrity: sha512-45WoY2vSGPQM1sIQJ9jTkPPj20hYeqm+af6mUGRFSPP5WglZf36YYoZqwmZZ8Dt/2SU8lem+BTA8/Z/8TkqNLg==}
    engines: {node: '>=0.14'}
    peerDependencies:
      svelte: ^3.48.0 || >4.0.0
    dependencies:
      svelte: 4.2.8
    dev: true

  /svelte-parse-markup@0.1.2(svelte@4.2.8):
    resolution: {integrity: sha512-DycY7DJr7VqofiJ63ut1/NEG92HrWWL56VWITn/cJCu+LlZhMoBkBXT4opUitPEEwbq1nMQbv4vTKUfbOqIW1g==}
    peerDependencies:
      svelte: ^3.0.0 || ^4.0.0
    dependencies:
      svelte: 4.2.8
    dev: false

  /svelte-preprocess@5.1.2(postcss@8.4.32)(svelte@4.2.8)(typescript@5.3.3):
    resolution: {integrity: sha512-XF0aliMAcYnP4hLETvB6HRAMnaL09ASYT1Z2I1Gwu0nz6xbdg/dSgAEthtFZJA4AKrNhFDFdmUDO+H9d/6xg5g==}
    engines: {node: '>= 14.10.0'}
    requiresBuild: true
    peerDependencies:
      '@babel/core': ^7.10.2
      coffeescript: ^2.5.1
      less: ^3.11.3 || ^4.0.0
      postcss: ^7 || ^8
      postcss-load-config: ^2.1.0 || ^3.0.0 || ^4.0.0 || ^5.0.0
      pug: ^3.0.0
      sass: ^1.26.8
      stylus: ^0.55.0
      sugarss: ^2.0.0 || ^3.0.0 || ^4.0.0
      svelte: ^3.23.0 || ^4.0.0-next.0 || ^4.0.0 || ^5.0.0-next.0
      typescript: '>=3.9.5 || ^4.0.0 || ^5.0.0'
    peerDependenciesMeta:
      '@babel/core':
        optional: true
      coffeescript:
        optional: true
      less:
        optional: true
      postcss:
        optional: true
      postcss-load-config:
        optional: true
      pug:
        optional: true
      sass:
        optional: true
      stylus:
        optional: true
      sugarss:
        optional: true
      typescript:
        optional: true
    dependencies:
      '@types/pug': 2.0.10
      detect-indent: 6.1.0
      magic-string: 0.27.0
      postcss: 8.4.32
      sorcery: 0.11.0
      strip-indent: 3.0.0
      svelte: 4.2.8
      typescript: 5.3.3
    dev: true

  /svelte2tsx@0.6.27(svelte@4.2.8)(typescript@5.3.3):
    resolution: {integrity: sha512-E1uPW1o6VsbRz+nUk3fznZ2lSmCITAJoNu8AYefWSvIwE2pSB01i5sId4RMbWNzfcwCQl1DcgGShCPcldl4rvg==}
    peerDependencies:
      svelte: ^3.55 || ^4.0.0-next.0 || ^4.0 || ^5.0.0-next.0
      typescript: ^4.9.4 || ^5.0.0
    dependencies:
      dedent-js: 1.0.1
      pascal-case: 3.1.2
      svelte: 4.2.8
      typescript: 5.3.3
    dev: false

  /svelte@4.2.8:
    resolution: {integrity: sha512-hU6dh1MPl8gh6klQZwK/n73GiAHiR95IkFsesLPbMeEZi36ydaXL/ZAb4g9sayT0MXzpxyZjR28yderJHxcmYA==}
    engines: {node: '>=16'}
    dependencies:
      '@ampproject/remapping': 2.2.1
      '@jridgewell/sourcemap-codec': 1.4.15
      '@jridgewell/trace-mapping': 0.3.20
      acorn: 8.11.2
      aria-query: 5.3.0
      axobject-query: 3.2.1
      code-red: 1.0.4
      css-tree: 2.3.1
      estree-walker: 3.0.3
      is-reference: 3.0.2
      locate-character: 3.0.0
      magic-string: 0.30.5
      periscopic: 3.1.0

  /tar@6.2.0:
    resolution: {integrity: sha512-/Wo7DcT0u5HUV486xg675HtjNd3BXZ6xDbzsCUZPt5iw8bTQ63bP0Raut3mvro9u+CUyq7YQd8Cx55fsZXxqLQ==}
    engines: {node: '>=10'}
    dependencies:
      chownr: 2.0.0
      fs-minipass: 2.1.0
      minipass: 5.0.0
      minizlib: 2.1.2
      mkdirp: 1.0.4
      yallist: 4.0.0
    dev: false

  /term-size@2.2.1:
    resolution: {integrity: sha512-wK0Ri4fOGjv/XPy8SBHZChl8CM7uMc5VML7SqiQ0zG7+J5Vr+RMQDoHa2CNT6KHUnTGIXH34UDMkPzAUyapBZg==}
    engines: {node: '>=8'}
    dev: true

  /test-exclude@6.0.0:
    resolution: {integrity: sha512-cAGWPIyOHU6zlmg88jwm7VRyXnMN7iV68OGAbYDk/Mh/xC/pzVPlQtY6ngoIH/5/tciuhGfvESU8GrHrcxD56w==}
    engines: {node: '>=8'}
    dependencies:
      '@istanbuljs/schema': 0.1.3
      glob: 7.2.3
      minimatch: 3.1.2
    dev: true

  /text-table@0.2.0:
    resolution: {integrity: sha512-N+8UisAXDGk8PFXP4HAzVR9nbfmVJ3zYLAWiTIoqC5v5isinhr+r5uaO8+7r3BMfuNIufIsA7RdpVgacC2cSpw==}
    dev: true

  /thenify-all@1.6.0:
    resolution: {integrity: sha512-RNxQH/qI8/t3thXJDwcstUO4zeqo64+Uy/+sNVRBx4Xn2OX+OZ9oP+iJnNFqplFra2ZUVeKCSa2oVWi3T4uVmA==}
    engines: {node: '>=0.8'}
    dependencies:
      thenify: 3.3.1
    dev: true

  /thenify@3.3.1:
    resolution: {integrity: sha512-RVZSIV5IG10Hk3enotrhvz0T9em6cyHBLkH/YAZuKqd8hRkKhSfCGIcP2KUY0EPxndzANBmNllzWPwak+bheSw==}
    dependencies:
      any-promise: 1.3.0
    dev: true

  /tiny-glob@0.2.9:
    resolution: {integrity: sha512-g/55ssRPUjShh+xkfx9UPDXqhckHEsHr4Vd9zX55oSdGZc/MD0m3sferOkwWtp98bv+kcVfEHtRJgBVJzelrzg==}
    dependencies:
      globalyzer: 0.1.0
      globrex: 0.1.2

  /tinybench@2.5.1:
    resolution: {integrity: sha512-65NKvSuAVDP/n4CqH+a9w2kTlLReS9vhsAP06MWx+/89nMinJyB2icyl58RIcqCmIggpojIGeuJGhjU1aGMBSg==}
    dev: true

  /tinydate@1.3.0:
    resolution: {integrity: sha512-7cR8rLy2QhYHpsBDBVYnnWXm8uRTr38RoZakFSW7Bs7PzfMPNZthuMLkwqZv7MTu8lhQ91cOFYS5a7iFj2oR3w==}
    engines: {node: '>=4'}
    dev: true

  /tinypool@0.8.1:
    resolution: {integrity: sha512-zBTCK0cCgRROxvs9c0CGK838sPkeokNGdQVUUwHAbynHFlmyJYj825f/oRs528HaIJ97lo0pLIlDUzwN+IorWg==}
    engines: {node: '>=14.0.0'}
    dev: true

  /tinyspy@2.2.0:
    resolution: {integrity: sha512-d2eda04AN/cPOR89F7Xv5bK/jrQEhmcLFe6HFldoeO9AJtps+fqEnh486vnT/8y4bw38pSyxDcTCAq+Ks2aJTg==}
    engines: {node: '>=14.0.0'}
    dev: true

  /tmp@0.0.33:
    resolution: {integrity: sha512-jRCJlojKnZ3addtTOjdIqoRuPEKBvNXcGYqzO6zWZX8KfKEpnGY5jfggJQ3EjKuu8D4bJRr0y+cYJFmYbImXGw==}
    engines: {node: '>=0.6.0'}
    dependencies:
      os-tmpdir: 1.0.2
    dev: true

  /to-regex-range@5.0.1:
    resolution: {integrity: sha512-65P7iz6X5yEr1cwcgvQxbbIw7Uk3gOy5dIdtZ4rDveLqhrdJP+Li/Hx6tyK0NEb+2GCyneCMJiGqrADCSNk8sQ==}
    engines: {node: '>=8.0'}
    dependencies:
      is-number: 7.0.0

  /topojson-client@3.1.0:
    resolution: {integrity: sha512-605uxS6bcYxGXw9qi62XyrV6Q3xwbndjachmNxu8HWTtVPxZfEJN9fd/SZS1Q54Sn2y0TMyMxFj/cJINqGHrKw==}
    hasBin: true
    dependencies:
      commander: 2.20.3
    dev: false

  /totalist@3.0.1:
    resolution: {integrity: sha512-sf4i37nQ2LBx4m3wB74y+ubopq6W/dIzXg0FDGjsYnZHVa1Da8FH853wlL2gtUhg+xJXjfk3kUZS3BRoQeoQBQ==}
    engines: {node: '>=6'}

  /tr46@0.0.3:
    resolution: {integrity: sha512-N3WMsuqV66lT30CrXNbEjx4GEwlow3v6rr4mCcv6prnfwhS01rkgyFdjPNBYd9br7LpXV1+Emh01fHnq2Gdgrw==}

  /trim-newlines@3.0.1:
    resolution: {integrity: sha512-c1PTsA3tYrIsLGkJkzHF+w9F2EyxfXGo4UyJc4pFL++FMjnq0HJS69T3M7d//gKrFKwy429bouPescbjecU+Zw==}
    engines: {node: '>=8'}
    dev: true

  /trouter@4.0.0:
    resolution: {integrity: sha512-bwwr76BThfiVwAFZqks5cJ+VoKNM3/2Yg1ZwJslkdmAUQ6S0UNoCoGYFDxdw+u1skfexggdmD2p35kW5Td4Cug==}
    engines: {node: '>=6'}
    dependencies:
      regexparam: 3.0.0
    dev: true

  /ts-api-utils@1.0.3(typescript@5.3.3):
    resolution: {integrity: sha512-wNMeqtMz5NtwpT/UZGY5alT+VoKdSsOOP/kqHFcUW1P/VRhH2wJ48+DN2WwUliNbQ976ETwDL0Ifd2VVvgonvg==}
    engines: {node: '>=16.13.0'}
    peerDependencies:
      typescript: '>=4.2.0'
    dependencies:
      typescript: 5.3.3
    dev: true

  /ts-interface-checker@0.1.13:
    resolution: {integrity: sha512-Y/arvbn+rrz3JCKl9C4kVNfTfSm2/mEp5FSz5EsZSANGPSlQrpRI5M4PKF+mJnE52jOO90PnPSc3Ur3bTQw0gA==}
    dev: true

  /ts-morph@21.0.1:
    resolution: {integrity: sha512-dbDtVdEAncKctzrVZ+Nr7kHpHkv+0JDJb2MjjpBaj8bFeCkePU9rHfMklmhuLFnpeq/EJZk2IhStY6NzqgjOkg==}
    dependencies:
      '@ts-morph/common': 0.22.0
      code-block-writer: 12.0.0
    dev: false

  /tslib@2.6.2:
    resolution: {integrity: sha512-AEYxH93jGFPn/a2iVAwW87VuUIkR1FVUKB77NwMF7nBTDkDrrT/Hpt/IrCJ0QXhW27jTBDcf5ZY7w6RiqTMw2Q==}
    dev: false

  /tty-table@4.2.3:
    resolution: {integrity: sha512-Fs15mu0vGzCrj8fmJNP7Ynxt5J7praPXqFN0leZeZBXJwkMxv9cb2D454k1ltrtUSJbZ4yH4e0CynsHLxmUfFA==}
    engines: {node: '>=8.0.0'}
    hasBin: true
    dependencies:
      chalk: 4.1.2
      csv: 5.5.3
      kleur: 4.1.5
      smartwrap: 2.0.2
      strip-ansi: 6.0.1
      wcwidth: 1.0.1
      yargs: 17.7.2
    dev: true

  /type-check@0.4.0:
    resolution: {integrity: sha512-XleUoc9uwGXqjWwXaUTZAmzMcFZ5858QA2vvx1Ur5xIcixXIP+8LnFDgRplU30us6teqdlskFfu+ae4K79Ooew==}
    engines: {node: '>= 0.8.0'}
    dependencies:
      prelude-ls: 1.2.1
    dev: true

  /type-detect@4.0.8:
    resolution: {integrity: sha512-0fr/mIH1dlO+x7TlcMy+bIDqKPsw/70tVyeHW787goQjhmqaZe10uwLujubK9q9Lg6Fiho1KUKDYz0Z7k7g5/g==}
    engines: {node: '>=4'}
    dev: true

  /type-fest@0.13.1:
    resolution: {integrity: sha512-34R7HTnG0XIJcBSn5XhDd7nNFPRcXYRZrBB2O2jdKqYODldSzBAqzsWoZYYvduky73toYS/ESqxPvkDf/F0XMg==}
    engines: {node: '>=10'}
    dev: true

  /type-fest@0.20.2:
    resolution: {integrity: sha512-Ne+eE4r0/iWnpAxD852z3A+N0Bt5RN//NjJwRd2VFHEmrywxf5vsZlh4R6lixl6B+wz/8d+maTSAkN1FIkI3LQ==}
    engines: {node: '>=10'}
    dev: true

  /type-fest@0.6.0:
    resolution: {integrity: sha512-q+MB8nYR1KDLrgr4G5yemftpMC7/QLqVndBmEEdqzmNj5dcFOO4Oo8qlwZE3ULT3+Zim1F8Kq4cBnikNhlCMlg==}
    engines: {node: '>=8'}
    dev: true

  /type-fest@0.8.1:
    resolution: {integrity: sha512-4dbzIzqvjtgiM5rw1k5rEHtBANKmdudhGyBEajN01fEyhaAIhsoKNy6y7+IN93IfpFtwY9iqi7kD+xwKhQsNJA==}
    engines: {node: '>=8'}
    dev: true

  /typed-array-buffer@1.0.0:
    resolution: {integrity: sha512-Y8KTSIglk9OZEr8zywiIHG/kmQ7KWyjseXs1CbSo8vC42w7hg2HgYTxSWwP0+is7bWDc1H+Fo026CpHFwm8tkw==}
    engines: {node: '>= 0.4'}
    dependencies:
      call-bind: 1.0.5
      get-intrinsic: 1.2.2
      is-typed-array: 1.1.12
    dev: true

  /typed-array-byte-length@1.0.0:
    resolution: {integrity: sha512-Or/+kvLxNpeQ9DtSydonMxCx+9ZXOswtwJn17SNLvhptaXYDJvkFFP5zbfU/uLmvnBJlI4yrnXRxpdWH/M5tNA==}
    engines: {node: '>= 0.4'}
    dependencies:
      call-bind: 1.0.5
      for-each: 0.3.3
      has-proto: 1.0.1
      is-typed-array: 1.1.12
    dev: true

  /typed-array-byte-offset@1.0.0:
    resolution: {integrity: sha512-RD97prjEt9EL8YgAgpOkf3O4IF9lhJFr9g0htQkm0rchFp/Vx7LW5Q8fSXXub7BXAODyUQohRMyOc3faCPd0hg==}
    engines: {node: '>= 0.4'}
    dependencies:
      available-typed-arrays: 1.0.5
      call-bind: 1.0.5
      for-each: 0.3.3
      has-proto: 1.0.1
      is-typed-array: 1.1.12
    dev: true

  /typed-array-length@1.0.4:
    resolution: {integrity: sha512-KjZypGq+I/H7HI5HlOoGHkWUUGq+Q0TPhQurLbyrVrvnKTBgzLhIJ7j6J/XTQOi0d1RjyZ0wdas8bKs2p0x3Ng==}
    dependencies:
      call-bind: 1.0.5
      for-each: 0.3.3
      is-typed-array: 1.1.12
    dev: true

  /typescript@5.0.4:
    resolution: {integrity: sha512-cW9T5W9xY37cc+jfEnaUvX91foxtHkza3Nw3wkoF4sSlKn0MONdkdEndig/qPBWXNkmplh3NzayQzCiHM4/hqw==}
    engines: {node: '>=12.20'}
    hasBin: true
    dev: true

  /typescript@5.3.3:
    resolution: {integrity: sha512-pXWcraxM0uxAS+tN0AG/BF2TyqmHO014Z070UsJ+pFvYuRSq8KH8DmWpnbXe0pEPDHXZV3FcAbJkijJ5oNEnWw==}
    engines: {node: '>=14.17'}
    hasBin: true

  /ufo@1.3.2:
    resolution: {integrity: sha512-o+ORpgGwaYQXgqGDwd+hkS4PuZ3QnmqMMxRuajK/a38L6fTpcE5GPIfrf+L/KemFzfUpeUQc1rRS1iDBozvnFA==}
    dev: true

  /unbox-primitive@1.0.2:
    resolution: {integrity: sha512-61pPlCD9h51VoreyJ0BReideM3MDKMKnh6+V9L08331ipq6Q8OFXZYiqP6n/tbHx4s5I9uRhcye6BrbkizkBDw==}
    dependencies:
      call-bind: 1.0.5
      has-bigints: 1.0.2
      has-symbols: 1.0.3
      which-boxed-primitive: 1.0.2
    dev: true

  /undici-types@5.26.5:
    resolution: {integrity: sha512-JlCMO+ehdEIKqlFxk6IfVoAUVmgz7cU7zD/h9XZ0qzeosSHmUJVOzSQvvYSYWXkFXC+IfLKSIffhv0sVZup6pA==}
    dev: true

  /universalify@0.1.2:
    resolution: {integrity: sha512-rBJeI5CXAlmy1pV+617WB9J63U6XcazHHF2f2dbJix4XzpUF0RS3Zbj0FGIOCAva5P/d/GBOYaACQ1w+0azUkg==}
    engines: {node: '>= 4.0.0'}
    dev: true

  /update-browserslist-db@1.0.13(browserslist@4.22.2):
    resolution: {integrity: sha512-xebP81SNcPuNpPP3uzeW1NYXxI3rxyJzF3pD6sH4jE7o/IX+WtSpwnVU+qIsDPyk0d3hmFQ7mjqc6AtV604hbg==}
    hasBin: true
    peerDependencies:
      browserslist: '>= 4.21.0'
    dependencies:
      browserslist: 4.22.2
      escalade: 3.1.1
      picocolors: 1.0.0
    dev: true

  /uri-js@4.4.1:
    resolution: {integrity: sha512-7rKUyy33Q1yc98pQ1DAmLtwX109F7TIfWlW1Ydo8Wl1ii1SeHieeh0HHfPeL2fMXK6z0s8ecKs9frCuLJvndBg==}
    dependencies:
      punycode: 2.3.1
    dev: true

  /urlpattern-polyfill@8.0.2:
    resolution: {integrity: sha512-Qp95D4TPJl1kC9SKigDcqgyM2VDVO4RiJc2d4qe5GrYm+zbIQCWWKAFaJNQ4BhdFeDGwBmAxqJBwWSJDb9T3BQ==}
    dev: true

  /util-deprecate@1.0.2:
    resolution: {integrity: sha512-EPD5q1uXyFxJpCrLnCc1nHnq3gOa6DZBocAIiI2TaSCA7VCJ1UJDMagCzIkXNsUYfD1daK//LTEQ8xiIbrHtcw==}

  /uvu@0.5.6:
    resolution: {integrity: sha512-+g8ENReyr8YsOc6fv/NVJs2vFdHBnBNdfE49rshrTzDWOlUx4Gq7KOS2GD8eqhy2j+Ejq29+SbKH8yjkAqXqoA==}
    engines: {node: '>=8'}
    hasBin: true
    dependencies:
      dequal: 2.0.3
      diff: 5.1.0
      kleur: 4.1.5
      sade: 1.8.1
    dev: true

  /v8-to-istanbul@9.2.0:
    resolution: {integrity: sha512-/EH/sDgxU2eGxajKdwLCDmQ4FWq+kpi3uCmBGpw1xJtnAxEjlD8j8PEiGWpCIMIs3ciNAgH0d3TTJiUkYzyZjA==}
    engines: {node: '>=10.12.0'}
    dependencies:
      '@jridgewell/trace-mapping': 0.3.20
      '@types/istanbul-lib-coverage': 2.0.6
      convert-source-map: 2.0.0
    dev: true

  /validate-npm-package-license@3.0.4:
    resolution: {integrity: sha512-DpKm2Ui/xN7/HQKCtpZxoRWBhZ9Z0kqtygG8XCgNQ8ZlDnxuQmWhj566j8fN4Cu3/JmbhsDo7fcAJq4s9h27Ew==}
    dependencies:
      spdx-correct: 3.2.0
      spdx-expression-parse: 3.0.1
    dev: true

  /vite-imagetools@6.2.7(rollup@4.8.0):
    resolution: {integrity: sha512-7rE6xM93kf7OIVUSrQBIP363fSToUHpIwnuxdqHuVU6SdysksQF06g8SBezIsFegZY+OJgW1e3dprcBalEtRTg==}
    engines: {node: '>=12.0.0'}
    dependencies:
      '@rollup/pluginutils': 5.1.0(rollup@4.8.0)
      imagetools-core: 6.0.3
    transitivePeerDependencies:
      - rollup
    dev: false

  /vite-node@1.0.4(@types/node@18.19.3)(lightningcss@1.22.1):
    resolution: {integrity: sha512-9xQQtHdsz5Qn8hqbV7UKqkm8YkJhzT/zr41Dmt5N7AlD8hJXw/Z7y0QiD5I8lnTthV9Rvcvi0QW7PI0Fq83ZPg==}
    engines: {node: ^18.0.0 || >=20.0.0}
    hasBin: true
    dependencies:
      cac: 6.7.14
      debug: 4.3.4
      pathe: 1.1.1
      picocolors: 1.0.0
      vite: 5.0.8(@types/node@18.19.3)(lightningcss@1.22.1)
    transitivePeerDependencies:
      - '@types/node'
      - less
      - lightningcss
      - sass
      - stylus
      - sugarss
      - supports-color
      - terser
    dev: true

  /vite@5.0.8(@types/node@18.19.3)(lightningcss@1.22.1):
    resolution: {integrity: sha512-jYMALd8aeqR3yS9xlHd0OzQJndS9fH5ylVgWdB+pxTwxLKdO1pgC5Dlb398BUxpfaBxa4M9oT7j1g503Gaj5IQ==}
    engines: {node: ^18.0.0 || >=20.0.0}
    hasBin: true
    peerDependencies:
      '@types/node': ^18.0.0 || >=20.0.0
      less: '*'
      lightningcss: ^1.21.0
      sass: '*'
      stylus: '*'
      sugarss: '*'
      terser: ^5.4.0
    peerDependenciesMeta:
      '@types/node':
        optional: true
      less:
        optional: true
      lightningcss:
        optional: true
      sass:
        optional: true
      stylus:
        optional: true
      sugarss:
        optional: true
      terser:
        optional: true
    dependencies:
      '@types/node': 18.19.3
      esbuild: 0.19.9
      lightningcss: 1.22.1
      postcss: 8.4.32
      rollup: 4.8.0
    optionalDependencies:
      fsevents: 2.3.3
    dev: true

  /vitefu@0.2.5(vite@5.0.8):
    resolution: {integrity: sha512-SgHtMLoqaeeGnd2evZ849ZbACbnwQCIwRH57t18FxcXoZop0uQu0uzlIhJBlF/eWVzuce0sHeqPcDo+evVcg8Q==}
    peerDependencies:
      vite: ^3.0.0 || ^4.0.0 || ^5.0.0
    peerDependenciesMeta:
      vite:
        optional: true
    dependencies:
      vite: 5.0.8(@types/node@18.19.3)(lightningcss@1.22.1)
    dev: true

  /vitest@1.0.4(@types/node@18.19.3)(lightningcss@1.22.1):
    resolution: {integrity: sha512-s1GQHp/UOeWEo4+aXDOeFBJwFzL6mjycbQwwKWX2QcYfh/7tIerS59hWQ20mxzupTJluA2SdwiBuWwQHH67ckg==}
    engines: {node: ^18.0.0 || >=20.0.0}
    hasBin: true
    peerDependencies:
      '@edge-runtime/vm': '*'
      '@types/node': ^18.0.0 || >=20.0.0
      '@vitest/browser': ^1.0.0
      '@vitest/ui': ^1.0.0
      happy-dom: '*'
      jsdom: '*'
    peerDependenciesMeta:
      '@edge-runtime/vm':
        optional: true
      '@types/node':
        optional: true
      '@vitest/browser':
        optional: true
      '@vitest/ui':
        optional: true
      happy-dom:
        optional: true
      jsdom:
        optional: true
    dependencies:
      '@types/node': 18.19.3
      '@vitest/expect': 1.0.4
      '@vitest/runner': 1.0.4
      '@vitest/snapshot': 1.0.4
      '@vitest/spy': 1.0.4
      '@vitest/utils': 1.0.4
      acorn-walk: 8.3.1
      cac: 6.7.14
      chai: 4.3.10
      debug: 4.3.4
      execa: 8.0.1
      local-pkg: 0.5.0
      magic-string: 0.30.5
      pathe: 1.1.1
      picocolors: 1.0.0
      std-env: 3.6.0
      strip-literal: 1.3.0
      tinybench: 2.5.1
      tinypool: 0.8.1
      vite: 5.0.8(@types/node@18.19.3)(lightningcss@1.22.1)
      vite-node: 1.0.4(@types/node@18.19.3)(lightningcss@1.22.1)
      why-is-node-running: 2.2.2
    transitivePeerDependencies:
      - less
      - lightningcss
      - sass
      - stylus
      - sugarss
      - supports-color
      - terser
    dev: true

  /vscode-oniguruma@1.7.0:
    resolution: {integrity: sha512-L9WMGRfrjOhgHSdOYgCt/yRMsXzLDJSL7BPrOZt73gU0iWO4mpqzqQzOz5srxqTvMBaR0XZTSrVWo4j55Rc6cA==}
    dev: true

  /vscode-textmate@5.2.0:
    resolution: {integrity: sha512-Uw5ooOQxRASHgu6C7GVvUxisKXfSgW4oFlO+aa+PAkgmH89O3CXxEEzNRNtHSqtXFTl0nAC1uYj0GMSH27uwtQ==}
    dev: true

  /wcwidth@1.0.1:
    resolution: {integrity: sha512-XHPEwS0q6TaxcvG85+8EYkbiCux2XtWG2mkc47Ng2A77BQu9+DqIOJldST4HgPkuea7dvKSj5VgX3P1d4rW8Tg==}
    dependencies:
      defaults: 1.0.4
    dev: true

  /webidl-conversions@3.0.1:
    resolution: {integrity: sha512-2JAn3z8AR6rjK8Sm8orRC0h/bcl/DqL7tRPdGZ4I1CjdF+EaMLmYxBHyXuKL849eucPFhvBoxMsflfOb8kxaeQ==}

  /whatwg-url@5.0.0:
    resolution: {integrity: sha512-saE57nupxk6v3HY35+jzBwYa0rKSy0XR8JSxZPwgLr7ys0IBzhGviA1/TUGJLmSVqs8pb9AnvICXEuOHLprYTw==}
    dependencies:
      tr46: 0.0.3
      webidl-conversions: 3.0.1

  /which-boxed-primitive@1.0.2:
    resolution: {integrity: sha512-bwZdv0AKLpplFY2KZRX6TvyuN7ojjr7lwkg6ml0roIy9YeuSr7JS372qlNW18UQYzgYK9ziGcerWqZOmEn9VNg==}
    dependencies:
      is-bigint: 1.0.4
      is-boolean-object: 1.1.2
      is-number-object: 1.0.7
      is-string: 1.0.7
      is-symbol: 1.0.4
    dev: true

  /which-module@2.0.1:
    resolution: {integrity: sha512-iBdZ57RDvnOR9AGBhML2vFZf7h8vmBjhoaZqODJBFWHVtKkDmKuHai3cx5PgVMrX5YDNp27AofYbAwctSS+vhQ==}
    dev: true

  /which-pm@2.0.0:
    resolution: {integrity: sha512-Lhs9Pmyph0p5n5Z3mVnN0yWcbQYUAD7rbQUiMsQxOJ3T57k7RFe35SUwWMf7dsbDZks1uOmw4AecB/JMDj3v/w==}
    engines: {node: '>=8.15'}
    dependencies:
      load-yaml-file: 0.2.0
      path-exists: 4.0.0
    dev: true

  /which-typed-array@1.1.13:
    resolution: {integrity: sha512-P5Nra0qjSncduVPEAr7xhoF5guty49ArDTwzJ/yNuPIbZppyRxFQsRCWrocxIY+CnMVG+qfbU2FmDKyvSGClow==}
    engines: {node: '>= 0.4'}
    dependencies:
      available-typed-arrays: 1.0.5
      call-bind: 1.0.5
      for-each: 0.3.3
      gopd: 1.0.1
      has-tostringtag: 1.0.0
    dev: true

  /which@1.3.1:
    resolution: {integrity: sha512-HxJdYWq1MTIQbJ3nw0cqssHoTNU267KlrDuGZ1WYlxDStUtKUhOaJmh112/TZmHxxUfuJqPXSOm7tDyas0OSIQ==}
    hasBin: true
    dependencies:
      isexe: 2.0.0
    dev: true

  /which@2.0.2:
    resolution: {integrity: sha512-BLI3Tl1TW3Pvl70l3yq3Y64i+awpwXqsGBYWkkqMtnbXgrMD+yj7rhW0kuEDxzJaYXGjEW5ogapKNMEKNMjibA==}
    engines: {node: '>= 8'}
    hasBin: true
    dependencies:
      isexe: 2.0.0
    dev: true

  /why-is-node-running@2.2.2:
    resolution: {integrity: sha512-6tSwToZxTOcotxHeA+qGCq1mVzKR3CwcJGmVcY+QE8SHy6TnpFnh8PAvPNHYr7EcuVeG0QSMxtYCuO1ta/G/oA==}
    engines: {node: '>=8'}
    hasBin: true
    dependencies:
      siginfo: 2.0.0
      stackback: 0.0.2
    dev: true

  /wide-align@1.1.5:
    resolution: {integrity: sha512-eDMORYaPNZ4sQIuuYPDHdQvf4gyCF9rEEV/yPxGfwPkRodwEgiMUUXTx/dex+Me0wxx53S+NgUHaP7y3MGlDmg==}
    dependencies:
      string-width: 4.2.3
    dev: false

  /worktop@0.8.0-next.15:
    resolution: {integrity: sha512-0ycNO52P6nVwsjr1y20zuf0nqJatAb8L7MODBfQIxbxndHV5O4s50oZZMHWhJG1RLpHwbK0Epq8aaQK4E2GlgQ==}
    engines: {node: '>=12'}
    dependencies:
      mrmime: 1.0.1
      regexparam: 2.0.2
    dev: false

  /wrap-ansi@6.2.0:
    resolution: {integrity: sha512-r6lPcBGxZXlIcymEu7InxDMhdW0KDxpLgoFLcguasxCaJ/SOIZwINatK9KY/tf+ZrlywOKU0UDj3ATXUBfxJXA==}
    engines: {node: '>=8'}
    dependencies:
      ansi-styles: 4.3.0
      string-width: 4.2.3
      strip-ansi: 6.0.1
    dev: true

  /wrap-ansi@7.0.0:
    resolution: {integrity: sha512-YVGIj2kamLSTxw6NsZjoBxfSwsn0ycdesmc4p+Q21c5zPuZ1pl+NfxVdxPtdHvmNVOQ6XSYG4AUtyt/Fi7D16Q==}
    engines: {node: '>=10'}
    dependencies:
      ansi-styles: 4.3.0
      string-width: 4.2.3
      strip-ansi: 6.0.1
    dev: true

  /wrappy@1.0.2:
    resolution: {integrity: sha512-l4Sp/DRseor9wL6EvV2+TuQn63dMkPjZ/sp9XkghTEbV9KlPS1xUsZ3u7/IQO4wxtcFB4bgpQPRcR3QCvezPcQ==}

  /y18n@4.0.3:
    resolution: {integrity: sha512-JKhqTOwSrqNA1NY5lSztJ1GrBiUodLMmIZuLiDaMRJ+itFd+ABVE8XBjOvIWL+rSqNDC74LCSFmlb/U4UZ4hJQ==}
    dev: true

  /y18n@5.0.8:
    resolution: {integrity: sha512-0pfFzegeDWJHJIAmTLRP2DwHjdF5s7jo9tuztdQxAhINCdvS+3nGINqPd00AphqJR/0LhANUS6/+7SCb98YOfA==}
    engines: {node: '>=10'}
    dev: true

  /yallist@2.1.2:
    resolution: {integrity: sha512-ncTzHV7NvsQZkYe1DW7cbDLm0YpzHmZF5r/iyP3ZnQtMiJ+pjzisCiMNI+Sj+xQF5pXhSHxSB3uDbsBTzY/c2A==}
    dev: true

  /yallist@4.0.0:
    resolution: {integrity: sha512-3wdGidZyq5PB084XLES5TpOSRA3wjXAlIWMhum2kRcv/41Sn2emQ0dycQW4uZXLejwKvg6EsvbdlVL+FYEct7A==}

  /yaml@1.10.2:
    resolution: {integrity: sha512-r3vXyErRCYJ7wg28yvBY5VSoAF8ZvlcW9/BwUzEtUsjvX/DKs24dIkuwjtuprwJJHsbyUbLApepYTR1BN4uHrg==}
    engines: {node: '>= 6'}
    dev: true

  /yargs-parser@18.1.3:
    resolution: {integrity: sha512-o50j0JeToy/4K6OZcaQmW6lyXXKhq7csREXcDwk2omFPJEwUNOVtJKvmDr9EI1fAJZUyZcRF7kxGBWmRXudrCQ==}
    engines: {node: '>=6'}
    dependencies:
      camelcase: 5.3.1
      decamelize: 1.2.0
    dev: true

  /yargs-parser@21.1.1:
    resolution: {integrity: sha512-tVpsJW7DdjecAiFpbIB1e3qxIQsE6NoPc5/eTdrbbIC4h0LVsWhnoa3g+m2HclBIujHzsxZ4VJVA+GUuc2/LBw==}
    engines: {node: '>=12'}
    dev: true

  /yargs@15.4.1:
    resolution: {integrity: sha512-aePbxDmcYW++PaqBsJ+HYUFwCdv4LVvdnhBy78E57PIor8/OVvhMrADFFEDh8DHDFRv/O9i3lPhsENjO7QX0+A==}
    engines: {node: '>=8'}
    dependencies:
      cliui: 6.0.0
      decamelize: 1.2.0
      find-up: 4.1.0
      get-caller-file: 2.0.5
      require-directory: 2.1.1
      require-main-filename: 2.0.0
      set-blocking: 2.0.0
      string-width: 4.2.3
      which-module: 2.0.1
      y18n: 4.0.3
      yargs-parser: 18.1.3
    dev: true

  /yargs@17.7.2:
    resolution: {integrity: sha512-7dSzzRQ++CKnNI/krKnYRV7JKKPUXMEh61soaHKg9mrWEhzFWhFnxPxGl+69cD1Ou63C13NUPCnmIcrvqCuM6w==}
    engines: {node: '>=12'}
    dependencies:
      cliui: 8.0.1
      escalade: 3.1.1
      get-caller-file: 2.0.5
      require-directory: 2.1.1
      string-width: 4.2.3
      y18n: 5.0.8
      yargs-parser: 21.1.1
    dev: true

  /yocto-queue@0.1.0:
    resolution: {integrity: sha512-rVksvsnNCdJ/ohGc6xgPwyN8eheCxsiLM8mxuE/t/mOVqJewPuO1miLpTHQiRgTKCLexL4MeAFVagts7HmNZ2Q==}
    engines: {node: '>=10'}
    dev: true

  /yocto-queue@1.0.0:
    resolution: {integrity: sha512-9bnSc/HEW2uRy67wc+T8UwauLuPJVn28jb+GtJY16iiKWyvmYJRXVT4UamsAEGQfPohgr2q4Tq0sQbQlxTfi1g==}
    engines: {node: '>=12.20'}
    dev: true<|MERGE_RESOLUTION|>--- conflicted
+++ resolved
@@ -13,22 +13,13 @@
         version: 2.27.1
       '@sveltejs/eslint-config':
         specifier: ^6.0.4
-<<<<<<< HEAD
         version: 6.0.4(@typescript-eslint/eslint-plugin@6.14.0)(@typescript-eslint/parser@6.14.0)(eslint-config-prettier@9.1.0)(eslint-plugin-svelte@2.35.1)(eslint-plugin-unicorn@49.0.0)(eslint@8.55.0)(typescript@5.3.3)
-=======
-        version: 6.0.4(@typescript-eslint/eslint-plugin@6.0.0)(@typescript-eslint/parser@6.14.0)(eslint-config-prettier@9.0.0)(eslint-plugin-svelte@2.31.0)(eslint-plugin-unicorn@49.0.0)(eslint@8.52.0)(typescript@4.9.4)
->>>>>>> a3c4ddbd
       '@svitejs/changesets-changelog-github-compact':
         specifier: ^1.1.0
         version: 1.1.0
       '@typescript-eslint/eslint-plugin':
-<<<<<<< HEAD
         specifier: ^6.14.0
         version: 6.14.0(@typescript-eslint/parser@6.14.0)(eslint@8.55.0)(typescript@5.3.3)
-=======
-        specifier: ^6.0.0
-        version: 6.0.0(@typescript-eslint/parser@6.14.0)(eslint@8.52.0)(typescript@4.9.4)
->>>>>>> a3c4ddbd
       eslint:
         specifier: ^8.55.0
         version: 8.55.0
@@ -47,12 +38,9 @@
       prettier:
         specifier: ^3.1.1
         version: 3.1.1
-<<<<<<< HEAD
-=======
       rollup:
         specifier: ^3.29.4
         version: 3.29.4
->>>>>>> a3c4ddbd
       svelte:
         specifier: ^4.2.8
         version: 4.2.8
@@ -337,13 +325,8 @@
         specifier: ^3.1.1
         version: 3.1.1
       prettier-plugin-svelte:
-<<<<<<< HEAD
         specifier: ^3.1.2
         version: 3.1.2(prettier@3.1.1)(svelte@4.2.8)
-=======
-        specifier: ^3.0.0
-        version: 3.0.3(prettier@3.1.1)(svelte@4.2.7)
->>>>>>> a3c4ddbd
       sucrase:
         specifier: ^3.34.0
         version: 3.34.0
@@ -1179,13 +1162,8 @@
         specifier: ^3.1.1
         version: 3.1.1
       prettier-plugin-svelte:
-<<<<<<< HEAD
         specifier: ^3.1.2
         version: 3.1.2(prettier@3.1.1)(svelte@4.2.8)
-=======
-        specifier: ^3.0.3
-        version: 3.0.3(prettier@3.1.1)(svelte@4.2.7)
->>>>>>> a3c4ddbd
       prism-svelte:
         specifier: ^0.5.0
         version: 0.5.0
@@ -2214,11 +2192,7 @@
     resolution: {integrity: sha512-+Fj43pSMwJs4KRrH/938Uf+uAELIgVBmQzg/q1YG10djyfA3TnrU8N8XzqCh/okZdszqBQTZf96idMfE5lnwTA==}
     dev: true
 
-<<<<<<< HEAD
   /@sveltejs/eslint-config@6.0.4(@typescript-eslint/eslint-plugin@6.14.0)(@typescript-eslint/parser@6.14.0)(eslint-config-prettier@9.1.0)(eslint-plugin-svelte@2.35.1)(eslint-plugin-unicorn@49.0.0)(eslint@8.55.0)(typescript@5.3.3):
-=======
-  /@sveltejs/eslint-config@6.0.4(@typescript-eslint/eslint-plugin@6.0.0)(@typescript-eslint/parser@6.14.0)(eslint-config-prettier@9.0.0)(eslint-plugin-svelte@2.31.0)(eslint-plugin-unicorn@49.0.0)(eslint@8.52.0)(typescript@4.9.4):
->>>>>>> a3c4ddbd
     resolution: {integrity: sha512-U9pwmDs+DbmsnCgTfu6Bacdwqn0DuI1IQNSiQqTgzVyYfaaj+zy9ZoQCiJfxFBGXHkklyXuRHp0KMx346N0lcQ==}
     peerDependencies:
       '@typescript-eslint/eslint-plugin': '>= 5'
@@ -2229,7 +2203,6 @@
       eslint-plugin-unicorn: '>= 47'
       typescript: '>= 4'
     dependencies:
-<<<<<<< HEAD
       '@typescript-eslint/eslint-plugin': 6.14.0(@typescript-eslint/parser@6.14.0)(eslint@8.55.0)(typescript@5.3.3)
       '@typescript-eslint/parser': 6.14.0(eslint@8.55.0)(typescript@5.3.3)
       eslint: 8.55.0
@@ -2237,15 +2210,6 @@
       eslint-plugin-svelte: 2.35.1(eslint@8.55.0)(svelte@4.2.8)
       eslint-plugin-unicorn: 49.0.0(eslint@8.55.0)
       typescript: 5.3.3
-=======
-      '@typescript-eslint/eslint-plugin': 6.0.0(@typescript-eslint/parser@6.14.0)(eslint@8.52.0)(typescript@4.9.4)
-      '@typescript-eslint/parser': 6.14.0(eslint@8.52.0)(typescript@4.9.4)
-      eslint: 8.52.0
-      eslint-config-prettier: 9.0.0(eslint@8.52.0)
-      eslint-plugin-svelte: 2.31.0(eslint@8.52.0)(svelte@4.2.7)
-      eslint-plugin-unicorn: 49.0.0(eslint@8.52.0)
-      typescript: 4.9.4
->>>>>>> a3c4ddbd
     dev: true
 
   /@sveltejs/site-kit@6.0.0-next.59(@sveltejs/kit@packages+kit)(svelte@4.2.8):
@@ -2408,13 +2372,8 @@
       '@types/node': 18.19.3
     dev: true
 
-<<<<<<< HEAD
   /@typescript-eslint/eslint-plugin@6.14.0(@typescript-eslint/parser@6.14.0)(eslint@8.55.0)(typescript@5.3.3):
     resolution: {integrity: sha512-1ZJBykBCXaSHG94vMMKmiHoL0MhNHKSVlcHVYZNw+BKxufhqQVTOawNpwwI1P5nIFZ/4jLVop0mcY6mJJDFNaw==}
-=======
-  /@typescript-eslint/eslint-plugin@6.0.0(@typescript-eslint/parser@6.14.0)(eslint@8.52.0)(typescript@4.9.4):
-    resolution: {integrity: sha512-xuv6ghKGoiq856Bww/yVYnXGsKa588kY3M0XK7uUW/3fJNNULKRfZfSBkMTSpqGG/8ZCXCadfh8G/z/B4aqS/A==}
->>>>>>> a3c4ddbd
     engines: {node: ^16.0.0 || >=18.0.0}
     peerDependencies:
       '@typescript-eslint/parser': ^6.0.0 || ^6.0.0-alpha
@@ -2424,21 +2383,12 @@
       typescript:
         optional: true
     dependencies:
-<<<<<<< HEAD
       '@eslint-community/regexpp': 4.10.0
       '@typescript-eslint/parser': 6.14.0(eslint@8.55.0)(typescript@5.3.3)
       '@typescript-eslint/scope-manager': 6.14.0
       '@typescript-eslint/type-utils': 6.14.0(eslint@8.55.0)(typescript@5.3.3)
       '@typescript-eslint/utils': 6.14.0(eslint@8.55.0)(typescript@5.3.3)
       '@typescript-eslint/visitor-keys': 6.14.0
-=======
-      '@eslint-community/regexpp': 4.6.2
-      '@typescript-eslint/parser': 6.14.0(eslint@8.52.0)(typescript@4.9.4)
-      '@typescript-eslint/scope-manager': 6.0.0
-      '@typescript-eslint/type-utils': 6.0.0(eslint@8.52.0)(typescript@4.9.4)
-      '@typescript-eslint/utils': 6.0.0(eslint@8.52.0)(typescript@4.9.4)
-      '@typescript-eslint/visitor-keys': 6.0.0
->>>>>>> a3c4ddbd
       debug: 4.3.4
       eslint: 8.55.0
       graphemer: 1.4.0
@@ -2451,11 +2401,7 @@
       - supports-color
     dev: true
 
-<<<<<<< HEAD
   /@typescript-eslint/parser@6.14.0(eslint@8.55.0)(typescript@5.3.3):
-=======
-  /@typescript-eslint/parser@6.14.0(eslint@8.52.0)(typescript@4.9.4):
->>>>>>> a3c4ddbd
     resolution: {integrity: sha512-QjToC14CKacd4Pa7JK4GeB/vHmWFJckec49FR4hmIRf97+KXole0T97xxu9IFiPxVQ1DBWrQ5wreLwAGwWAVQA==}
     engines: {node: ^16.0.0 || >=18.0.0}
     peerDependencies:
@@ -2467,11 +2413,7 @@
     dependencies:
       '@typescript-eslint/scope-manager': 6.14.0
       '@typescript-eslint/types': 6.14.0
-<<<<<<< HEAD
       '@typescript-eslint/typescript-estree': 6.14.0(typescript@5.3.3)
-=======
-      '@typescript-eslint/typescript-estree': 6.14.0(typescript@4.9.4)
->>>>>>> a3c4ddbd
       '@typescript-eslint/visitor-keys': 6.14.0
       debug: 4.3.4
       eslint: 8.55.0
@@ -2480,17 +2422,6 @@
       - supports-color
     dev: true
 
-<<<<<<< HEAD
-=======
-  /@typescript-eslint/scope-manager@6.0.0:
-    resolution: {integrity: sha512-o4q0KHlgCZTqjuaZ25nw5W57NeykZT9LiMEG4do/ovwvOcPnDO1BI5BQdCsUkjxFyrCL0cSzLjvIMfR9uo7cWg==}
-    engines: {node: ^16.0.0 || >=18.0.0}
-    dependencies:
-      '@typescript-eslint/types': 6.0.0
-      '@typescript-eslint/visitor-keys': 6.0.0
-    dev: true
-
->>>>>>> a3c4ddbd
   /@typescript-eslint/scope-manager@6.14.0:
     resolution: {integrity: sha512-VT7CFWHbZipPncAZtuALr9y3EuzY1b1t1AEkIq2bTXUPKw+pHoXflGNG5L+Gv6nKul1cz1VH8fz16IThIU0tdg==}
     engines: {node: ^16.0.0 || >=18.0.0}
@@ -2519,31 +2450,12 @@
       - supports-color
     dev: true
 
-<<<<<<< HEAD
-  /@typescript-eslint/types@6.14.0:
-    resolution: {integrity: sha512-uty9H2K4Xs8E47z3SnXEPRNDfsis8JO27amp2GNCnzGETEW3yTqEIVg5+AI7U276oGF/tw6ZA+UesxeQ104ceA==}
-=======
-  /@typescript-eslint/types@6.0.0:
-    resolution: {integrity: sha512-Zk9KDggyZM6tj0AJWYYKgF0yQyrcnievdhG0g5FqyU3Y2DRxJn4yWY21sJC0QKBckbsdKKjYDV2yVrrEvuTgxg==}
-    engines: {node: ^16.0.0 || >=18.0.0}
-    dev: true
-
   /@typescript-eslint/types@6.14.0:
     resolution: {integrity: sha512-uty9H2K4Xs8E47z3SnXEPRNDfsis8JO27amp2GNCnzGETEW3yTqEIVg5+AI7U276oGF/tw6ZA+UesxeQ104ceA==}
     engines: {node: ^16.0.0 || >=18.0.0}
     dev: true
 
-  /@typescript-eslint/typescript-estree@6.0.0(typescript@4.9.4):
-    resolution: {integrity: sha512-2zq4O7P6YCQADfmJ5OTDQTP3ktajnXIRrYAtHM9ofto/CJZV3QfJ89GEaM2BNGeSr1KgmBuLhEkz5FBkS2RQhQ==}
->>>>>>> a3c4ddbd
-    engines: {node: ^16.0.0 || >=18.0.0}
-    dev: true
-
-<<<<<<< HEAD
   /@typescript-eslint/typescript-estree@6.14.0(typescript@5.3.3):
-=======
-  /@typescript-eslint/typescript-estree@6.14.0(typescript@4.9.4):
->>>>>>> a3c4ddbd
     resolution: {integrity: sha512-yPkaLwK0yH2mZKFE/bXkPAkkFgOv15GJAUzgUVonAbv0Hr4PK/N2yaA/4XQbTZQdygiDkpt5DkxPELqHguNvyw==}
     engines: {node: ^16.0.0 || >=18.0.0}
     peerDependencies:
@@ -2583,17 +2495,6 @@
       - typescript
     dev: true
 
-<<<<<<< HEAD
-=======
-  /@typescript-eslint/visitor-keys@6.0.0:
-    resolution: {integrity: sha512-cvJ63l8c0yXdeT5POHpL0Q1cZoRcmRKFCtSjNGJxPkcP571EfZMcNbzWAc7oK3D1dRzm/V5EwtkANTZxqvuuUA==}
-    engines: {node: ^16.0.0 || >=18.0.0}
-    dependencies:
-      '@typescript-eslint/types': 6.0.0
-      eslint-visitor-keys: 3.4.3
-    dev: true
-
->>>>>>> a3c4ddbd
   /@typescript-eslint/visitor-keys@6.14.0:
     resolution: {integrity: sha512-fB5cw6GRhJUz03MrROVuj5Zm/Q+XWlVdIsFj+Zb1Hvqouc8t+XP2H5y53QYU/MGtd2dPg6/vJJlhoX3xc2ehfw==}
     engines: {node: ^16.0.0 || >=18.0.0}
@@ -5234,23 +5135,14 @@
     engines: {node: '>= 0.8.0'}
     dev: true
 
-<<<<<<< HEAD
   /prettier-plugin-svelte@3.1.2(prettier@3.1.1)(svelte@4.2.8):
     resolution: {integrity: sha512-7xfMZtwgAWHMT0iZc8jN4o65zgbAQ3+O32V6W7pXrqNvKnHnkoyQCGCbKeUyXKZLbYE0YhFRnamfxfkEGxm8qA==}
-=======
-  /prettier-plugin-svelte@3.0.3(prettier@3.1.1)(svelte@4.2.7):
-    resolution: {integrity: sha512-dLhieh4obJEK1hnZ6koxF+tMUrZbV5YGvRpf2+OADyanjya5j0z1Llo8iGwiHmFWZVG/hLEw/AJD5chXd9r3XA==}
->>>>>>> a3c4ddbd
     peerDependencies:
       prettier: ^3.0.0
       svelte: ^3.2.0 || ^4.0.0-next.0 || ^5.0.0-next.0
     dependencies:
       prettier: 3.1.1
-<<<<<<< HEAD
       svelte: 4.2.8
-=======
-      svelte: 4.2.7
->>>>>>> a3c4ddbd
     dev: true
 
   /prettier@2.8.8:
@@ -5441,6 +5333,14 @@
     hasBin: true
     dependencies:
       glob: 7.2.3
+
+  /rollup@3.29.4:
+    resolution: {integrity: sha512-oWzmBZwvYrU0iJHtDmhsm662rC15FRXmcjCk1xD771dFDx5jJ02ufAQQTn0etB2emNk4J9EZg/yWKpsn9BWGRw==}
+    engines: {node: '>=14.18.0', npm: '>=8.0.0'}
+    hasBin: true
+    optionalDependencies:
+      fsevents: 2.3.3
+    dev: true
 
   /rollup@4.8.0:
     resolution: {integrity: sha512-NpsklK2fach5CdI+PScmlE5R4Ao/FSWtF7LkoIrHDxPACY/xshNasPsbpG0VVHxUTbf74tJbVT4PrP8JsJ6ZDA==}
