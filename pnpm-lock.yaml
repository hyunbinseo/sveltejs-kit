--- conflicted
+++ resolved
@@ -220,16 +220,8 @@
         specifier: ^3.56.0
         version: 3.56.0
       typescript:
-<<<<<<< HEAD
         specifier: ^5.0.4
         version: 5.0.4
-      uvu:
-        specifier: ^0.5.6
-        version: 0.5.6
-=======
-        specifier: ^4.9.4
-        version: 4.9.4
->>>>>>> bc70b4e6
       vite:
         specifier: ^4.3.0
         version: 4.3.0(@types/node@16.18.6)
@@ -1476,7 +1468,7 @@
       eslint: ^6.0.0 || ^7.0.0 || >=8.0.0
     dependencies:
       eslint: 8.33.0
-      eslint-visitor-keys: 3.4.0
+      eslint-visitor-keys: 3.4.1
     dev: true
 
   /@eslint/eslintrc@1.4.1:
@@ -2015,7 +2007,7 @@
     engines: {node: ^12.22.0 || ^14.17.0 || >=16.0.0}
     dependencies:
       '@typescript-eslint/types': 5.53.0
-      eslint-visitor-keys: 3.4.0
+      eslint-visitor-keys: 3.4.1
     dev: true
 
   /@typescript-eslint/visitor-keys@5.59.5:
@@ -2960,7 +2952,7 @@
     dependencies:
       acorn: 8.8.1
       acorn-jsx: 5.3.2(acorn@8.8.1)
-      eslint-visitor-keys: 3.4.0
+      eslint-visitor-keys: 3.4.1
     dev: true
 
   /esprima@4.0.1:
