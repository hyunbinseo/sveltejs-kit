--- conflicted
+++ resolved
@@ -22,21 +22,13 @@
         version: 15.0.1(rollup@3.29.4)
       '@sveltejs/eslint-config':
         specifier: ^6.0.4
-<<<<<<< HEAD
-        version: 6.0.4(@typescript-eslint/eslint-plugin@6.0.0)(@typescript-eslint/parser@6.11.0)(eslint-config-prettier@9.0.0)(eslint-plugin-svelte@2.31.0)(eslint-plugin-unicorn@49.0.0)(eslint@8.52.0)(typescript@4.9.4)
-=======
         version: 6.0.4(@typescript-eslint/eslint-plugin@6.0.0)(@typescript-eslint/parser@6.12.0)(eslint-config-prettier@9.0.0)(eslint-plugin-svelte@2.31.0)(eslint-plugin-unicorn@49.0.0)(eslint@8.52.0)(typescript@4.9.4)
->>>>>>> 9af17557
       '@svitejs/changesets-changelog-github-compact':
         specifier: ^1.1.0
         version: 1.1.0
       '@typescript-eslint/eslint-plugin':
         specifier: ^6.0.0
-<<<<<<< HEAD
-        version: 6.0.0(@typescript-eslint/parser@6.11.0)(eslint@8.52.0)(typescript@4.9.4)
-=======
         version: 6.0.0(@typescript-eslint/parser@6.12.0)(eslint@8.52.0)(typescript@4.9.4)
->>>>>>> 9af17557
       eslint:
         specifier: ^8.52.0
         version: 8.52.0
@@ -2042,11 +2034,7 @@
     resolution: {integrity: sha512-+Fj43pSMwJs4KRrH/938Uf+uAELIgVBmQzg/q1YG10djyfA3TnrU8N8XzqCh/okZdszqBQTZf96idMfE5lnwTA==}
     dev: true
 
-<<<<<<< HEAD
-  /@sveltejs/eslint-config@6.0.4(@typescript-eslint/eslint-plugin@6.0.0)(@typescript-eslint/parser@6.11.0)(eslint-config-prettier@9.0.0)(eslint-plugin-svelte@2.31.0)(eslint-plugin-unicorn@49.0.0)(eslint@8.52.0)(typescript@4.9.4):
-=======
   /@sveltejs/eslint-config@6.0.4(@typescript-eslint/eslint-plugin@6.0.0)(@typescript-eslint/parser@6.12.0)(eslint-config-prettier@9.0.0)(eslint-plugin-svelte@2.31.0)(eslint-plugin-unicorn@49.0.0)(eslint@8.52.0)(typescript@4.9.4):
->>>>>>> 9af17557
     resolution: {integrity: sha512-U9pwmDs+DbmsnCgTfu6Bacdwqn0DuI1IQNSiQqTgzVyYfaaj+zy9ZoQCiJfxFBGXHkklyXuRHp0KMx346N0lcQ==}
     peerDependencies:
       '@typescript-eslint/eslint-plugin': '>= 5'
@@ -2057,13 +2045,8 @@
       eslint-plugin-unicorn: '>= 47'
       typescript: '>= 4'
     dependencies:
-<<<<<<< HEAD
-      '@typescript-eslint/eslint-plugin': 6.0.0(@typescript-eslint/parser@6.11.0)(eslint@8.52.0)(typescript@4.9.4)
-      '@typescript-eslint/parser': 6.11.0(eslint@8.52.0)(typescript@4.9.4)
-=======
       '@typescript-eslint/eslint-plugin': 6.0.0(@typescript-eslint/parser@6.12.0)(eslint@8.52.0)(typescript@4.9.4)
       '@typescript-eslint/parser': 6.12.0(eslint@8.52.0)(typescript@4.9.4)
->>>>>>> 9af17557
       eslint: 8.52.0
       eslint-config-prettier: 9.0.0(eslint@8.52.0)
       eslint-plugin-svelte: 2.31.0(eslint@8.52.0)(svelte@4.2.7)
@@ -2243,11 +2226,7 @@
       '@types/node': 16.18.6
     dev: true
 
-<<<<<<< HEAD
-  /@typescript-eslint/eslint-plugin@6.0.0(@typescript-eslint/parser@6.11.0)(eslint@8.52.0)(typescript@4.9.4):
-=======
   /@typescript-eslint/eslint-plugin@6.0.0(@typescript-eslint/parser@6.12.0)(eslint@8.52.0)(typescript@4.9.4):
->>>>>>> 9af17557
     resolution: {integrity: sha512-xuv6ghKGoiq856Bww/yVYnXGsKa588kY3M0XK7uUW/3fJNNULKRfZfSBkMTSpqGG/8ZCXCadfh8G/z/B4aqS/A==}
     engines: {node: ^16.0.0 || >=18.0.0}
     peerDependencies:
@@ -2259,11 +2238,7 @@
         optional: true
     dependencies:
       '@eslint-community/regexpp': 4.6.2
-<<<<<<< HEAD
-      '@typescript-eslint/parser': 6.11.0(eslint@8.52.0)(typescript@4.9.4)
-=======
       '@typescript-eslint/parser': 6.12.0(eslint@8.52.0)(typescript@4.9.4)
->>>>>>> 9af17557
       '@typescript-eslint/scope-manager': 6.0.0
       '@typescript-eslint/type-utils': 6.0.0(eslint@8.52.0)(typescript@4.9.4)
       '@typescript-eslint/utils': 6.0.0(eslint@8.52.0)(typescript@4.9.4)
@@ -2282,13 +2257,8 @@
       - supports-color
     dev: true
 
-<<<<<<< HEAD
-  /@typescript-eslint/parser@6.11.0(eslint@8.52.0)(typescript@4.9.4):
-    resolution: {integrity: sha512-+whEdjk+d5do5nxfxx73oanLL9ghKO3EwM9kBCkUtWMRwWuPaFv9ScuqlYfQ6pAD6ZiJhky7TZ2ZYhrMsfMxVQ==}
-=======
   /@typescript-eslint/parser@6.12.0(eslint@8.52.0)(typescript@4.9.4):
     resolution: {integrity: sha512-s8/jNFPKPNRmXEnNXfuo1gemBdVmpQsK1pcu+QIvuNJuhFzGrpD7WjOcvDc/+uEdfzSYpNu7U/+MmbScjoQ6vg==}
->>>>>>> 9af17557
     engines: {node: ^16.0.0 || >=18.0.0}
     peerDependencies:
       eslint: ^7.0.0 || ^8.0.0
@@ -2297,17 +2267,10 @@
       typescript:
         optional: true
     dependencies:
-<<<<<<< HEAD
-      '@typescript-eslint/scope-manager': 6.11.0
-      '@typescript-eslint/types': 6.11.0
-      '@typescript-eslint/typescript-estree': 6.11.0(typescript@4.9.4)
-      '@typescript-eslint/visitor-keys': 6.11.0
-=======
       '@typescript-eslint/scope-manager': 6.12.0
       '@typescript-eslint/types': 6.12.0
       '@typescript-eslint/typescript-estree': 6.12.0(typescript@4.9.4)
       '@typescript-eslint/visitor-keys': 6.12.0
->>>>>>> 9af17557
       debug: 4.3.4
       eslint: 8.52.0
       typescript: 4.9.4
@@ -2323,21 +2286,12 @@
       '@typescript-eslint/visitor-keys': 6.0.0
     dev: true
 
-<<<<<<< HEAD
-  /@typescript-eslint/scope-manager@6.11.0:
-    resolution: {integrity: sha512-0A8KoVvIURG4uhxAdjSaxy8RdRE//HztaZdG8KiHLP8WOXSk0vlF7Pvogv+vlJA5Rnjj/wDcFENvDaHb+gKd1A==}
-    engines: {node: ^16.0.0 || >=18.0.0}
-    dependencies:
-      '@typescript-eslint/types': 6.11.0
-      '@typescript-eslint/visitor-keys': 6.11.0
-=======
   /@typescript-eslint/scope-manager@6.12.0:
     resolution: {integrity: sha512-5gUvjg+XdSj8pcetdL9eXJzQNTl3RD7LgUiYTl8Aabdi8hFkaGSYnaS6BLc0BGNaDH+tVzVwmKtWvu0jLgWVbw==}
     engines: {node: ^16.0.0 || >=18.0.0}
     dependencies:
       '@typescript-eslint/types': 6.12.0
       '@typescript-eslint/visitor-keys': 6.12.0
->>>>>>> 9af17557
     dev: true
 
   /@typescript-eslint/type-utils@6.0.0(eslint@8.52.0)(typescript@4.9.4):
@@ -2365,13 +2319,8 @@
     engines: {node: ^16.0.0 || >=18.0.0}
     dev: true
 
-<<<<<<< HEAD
-  /@typescript-eslint/types@6.11.0:
-    resolution: {integrity: sha512-ZbEzuD4DwEJxwPqhv3QULlRj8KYTAnNsXxmfuUXFCxZmO6CF2gM/y+ugBSAQhrqaJL3M+oe4owdWunaHM6beqA==}
-=======
   /@typescript-eslint/types@6.12.0:
     resolution: {integrity: sha512-MA16p/+WxM5JG/F3RTpRIcuOghWO30//VEOvzubM8zuOOBYXsP+IfjoCXXiIfy2Ta8FRh9+IO9QLlaFQUU+10Q==}
->>>>>>> 9af17557
     engines: {node: ^16.0.0 || >=18.0.0}
     dev: true
 
@@ -2396,13 +2345,8 @@
       - supports-color
     dev: true
 
-<<<<<<< HEAD
-  /@typescript-eslint/typescript-estree@6.11.0(typescript@4.9.4):
-    resolution: {integrity: sha512-Aezzv1o2tWJwvZhedzvD5Yv7+Lpu1by/U1LZ5gLc4tCx8jUmuSCMioPFRjliN/6SJIvY6HpTtJIWubKuYYYesQ==}
-=======
   /@typescript-eslint/typescript-estree@6.12.0(typescript@4.9.4):
     resolution: {integrity: sha512-vw9E2P9+3UUWzhgjyyVczLWxZ3GuQNT7QpnIY3o5OMeLO/c8oHljGc8ZpryBMIyympiAAaKgw9e5Hl9dCWFOYw==}
->>>>>>> 9af17557
     engines: {node: ^16.0.0 || >=18.0.0}
     peerDependencies:
       typescript: '*'
@@ -2410,13 +2354,8 @@
       typescript:
         optional: true
     dependencies:
-<<<<<<< HEAD
-      '@typescript-eslint/types': 6.11.0
-      '@typescript-eslint/visitor-keys': 6.11.0
-=======
       '@typescript-eslint/types': 6.12.0
       '@typescript-eslint/visitor-keys': 6.12.0
->>>>>>> 9af17557
       debug: 4.3.4
       globby: 11.1.0
       is-glob: 4.0.3
@@ -2455,19 +2394,11 @@
       eslint-visitor-keys: 3.4.3
     dev: true
 
-<<<<<<< HEAD
-  /@typescript-eslint/visitor-keys@6.11.0:
-    resolution: {integrity: sha512-+SUN/W7WjBr05uRxPggJPSzyB8zUpaYo2hByKasWbqr3PM8AXfZt8UHdNpBS1v9SA62qnSSMF3380SwDqqprgQ==}
-    engines: {node: ^16.0.0 || >=18.0.0}
-    dependencies:
-      '@typescript-eslint/types': 6.11.0
-=======
   /@typescript-eslint/visitor-keys@6.12.0:
     resolution: {integrity: sha512-rg3BizTZHF1k3ipn8gfrzDXXSFKyOEB5zxYXInQ6z0hUvmQlhaZQzK+YmHmNViMA9HzW5Q9+bPPt90bU6GQwyw==}
     engines: {node: ^16.0.0 || >=18.0.0}
     dependencies:
       '@typescript-eslint/types': 6.12.0
->>>>>>> 9af17557
       eslint-visitor-keys: 3.4.3
     dev: true
 
