lockfileVersion: '6.0'

overrides:
  vite-imagetools: link:../imagetools/packages/vite

importers:

  .:
    devDependencies:
      '@changesets/cli':
        specifier: ^2.26.0
        version: 2.26.0
      '@rollup/plugin-commonjs':
        specifier: ^24.0.0
        version: 24.0.0(rollup@3.7.0)
      '@rollup/plugin-json':
        specifier: ^6.0.0
        version: 6.0.0(rollup@3.7.0)
      '@rollup/plugin-node-resolve':
        specifier: ^15.0.1
        version: 15.0.1(rollup@3.7.0)
      '@svitejs/changesets-changelog-github-compact':
        specifier: ^1.1.0
        version: 1.1.0
      '@typescript-eslint/eslint-plugin':
        specifier: ^5.53.0
        version: 5.53.0(@typescript-eslint/parser@5.59.2)(eslint@8.33.0)(typescript@4.9.4)
      eslint:
        specifier: ^8.33.0
        version: 8.33.0
      eslint-plugin-unicorn:
        specifier: ^46.0.0
        version: 46.0.0(eslint@8.33.0)
      playwright:
        specifier: 1.30.0
        version: 1.30.0
      prettier:
        specifier: ^2.8.0
        version: 2.8.0
      rollup:
        specifier: ^3.7.0
        version: 3.7.0
      svelte:
        specifier: ^3.56.0
        version: 3.56.0
      tiny-glob:
        specifier: ^0.2.9
        version: 0.2.9
      typescript:
        specifier: ^4.9.4
        version: 4.9.4
      vite-imagetools:
        specifier: link:../imagetools/packages/vite
        version: link:../imagetools/packages/vite

  packages/adapter-auto:
    dependencies:
      import-meta-resolve:
        specifier: ^3.0.0
        version: 3.0.0
    devDependencies:
      '@sveltejs/kit':
        specifier: workspace:^
        version: link:../kit
      '@types/node':
        specifier: ^16.18.6
        version: 16.18.6
      typescript:
        specifier: ^4.9.4
        version: 4.9.4

  packages/adapter-cloudflare:
    dependencies:
      '@cloudflare/workers-types':
        specifier: ^4.20230404.0
        version: 4.20230404.0
      '@sveltejs/kit':
        specifier: ^1.0.0
        version: link:../kit
      esbuild:
        specifier: ^0.17.18
        version: 0.17.18
      worktop:
        specifier: 0.8.0-next.15
        version: 0.8.0-next.15
    devDependencies:
      '@types/node':
        specifier: ^16.18.6
        version: 16.18.6
      '@types/ws':
        specifier: ^8.5.3
        version: 8.5.3
      typescript:
        specifier: ^4.9.4
        version: 4.9.4

  packages/adapter-cloudflare-workers:
    dependencies:
      '@cloudflare/workers-types':
        specifier: ^4.20230404.0
        version: 4.20230404.0
      '@iarna/toml':
        specifier: ^2.2.5
        version: 2.2.5
      '@sveltejs/kit':
        specifier: ^1.0.0
        version: link:../kit
      esbuild:
        specifier: ^0.17.18
        version: 0.17.18
    devDependencies:
      '@cloudflare/kv-asset-handler':
        specifier: ^0.3.0
        version: 0.3.0
      '@types/node':
        specifier: ^16.18.6
        version: 16.18.6
      typescript:
        specifier: ^4.9.4
        version: 4.9.4

  packages/adapter-netlify:
    dependencies:
      '@iarna/toml':
        specifier: ^2.2.5
        version: 2.2.5
      esbuild:
        specifier: ^0.17.18
        version: 0.17.18
      set-cookie-parser:
        specifier: ^2.6.0
        version: 2.6.0
    devDependencies:
      '@netlify/functions':
        specifier: ^1.3.0
        version: 1.3.0
      '@rollup/plugin-commonjs':
        specifier: ^24.0.0
        version: 24.0.0(rollup@3.7.0)
      '@rollup/plugin-json':
        specifier: ^6.0.0
        version: 6.0.0(rollup@3.7.0)
      '@rollup/plugin-node-resolve':
        specifier: ^15.0.1
        version: 15.0.1(rollup@3.7.0)
      '@sveltejs/kit':
        specifier: workspace:^
        version: link:../kit
      '@types/node':
        specifier: ^16.18.6
        version: 16.18.6
      '@types/set-cookie-parser':
        specifier: ^2.4.2
        version: 2.4.2
      rimraf:
        specifier: ^5.0.0
        version: 5.0.0
      rollup:
        specifier: ^3.7.0
        version: 3.7.0
      typescript:
        specifier: ^4.9.4
        version: 4.9.4
      uvu:
        specifier: ^0.5.6
        version: 0.5.6

  packages/adapter-node:
    dependencies:
      '@rollup/plugin-commonjs':
        specifier: ^24.0.0
        version: 24.0.0(rollup@3.7.0)
      '@rollup/plugin-json':
        specifier: ^6.0.0
        version: 6.0.0(rollup@3.7.0)
      '@rollup/plugin-node-resolve':
        specifier: ^15.0.1
        version: 15.0.1(rollup@3.7.0)
      rollup:
        specifier: ^3.7.0
        version: 3.7.0
    devDependencies:
      '@polka/url':
        specifier: ^1.0.0-next.21
        version: 1.0.0-next.21
      '@sveltejs/kit':
        specifier: workspace:^
        version: link:../kit
      '@types/node':
        specifier: ^16.18.6
        version: 16.18.6
      c8:
        specifier: ^7.13.0
        version: 7.13.0
      polka:
        specifier: ^1.0.0-next.22
        version: 1.0.0-next.22
      rimraf:
        specifier: ^5.0.0
        version: 5.0.0
      sirv:
        specifier: ^2.0.3
        version: 2.0.3
      typescript:
        specifier: ^4.9.4
        version: 4.9.4
      uvu:
        specifier: ^0.5.6
        version: 0.5.6

  packages/adapter-static:
    devDependencies:
      '@sveltejs/kit':
        specifier: workspace:^
        version: link:../kit
      '@types/node':
        specifier: ^16.18.6
        version: 16.18.6
      sirv:
        specifier: ^2.0.3
        version: 2.0.3
      svelte:
        specifier: ^3.56.0
        version: 3.56.0
      typescript:
        specifier: ^4.9.4
        version: 4.9.4
      uvu:
        specifier: ^0.5.6
        version: 0.5.6
      vite:
        specifier: ^4.3.0
        version: 4.3.0(@types/node@16.18.6)

  packages/adapter-static/test/apps/prerendered:
    devDependencies:
      '@sveltejs/kit':
        specifier: workspace:^
        version: link:../../../../kit
      svelte:
        specifier: ^3.56.0
        version: 3.56.0
      vite:
        specifier: ^4.3.0
        version: 4.3.0(@types/node@16.18.6)

  packages/adapter-static/test/apps/spa:
    devDependencies:
      '@sveltejs/adapter-node':
        specifier: workspace:^
        version: link:../../../../adapter-node
      '@sveltejs/kit':
        specifier: workspace:^
        version: link:../../../../kit
      sirv-cli:
        specifier: ^2.0.2
        version: 2.0.2
      svelte:
        specifier: ^3.56.0
        version: 3.56.0
      vite:
        specifier: ^4.3.0
        version: 4.3.0(@types/node@16.18.6)

  packages/adapter-vercel:
    dependencies:
      '@vercel/nft':
        specifier: ^0.22.6
        version: 0.22.6
      esbuild:
        specifier: ^0.17.18
        version: 0.17.18
    devDependencies:
      '@sveltejs/kit':
        specifier: workspace:^
        version: link:../kit
      '@types/node':
        specifier: ^16.18.6
        version: 16.18.6
      typescript:
        specifier: ^4.9.4
        version: 4.9.4
      uvu:
        specifier: ^0.5.6
        version: 0.5.6

  packages/amp:
    dependencies:
      '@sveltejs/kit':
        specifier: ^1.0.0
        version: link:../kit

  packages/create-svelte:
    dependencies:
      '@clack/prompts':
        specifier: ^0.6.3
        version: 0.6.3
      kleur:
        specifier: ^4.1.5
        version: 4.1.5
    devDependencies:
      '@playwright/test':
        specifier: 1.30.0
        version: 1.30.0
      '@types/gitignore-parser':
        specifier: ^0.0.0
        version: 0.0.0
      '@types/prettier':
        specifier: ^2.7.1
        version: 2.7.1
      '@types/prompts':
        specifier: ^2.4.1
        version: 2.4.1
      gitignore-parser:
        specifier: ^0.0.2
        version: 0.0.2
      prettier:
        specifier: ^2.8.0
        version: 2.8.0
      prettier-plugin-svelte:
        specifier: ^2.8.1
        version: 2.8.1(prettier@2.8.0)(svelte@3.56.0)
      sucrase:
        specifier: ^3.29.0
        version: 3.29.0
      svelte:
        specifier: ^3.56.0
        version: 3.56.0
      tiny-glob:
        specifier: ^0.2.9
        version: 0.2.9
      uvu:
        specifier: ^0.5.6
        version: 0.5.6

  packages/create-svelte/templates/default:
    dependencies:
      '@fontsource/fira-mono':
        specifier: ^4.5.10
        version: 4.5.10
    devDependencies:
      '@neoconfetti/svelte':
        specifier: ^1.0.0
        version: 1.0.0
      '@sveltejs/adapter-auto':
        specifier: workspace:*
        version: link:../../../adapter-auto
      '@sveltejs/kit':
        specifier: workspace:*
        version: link:../../../kit
      svelte:
        specifier: ^3.56.0
        version: 3.56.0
      typescript:
        specifier: ^5.0.0
        version: 5.0.2
      vite:
        specifier: ^4.3.0
        version: 4.3.0(@types/node@16.18.6)

  packages/create-svelte/templates/skeleton:
    devDependencies:
      '@sveltejs/adapter-auto':
        specifier: workspace:*
        version: link:../../../adapter-auto

  packages/image:
    dependencies:
      esm-env:
        specifier: ^1.0.0
        version: 1.0.0
      vite-imagetools:
        specifier: link:../../../imagetools/packages/vite
        version: link:../../../imagetools/packages/vite
    devDependencies:
      '@types/node':
        specifier: ^16.18.6
        version: 16.18.6
      svelte:
        specifier: ^3.56.0
        version: 3.56.0
      typescript:
        specifier: ^4.9.4
        version: 4.9.4
      vite:
        specifier: ^4.3.0
        version: 4.3.0(@types/node@16.18.6)

  packages/kit:
    dependencies:
      '@sveltejs/vite-plugin-svelte':
        specifier: ^2.1.1
        version: 2.1.1(svelte@3.56.0)(vite@4.3.0)
      '@types/cookie':
        specifier: ^0.5.1
        version: 0.5.1
      cookie:
        specifier: ^0.5.0
        version: 0.5.0
      devalue:
        specifier: ^4.3.0
        version: 4.3.0
      esm-env:
        specifier: ^1.0.0
        version: 1.0.0
      kleur:
        specifier: ^4.1.5
        version: 4.1.5
      magic-string:
        specifier: ^0.30.0
        version: 0.30.0
      mime:
        specifier: ^3.0.0
        version: 3.0.0
      sade:
        specifier: ^1.8.1
        version: 1.8.1
      set-cookie-parser:
        specifier: ^2.6.0
        version: 2.6.0
      sirv:
        specifier: ^2.0.2
        version: 2.0.2
      tiny-glob:
        specifier: ^0.2.9
        version: 0.2.9
      undici:
        specifier: ~5.22.0
        version: 5.22.0
    devDependencies:
      '@playwright/test':
        specifier: 1.30.0
        version: 1.30.0
      '@types/connect':
        specifier: ^3.4.35
        version: 3.4.35
      '@types/marked':
        specifier: ^4.0.7
        version: 4.0.7
      '@types/mime':
        specifier: ^3.0.1
        version: 3.0.1
      '@types/node':
        specifier: ^16.18.6
        version: 16.18.6
      '@types/sade':
        specifier: ^1.7.4
        version: 1.7.4
      '@types/set-cookie-parser':
        specifier: ^2.4.2
        version: 2.4.2
      marked:
        specifier: ^4.2.3
        version: 4.2.3
      rollup:
        specifier: ^3.7.0
        version: 3.7.0
      svelte:
        specifier: ^3.56.0
        version: 3.56.0
      svelte-preprocess:
<<<<<<< HEAD
        specifier: ^5.0.0
=======
        specifier: ^5.0.3
>>>>>>> ad9669d6
        version: 5.0.3(svelte@3.56.0)(typescript@4.9.4)
      typescript:
        specifier: ^4.9.4
        version: 4.9.4
      uvu:
        specifier: ^0.5.6
        version: 0.5.6
      vite:
        specifier: ^4.3.0
        version: 4.3.0(@types/node@16.18.6)

  packages/kit/test/apps/amp:
    devDependencies:
      '@sveltejs/amp':
        specifier: workspace:^
        version: link:../../../../amp
      '@sveltejs/kit':
        specifier: workspace:^
        version: link:../../..
      cross-env:
        specifier: ^7.0.3
        version: 7.0.3
      purify-css:
        specifier: ^1.2.5
        version: 1.2.5
      svelte:
        specifier: ^3.56.0
        version: 3.56.0
      svelte-check:
        specifier: ^3.0.2
        version: 3.0.2(svelte@3.56.0)
      typescript:
        specifier: ^4.9.4
        version: 4.9.4
      vite:
        specifier: ^4.3.0
        version: 4.3.0(@types/node@16.18.6)

  packages/kit/test/apps/basics:
    devDependencies:
      '@sveltejs/kit':
        specifier: workspace:^
        version: link:../../..
      cross-env:
        specifier: ^7.0.3
        version: 7.0.3
      rimraf:
        specifier: ^5.0.0
        version: 5.0.0
      svelte:
        specifier: ^3.56.0
        version: 3.56.0
      svelte-check:
        specifier: ^3.0.2
        version: 3.0.2(svelte@3.56.0)
      typescript:
        specifier: ^4.9.4
        version: 4.9.4
      vite:
        specifier: ^4.3.0
        version: 4.3.0(@types/node@16.18.6)

  packages/kit/test/apps/dev-only:
    devDependencies:
      '@sveltejs/kit':
        specifier: workspace:^
        version: link:../../..
      cross-env:
        specifier: ^7.0.3
        version: 7.0.3
      svelte:
        specifier: ^3.56.0
        version: 3.56.0
      svelte-check:
        specifier: ^3.0.2
        version: 3.0.2(svelte@3.56.0)
      typescript:
        specifier: ^4.9.4
        version: 4.9.4
      vite:
        specifier: ^4.3.0
        version: 4.3.0(@types/node@16.18.6)

  packages/kit/test/apps/embed:
    devDependencies:
      '@sveltejs/kit':
        specifier: workspace:^
        version: link:../../..
      cross-env:
        specifier: ^7.0.3
        version: 7.0.3
      svelte:
        specifier: ^3.56.0
        version: 3.56.0
      svelte-check:
        specifier: ^3.0.2
        version: 3.0.2(svelte@3.56.0)
      typescript:
        specifier: ^4.9.4
        version: 4.9.4
      vite:
        specifier: ^4.3.0
        version: 4.3.0(@types/node@16.18.6)

  packages/kit/test/apps/options:
    devDependencies:
      '@sveltejs/kit':
        specifier: workspace:^
        version: link:../../..
      cross-env:
        specifier: ^7.0.3
        version: 7.0.3
      svelte:
        specifier: ^3.56.0
        version: 3.56.0
      svelte-check:
        specifier: ^3.0.2
        version: 3.0.2(svelte@3.56.0)
      typescript:
        specifier: ^4.9.4
        version: 4.9.4
      vite:
        specifier: ^4.3.0
        version: 4.3.0(@types/node@16.18.6)

  packages/kit/test/apps/options-2:
    devDependencies:
      '@sveltejs/adapter-node':
        specifier: workspace:^
        version: link:../../../../adapter-node
      '@sveltejs/kit':
        specifier: workspace:^
        version: link:../../..
      cross-env:
        specifier: ^7.0.3
        version: 7.0.3
      svelte:
        specifier: ^3.56.0
        version: 3.56.0
      svelte-check:
        specifier: ^3.0.2
        version: 3.0.2(svelte@3.56.0)
      typescript:
        specifier: ^4.9.4
        version: 4.9.4
      vite:
        specifier: ^4.3.0
        version: 4.3.0(@types/node@16.18.6)

  packages/kit/test/apps/writes:
    devDependencies:
      '@sveltejs/kit':
        specifier: workspace:^
        version: link:../../..
      cross-env:
        specifier: ^7.0.3
        version: 7.0.3
      rimraf:
        specifier: ^5.0.0
        version: 5.0.0
      svelte:
        specifier: ^3.56.0
        version: 3.56.0
      svelte-check:
        specifier: ^3.0.2
        version: 3.0.2(svelte@3.56.0)
      typescript:
        specifier: ^4.9.4
        version: 4.9.4
      vite:
        specifier: ^4.3.0
        version: 4.3.0(@types/node@16.18.6)

  packages/kit/test/build-errors:
    devDependencies:
      uvu:
        specifier: ^0.5.6
        version: 0.5.6

  packages/kit/test/build-errors/apps/prerenderable-incorrect-fragment:
    devDependencies:
      '@sveltejs/adapter-auto':
        specifier: workspace:^
        version: link:../../../../../adapter-auto
      '@sveltejs/kit':
        specifier: workspace:^
        version: link:../../../..
      svelte:
        specifier: ^3.56.0
        version: 3.56.0
      svelte-check:
        specifier: ^3.0.2
        version: 3.0.2(svelte@3.56.0)
      typescript:
        specifier: ^4.9.4
        version: 4.9.4
      vite:
        specifier: ^4.3.0
        version: 4.3.0(@types/node@16.18.6)

  packages/kit/test/build-errors/apps/prerenderable-not-prerendered:
    devDependencies:
      '@sveltejs/adapter-auto':
        specifier: workspace:^
        version: link:../../../../../adapter-auto
      '@sveltejs/kit':
        specifier: workspace:^
        version: link:../../../..
      svelte:
        specifier: ^3.56.0
        version: 3.56.0
      svelte-check:
        specifier: ^3.0.2
        version: 3.0.2(svelte@3.56.0)
      typescript:
        specifier: ^4.9.4
        version: 4.9.4
      vite:
        specifier: ^4.3.0
        version: 4.3.0(@types/node@16.18.6)

  packages/kit/test/build-errors/apps/private-dynamic-env:
    devDependencies:
      '@sveltejs/kit':
        specifier: workspace:^
        version: link:../../../..
      svelte:
        specifier: ^3.56.0
        version: 3.56.0
      svelte-check:
        specifier: ^3.0.2
        version: 3.0.2(svelte@3.56.0)
      typescript:
        specifier: ^4.9.4
        version: 4.9.4
      vite:
        specifier: ^4.3.0
        version: 4.3.0(@types/node@16.18.6)

  packages/kit/test/build-errors/apps/private-dynamic-env-dynamic-import:
    devDependencies:
      '@sveltejs/kit':
        specifier: workspace:^
        version: link:../../../..
      svelte:
        specifier: ^3.56.0
        version: 3.56.0
      svelte-check:
        specifier: ^3.0.2
        version: 3.0.2(svelte@3.56.0)
      typescript:
        specifier: ^4.9.4
        version: 4.9.4
      vite:
        specifier: ^4.3.0
        version: 4.3.0(@types/node@16.18.6)

  packages/kit/test/build-errors/apps/private-static-env:
    devDependencies:
      '@sveltejs/kit':
        specifier: workspace:^
        version: link:../../../..
      cross-env:
        specifier: ^7.0.3
        version: 7.0.3
      svelte:
        specifier: ^3.56.0
        version: 3.56.0
      svelte-check:
        specifier: ^3.0.2
        version: 3.0.2(svelte@3.56.0)
      typescript:
        specifier: ^4.9.4
        version: 4.9.4
      vite:
        specifier: ^4.3.0
        version: 4.3.0(@types/node@16.18.6)

  packages/kit/test/build-errors/apps/private-static-env-dynamic-import:
    devDependencies:
      '@sveltejs/kit':
        specifier: workspace:^
        version: link:../../../..
      svelte:
        specifier: ^3.56.0
        version: 3.56.0
      svelte-check:
        specifier: ^3.0.2
        version: 3.0.2(svelte@3.56.0)
      typescript:
        specifier: ^4.9.4
        version: 4.9.4
      vite:
        specifier: ^4.3.0
        version: 4.3.0(@types/node@16.18.6)

  packages/kit/test/build-errors/apps/server-only-folder:
    devDependencies:
      '@sveltejs/kit':
        specifier: workspace:^
        version: link:../../../..
      svelte:
        specifier: ^3.56.0
        version: 3.56.0
      svelte-check:
        specifier: ^3.0.2
        version: 3.0.2(svelte@3.56.0)
      typescript:
        specifier: ^4.9.4
        version: 4.9.4
      vite:
        specifier: ^4.3.0
        version: 4.3.0(@types/node@16.18.6)

  packages/kit/test/build-errors/apps/server-only-folder-dynamic-import:
    devDependencies:
      '@sveltejs/kit':
        specifier: workspace:^
        version: link:../../../..
      svelte:
        specifier: ^3.56.0
        version: 3.56.0
      svelte-check:
        specifier: ^3.0.2
        version: 3.0.2(svelte@3.56.0)
      typescript:
        specifier: ^4.9.4
        version: 4.9.4
      vite:
        specifier: ^4.3.0
        version: 4.3.0(@types/node@16.18.6)

  packages/kit/test/build-errors/apps/server-only-module:
    devDependencies:
      '@sveltejs/kit':
        specifier: workspace:^
        version: link:../../../..
      svelte:
        specifier: ^3.56.0
        version: 3.56.0
      svelte-check:
        specifier: ^3.0.2
        version: 3.0.2(svelte@3.56.0)
      typescript:
        specifier: ^4.9.4
        version: 4.9.4
      vite:
        specifier: ^4.3.0
        version: 4.3.0(@types/node@16.18.6)

  packages/kit/test/build-errors/apps/server-only-module-dynamic-import:
    devDependencies:
      '@sveltejs/kit':
        specifier: workspace:^
        version: link:../../../..
      svelte:
        specifier: ^3.56.0
        version: 3.56.0
      svelte-check:
        specifier: ^3.0.2
        version: 3.0.2(svelte@3.56.0)
      typescript:
        specifier: ^4.9.4
        version: 4.9.4
      vite:
        specifier: ^4.3.0
        version: 4.3.0(@types/node@16.18.6)

  packages/kit/test/build-errors/apps/syntax-error:
    devDependencies:
      '@sveltejs/kit':
        specifier: workspace:^
        version: link:../../../..
      svelte:
        specifier: ^3.56.0
        version: 3.56.0
      svelte-check:
        specifier: ^3.0.2
        version: 3.0.2(svelte@3.56.0)
      typescript:
        specifier: ^4.9.4
        version: 4.9.4
      vite:
        specifier: ^4.3.0
        version: 4.3.0(@types/node@16.18.6)

  packages/kit/test/prerendering/basics:
    devDependencies:
      '@sveltejs/kit':
        specifier: workspace:^
        version: link:../../..
      svelte:
        specifier: ^3.56.0
        version: 3.56.0
      svelte-check:
        specifier: ^3.0.2
        version: 3.0.2(svelte@3.56.0)
      typescript:
        specifier: ^4.9.4
        version: 4.9.4
      uvu:
        specifier: ^0.5.6
        version: 0.5.6
      vite:
        specifier: ^4.3.0
        version: 4.3.0(@types/node@16.18.6)

  packages/kit/test/prerendering/options:
    devDependencies:
      '@sveltejs/kit':
        specifier: workspace:^
        version: link:../../..
      svelte:
        specifier: ^3.56.0
        version: 3.56.0
      svelte-check:
        specifier: ^3.0.2
        version: 3.0.2(svelte@3.56.0)
      typescript:
        specifier: ^4.9.4
        version: 4.9.4
      uvu:
        specifier: ^0.5.6
        version: 0.5.6
      vite:
        specifier: ^4.3.0
        version: 4.3.0(@types/node@16.18.6)

  packages/kit/test/prerendering/paths-base:
    devDependencies:
      '@sveltejs/kit':
        specifier: workspace:^
        version: link:../../..
      svelte:
        specifier: ^3.56.0
        version: 3.56.0
      svelte-check:
        specifier: ^3.0.2
        version: 3.0.2(svelte@3.56.0)
      typescript:
        specifier: ^4.9.4
        version: 4.9.4
      uvu:
        specifier: ^0.5.6
        version: 0.5.6
      vite:
        specifier: ^4.3.0
        version: 4.3.0(@types/node@16.18.6)

  packages/migrate:
    dependencies:
      kleur:
        specifier: ^4.1.5
        version: 4.1.5
      magic-string:
        specifier: ^0.30.0
        version: 0.30.0
      prompts:
        specifier: ^2.4.2
        version: 2.4.2
      tiny-glob:
        specifier: ^0.2.9
        version: 0.2.9
      typescript:
        specifier: ^4.9.4
        version: 4.9.4
    devDependencies:
      '@types/prompts':
        specifier: ^2.4.1
        version: 2.4.1
      prettier:
        specifier: ^2.8.0
        version: 2.8.0
      uvu:
        specifier: ^0.5.6
        version: 0.5.6

  packages/package:
    dependencies:
      chokidar:
        specifier: ^3.5.3
        version: 3.5.3
      kleur:
        specifier: ^4.1.5
        version: 4.1.5
      sade:
        specifier: ^1.8.1
        version: 1.8.1
      svelte2tsx:
        specifier: ~0.6.0
        version: 0.6.0(svelte@3.56.0)(typescript@4.9.4)
    devDependencies:
      '@types/node':
        specifier: ^16.18.6
        version: 16.18.6
      svelte:
        specifier: ^3.56.0
        version: 3.56.0
      svelte-preprocess:
<<<<<<< HEAD
        specifier: ^5.0.0
=======
        specifier: ^5.0.3
>>>>>>> ad9669d6
        version: 5.0.3(svelte@3.56.0)(typescript@4.9.4)
      typescript:
        specifier: ^4.9.4
        version: 4.9.4
      uvu:
        specifier: ^0.5.6
        version: 0.5.6

  sites/kit.svelte.dev:
    dependencies:
      d3-geo:
        specifier: ^3.0.1
        version: 3.0.1
      d3-geo-projection:
        specifier: ^4.0.0
        version: 4.0.0
      topojson-client:
        specifier: ^3.1.0
        version: 3.1.0
    devDependencies:
      '@sveltejs/adapter-vercel':
        specifier: workspace:^
        version: link:../../packages/adapter-vercel
      '@sveltejs/amp':
        specifier: workspace:^
        version: link:../../packages/amp
      '@sveltejs/image':
        specifier: workspace:^
        version: link:../../packages/image
      '@sveltejs/kit':
        specifier: workspace:^
        version: link:../../packages/kit
      '@sveltejs/site-kit':
        specifier: 5.0.4
        version: 5.0.4(@sveltejs/kit@packages+kit)(svelte@3.56.0)
      '@types/d3-geo':
        specifier: ^3.0.2
        version: 3.0.2
      '@types/node':
        specifier: ^16.18.6
        version: 16.18.6
      flexsearch:
        specifier: ^0.7.31
        version: 0.7.31
      magic-string:
        specifier: ^0.30.0
        version: 0.30.0
      marked:
        specifier: ^4.2.3
        version: 4.2.3
      prism-svelte:
        specifier: ^0.5.0
        version: 0.5.0
      prismjs:
        specifier: ^1.29.0
        version: 1.29.0
      shiki-twoslash:
        specifier: ^3.1.0
        version: 3.1.0
      svelte:
        specifier: ^3.56.0
        version: 3.56.0
      tiny-glob:
        specifier: ^0.2.9
        version: 0.2.9
      typescript:
        specifier: ^4.9.4
        version: 4.9.4
      uvu:
        specifier: ^0.5.6
        version: 0.5.6
      vite:
        specifier: ^4.3.0
        version: 4.3.0(@types/node@16.18.6)
      vite-imagetools:
        specifier: link:../../../imagetools/packages/vite
        version: link:../../../imagetools/packages/vite

packages:

  /@babel/code-frame@7.18.6:
    resolution: {integrity: sha512-TDCmlK5eOvH+eH7cdAFlNXeVJqWIQ7gW9tY1GJIpUtFb6CmjVyq2VM3u71bOyR8CRihcCgMUYoDNyLXao3+70Q==}
    engines: {node: '>=6.9.0'}
    dependencies:
      '@babel/highlight': 7.18.6
    dev: true

  /@babel/helper-validator-identifier@7.19.1:
    resolution: {integrity: sha512-awrNfaMtnHUr653GgGEs++LlAvW6w+DcPrOliSMXWCKo597CwL5Acf/wWdNkf/tfEQE3mjkeD1YOVZOUV/od1w==}
    engines: {node: '>=6.9.0'}
    dev: true

  /@babel/highlight@7.18.6:
    resolution: {integrity: sha512-u7stbOuYjaPezCuLj29hNW1v64M2Md2qupEKP1fHc7WdOA3DgLh37suiSrZYY7haUB7iBeQZ9P1uiRF359do3g==}
    engines: {node: '>=6.9.0'}
    dependencies:
      '@babel/helper-validator-identifier': 7.19.1
      chalk: 2.4.2
      js-tokens: 4.0.0
    dev: true

  /@babel/runtime@7.20.1:
    resolution: {integrity: sha512-mrzLkl6U9YLF8qpqI7TB82PESyEGjm/0Ly91jG575eVxMMlb8fYfOXFZIJ8XfLrJZQbm7dlKry2bJmXBUEkdFg==}
    engines: {node: '>=6.9.0'}
    dependencies:
      regenerator-runtime: 0.13.10
    dev: true

  /@bcoe/v8-coverage@0.2.3:
    resolution: {integrity: sha512-0hYQ8SB4Db5zvZB4axdMHGwEaQjkZzFjQiN9LVYvIFB2nSUHW9tYpxWriPrWDASIxiaXax83REcLxuSdnGPZtw==}
    dev: true

  /@changesets/apply-release-plan@6.1.3:
    resolution: {integrity: sha512-ECDNeoc3nfeAe1jqJb5aFQX7CqzQhD2klXRez2JDb/aVpGUbX673HgKrnrgJRuQR/9f2TtLoYIzrGB9qwD77mg==}
    dependencies:
      '@babel/runtime': 7.20.1
      '@changesets/config': 2.3.0
      '@changesets/get-version-range-type': 0.3.2
      '@changesets/git': 2.0.0
      '@changesets/types': 5.2.1
      '@manypkg/get-packages': 1.1.3
      detect-indent: 6.1.0
      fs-extra: 7.0.1
      lodash.startcase: 4.4.0
      outdent: 0.5.0
      prettier: 2.8.0
      resolve-from: 5.0.0
      semver: 5.7.1
    dev: true

  /@changesets/assemble-release-plan@5.2.3:
    resolution: {integrity: sha512-g7EVZCmnWz3zMBAdrcKhid4hkHT+Ft1n0mLussFMcB1dE2zCuwcvGoy9ec3yOgPGF4hoMtgHaMIk3T3TBdvU9g==}
    dependencies:
      '@babel/runtime': 7.20.1
      '@changesets/errors': 0.1.4
      '@changesets/get-dependents-graph': 1.3.5
      '@changesets/types': 5.2.1
      '@manypkg/get-packages': 1.1.3
      semver: 5.7.1
    dev: true

  /@changesets/changelog-git@0.1.14:
    resolution: {integrity: sha512-+vRfnKtXVWsDDxGctOfzJsPhaCdXRYoe+KyWYoq5X/GqoISREiat0l3L8B0a453B2B4dfHGcZaGyowHbp9BSaA==}
    dependencies:
      '@changesets/types': 5.2.1
    dev: true

  /@changesets/cli@2.26.0:
    resolution: {integrity: sha512-0cbTiDms+ICTVtEwAFLNW0jBNex9f5+fFv3I771nBvdnV/mOjd1QJ4+f8KtVSOrwD9SJkk9xbDkWFb0oXd8d1Q==}
    hasBin: true
    dependencies:
      '@babel/runtime': 7.20.1
      '@changesets/apply-release-plan': 6.1.3
      '@changesets/assemble-release-plan': 5.2.3
      '@changesets/changelog-git': 0.1.14
      '@changesets/config': 2.3.0
      '@changesets/errors': 0.1.4
      '@changesets/get-dependents-graph': 1.3.5
      '@changesets/get-release-plan': 3.0.16
      '@changesets/git': 2.0.0
      '@changesets/logger': 0.0.5
      '@changesets/pre': 1.0.14
      '@changesets/read': 0.5.9
      '@changesets/types': 5.2.1
      '@changesets/write': 0.2.3
      '@manypkg/get-packages': 1.1.3
      '@types/is-ci': 3.0.0
      '@types/semver': 6.2.3
      ansi-colors: 4.1.3
      chalk: 2.4.2
      enquirer: 2.3.6
      external-editor: 3.1.0
      fs-extra: 7.0.1
      human-id: 1.0.2
      is-ci: 3.0.1
      meow: 6.1.1
      outdent: 0.5.0
      p-limit: 2.3.0
      preferred-pm: 3.0.3
      resolve-from: 5.0.0
      semver: 5.7.1
      spawndamnit: 2.0.0
      term-size: 2.2.1
      tty-table: 4.1.6
    dev: true

  /@changesets/config@2.3.0:
    resolution: {integrity: sha512-EgP/px6mhCx8QeaMAvWtRrgyxW08k/Bx2tpGT+M84jEdX37v3VKfh4Cz1BkwrYKuMV2HZKeHOh8sHvja/HcXfQ==}
    dependencies:
      '@changesets/errors': 0.1.4
      '@changesets/get-dependents-graph': 1.3.5
      '@changesets/logger': 0.0.5
      '@changesets/types': 5.2.1
      '@manypkg/get-packages': 1.1.3
      fs-extra: 7.0.1
      micromatch: 4.0.5
    dev: true

  /@changesets/errors@0.1.4:
    resolution: {integrity: sha512-HAcqPF7snsUJ/QzkWoKfRfXushHTu+K5KZLJWPb34s4eCZShIf8BFO3fwq6KU8+G7L5KdtN2BzQAXOSXEyiY9Q==}
    dependencies:
      extendable-error: 0.1.7
    dev: true

  /@changesets/get-dependents-graph@1.3.5:
    resolution: {integrity: sha512-w1eEvnWlbVDIY8mWXqWuYE9oKhvIaBhzqzo4ITSJY9hgoqQ3RoBqwlcAzg11qHxv/b8ReDWnMrpjpKrW6m1ZTA==}
    dependencies:
      '@changesets/types': 5.2.1
      '@manypkg/get-packages': 1.1.3
      chalk: 2.4.2
      fs-extra: 7.0.1
      semver: 5.7.1
    dev: true

  /@changesets/get-github-info@0.5.2:
    resolution: {integrity: sha512-JppheLu7S114aEs157fOZDjFqUDpm7eHdq5E8SSR0gUBTEK0cNSHsrSR5a66xs0z3RWuo46QvA3vawp8BxDHvg==}
    dependencies:
      dataloader: 1.4.0
      node-fetch: 2.6.7
    transitivePeerDependencies:
      - encoding
    dev: true

  /@changesets/get-release-plan@3.0.16:
    resolution: {integrity: sha512-OpP9QILpBp1bY2YNIKFzwigKh7Qe9KizRsZomzLe6pK8IUo8onkAAVUD8+JRKSr8R7d4+JRuQrfSSNlEwKyPYg==}
    dependencies:
      '@babel/runtime': 7.20.1
      '@changesets/assemble-release-plan': 5.2.3
      '@changesets/config': 2.3.0
      '@changesets/pre': 1.0.14
      '@changesets/read': 0.5.9
      '@changesets/types': 5.2.1
      '@manypkg/get-packages': 1.1.3
    dev: true

  /@changesets/get-version-range-type@0.3.2:
    resolution: {integrity: sha512-SVqwYs5pULYjYT4op21F2pVbcrca4qA/bAA3FmFXKMN7Y+HcO8sbZUTx3TAy2VXulP2FACd1aC7f2nTuqSPbqg==}
    dev: true

  /@changesets/git@2.0.0:
    resolution: {integrity: sha512-enUVEWbiqUTxqSnmesyJGWfzd51PY4H7mH9yUw0hPVpZBJ6tQZFMU3F3mT/t9OJ/GjyiM4770i+sehAn6ymx6A==}
    dependencies:
      '@babel/runtime': 7.20.1
      '@changesets/errors': 0.1.4
      '@changesets/types': 5.2.1
      '@manypkg/get-packages': 1.1.3
      is-subdir: 1.2.0
      micromatch: 4.0.5
      spawndamnit: 2.0.0
    dev: true

  /@changesets/logger@0.0.5:
    resolution: {integrity: sha512-gJyZHomu8nASHpaANzc6bkQMO9gU/ib20lqew1rVx753FOxffnCrJlGIeQVxNWCqM+o6OOleCo/ivL8UAO5iFw==}
    dependencies:
      chalk: 2.4.2
    dev: true

  /@changesets/parse@0.3.16:
    resolution: {integrity: sha512-127JKNd167ayAuBjUggZBkmDS5fIKsthnr9jr6bdnuUljroiERW7FBTDNnNVyJ4l69PzR57pk6mXQdtJyBCJKg==}
    dependencies:
      '@changesets/types': 5.2.1
      js-yaml: 3.14.1
    dev: true

  /@changesets/pre@1.0.14:
    resolution: {integrity: sha512-dTsHmxQWEQekHYHbg+M1mDVYFvegDh9j/kySNuDKdylwfMEevTeDouR7IfHNyVodxZXu17sXoJuf2D0vi55FHQ==}
    dependencies:
      '@babel/runtime': 7.20.1
      '@changesets/errors': 0.1.4
      '@changesets/types': 5.2.1
      '@manypkg/get-packages': 1.1.3
      fs-extra: 7.0.1
    dev: true

  /@changesets/read@0.5.9:
    resolution: {integrity: sha512-T8BJ6JS6j1gfO1HFq50kU3qawYxa4NTbI/ASNVVCBTsKquy2HYwM9r7ZnzkiMe8IEObAJtUVGSrePCOxAK2haQ==}
    dependencies:
      '@babel/runtime': 7.20.1
      '@changesets/git': 2.0.0
      '@changesets/logger': 0.0.5
      '@changesets/parse': 0.3.16
      '@changesets/types': 5.2.1
      chalk: 2.4.2
      fs-extra: 7.0.1
      p-filter: 2.1.0
    dev: true

  /@changesets/types@4.1.0:
    resolution: {integrity: sha512-LDQvVDv5Kb50ny2s25Fhm3d9QSZimsoUGBsUioj6MC3qbMUCuC8GPIvk/M6IvXx3lYhAs0lwWUQLb+VIEUCECw==}
    dev: true

  /@changesets/types@5.2.1:
    resolution: {integrity: sha512-myLfHbVOqaq9UtUKqR/nZA/OY7xFjQMdfgfqeZIBK4d0hA6pgxArvdv8M+6NUzzBsjWLOtvApv8YHr4qM+Kpfg==}
    dev: true

  /@changesets/write@0.2.3:
    resolution: {integrity: sha512-Dbamr7AIMvslKnNYsLFafaVORx4H0pvCA2MHqgtNCySMe1blImEyAEOzDmcgKAkgz4+uwoLz7demIrX+JBr/Xw==}
    dependencies:
      '@babel/runtime': 7.20.1
      '@changesets/types': 5.2.1
      fs-extra: 7.0.1
      human-id: 1.0.2
      prettier: 2.8.0
    dev: true

  /@clack/core@0.3.2:
    resolution: {integrity: sha512-FZnsNynwGDIDktx6PEZK1EuCkFpY4ldEX6VYvfl0dqeoLPb9Jpw1xoUXaVcGR8ExmYNm1w2vdGdJkEUYD/2pqg==}
    dependencies:
      picocolors: 1.0.0
      sisteransi: 1.0.5
    dev: false

  /@clack/prompts@0.6.3:
    resolution: {integrity: sha512-AM+kFmAHawpUQv2q9+mcB6jLKxXGjgu/r2EQjEwujgpCdzrST6BJqYw00GRn56/L/Izw5U7ImoLmy00X/r80Pw==}
    dependencies:
      '@clack/core': 0.3.2
      picocolors: 1.0.0
      sisteransi: 1.0.5
    dev: false
    bundledDependencies:
      - is-unicode-supported

  /@cloudflare/kv-asset-handler@0.3.0:
    resolution: {integrity: sha512-9CB/MKf/wdvbfkUdfrj+OkEwZ5b7rws0eogJ4293h+7b6KX5toPwym+VQKmILafNB9YiehqY0DlNrDcDhdWHSQ==}
    dependencies:
      mime: 3.0.0
    dev: true

  /@cloudflare/workers-types@4.20230404.0:
    resolution: {integrity: sha512-fG3oaJX1icfsGV74nhx1+AC6opvZsGqnpx6FvrcVqQaBmCNkjKNqDRFrpasXWFiOIvysBXHKQAzsAJkBZgnM+A==}
    dev: false

  /@esbuild/android-arm64@0.17.18:
    resolution: {integrity: sha512-/iq0aK0eeHgSC3z55ucMAHO05OIqmQehiGay8eP5l/5l+iEr4EIbh4/MI8xD9qRFjqzgkc0JkX0LculNC9mXBw==}
    engines: {node: '>=12'}
    cpu: [arm64]
    os: [android]
    requiresBuild: true
    optional: true

  /@esbuild/android-arm@0.17.18:
    resolution: {integrity: sha512-EmwL+vUBZJ7mhFCs5lA4ZimpUH3WMAoqvOIYhVQwdIgSpHC8ImHdsRyhHAVxpDYUSm0lWvd63z0XH1IlImS2Qw==}
    engines: {node: '>=12'}
    cpu: [arm]
    os: [android]
    requiresBuild: true
    optional: true

  /@esbuild/android-x64@0.17.18:
    resolution: {integrity: sha512-x+0efYNBF3NPW2Xc5bFOSFW7tTXdAcpfEg2nXmxegm4mJuVeS+i109m/7HMiOQ6M12aVGGFlqJX3RhNdYM2lWg==}
    engines: {node: '>=12'}
    cpu: [x64]
    os: [android]
    requiresBuild: true
    optional: true

  /@esbuild/darwin-arm64@0.17.18:
    resolution: {integrity: sha512-6tY+djEAdF48M1ONWnQb1C+6LiXrKjmqjzPNPWXhu/GzOHTHX2nh8Mo2ZAmBFg0kIodHhciEgUBtcYCAIjGbjQ==}
    engines: {node: '>=12'}
    cpu: [arm64]
    os: [darwin]
    requiresBuild: true
    optional: true

  /@esbuild/darwin-x64@0.17.18:
    resolution: {integrity: sha512-Qq84ykvLvya3dO49wVC9FFCNUfSrQJLbxhoQk/TE1r6MjHo3sFF2tlJCwMjhkBVq3/ahUisj7+EpRSz0/+8+9A==}
    engines: {node: '>=12'}
    cpu: [x64]
    os: [darwin]
    requiresBuild: true
    optional: true

  /@esbuild/freebsd-arm64@0.17.18:
    resolution: {integrity: sha512-fw/ZfxfAzuHfaQeMDhbzxp9mc+mHn1Y94VDHFHjGvt2Uxl10mT4CDavHm+/L9KG441t1QdABqkVYwakMUeyLRA==}
    engines: {node: '>=12'}
    cpu: [arm64]
    os: [freebsd]
    requiresBuild: true
    optional: true

  /@esbuild/freebsd-x64@0.17.18:
    resolution: {integrity: sha512-FQFbRtTaEi8ZBi/A6kxOC0V0E9B/97vPdYjY9NdawyLd4Qk5VD5g2pbWN2VR1c0xhzcJm74HWpObPszWC+qTew==}
    engines: {node: '>=12'}
    cpu: [x64]
    os: [freebsd]
    requiresBuild: true
    optional: true

  /@esbuild/linux-arm64@0.17.18:
    resolution: {integrity: sha512-R7pZvQZFOY2sxUG8P6A21eq6q+eBv7JPQYIybHVf1XkQYC+lT7nDBdC7wWKTrbvMXKRaGudp/dzZCwL/863mZQ==}
    engines: {node: '>=12'}
    cpu: [arm64]
    os: [linux]
    requiresBuild: true
    optional: true

  /@esbuild/linux-arm@0.17.18:
    resolution: {integrity: sha512-jW+UCM40LzHcouIaqv3e/oRs0JM76JfhHjCavPxMUti7VAPh8CaGSlS7cmyrdpzSk7A+8f0hiedHqr/LMnfijg==}
    engines: {node: '>=12'}
    cpu: [arm]
    os: [linux]
    requiresBuild: true
    optional: true

  /@esbuild/linux-ia32@0.17.18:
    resolution: {integrity: sha512-ygIMc3I7wxgXIxk6j3V00VlABIjq260i967Cp9BNAk5pOOpIXmd1RFQJQX9Io7KRsthDrQYrtcx7QCof4o3ZoQ==}
    engines: {node: '>=12'}
    cpu: [ia32]
    os: [linux]
    requiresBuild: true
    optional: true

  /@esbuild/linux-loong64@0.17.18:
    resolution: {integrity: sha512-bvPG+MyFs5ZlwYclCG1D744oHk1Pv7j8psF5TfYx7otCVmcJsEXgFEhQkbhNW8otDHL1a2KDINW20cfCgnzgMQ==}
    engines: {node: '>=12'}
    cpu: [loong64]
    os: [linux]
    requiresBuild: true
    optional: true

  /@esbuild/linux-mips64el@0.17.18:
    resolution: {integrity: sha512-oVqckATOAGuiUOa6wr8TXaVPSa+6IwVJrGidmNZS1cZVx0HqkTMkqFGD2HIx9H1RvOwFeWYdaYbdY6B89KUMxA==}
    engines: {node: '>=12'}
    cpu: [mips64el]
    os: [linux]
    requiresBuild: true
    optional: true

  /@esbuild/linux-ppc64@0.17.18:
    resolution: {integrity: sha512-3dLlQO+b/LnQNxgH4l9rqa2/IwRJVN9u/bK63FhOPB4xqiRqlQAU0qDU3JJuf0BmaH0yytTBdoSBHrb2jqc5qQ==}
    engines: {node: '>=12'}
    cpu: [ppc64]
    os: [linux]
    requiresBuild: true
    optional: true

  /@esbuild/linux-riscv64@0.17.18:
    resolution: {integrity: sha512-/x7leOyDPjZV3TcsdfrSI107zItVnsX1q2nho7hbbQoKnmoeUWjs+08rKKt4AUXju7+3aRZSsKrJtaRmsdL1xA==}
    engines: {node: '>=12'}
    cpu: [riscv64]
    os: [linux]
    requiresBuild: true
    optional: true

  /@esbuild/linux-s390x@0.17.18:
    resolution: {integrity: sha512-cX0I8Q9xQkL/6F5zWdYmVf5JSQt+ZfZD2bJudZrWD+4mnUvoZ3TDDXtDX2mUaq6upMFv9FlfIh4Gfun0tbGzuw==}
    engines: {node: '>=12'}
    cpu: [s390x]
    os: [linux]
    requiresBuild: true
    optional: true

  /@esbuild/linux-x64@0.17.18:
    resolution: {integrity: sha512-66RmRsPlYy4jFl0vG80GcNRdirx4nVWAzJmXkevgphP1qf4dsLQCpSKGM3DUQCojwU1hnepI63gNZdrr02wHUA==}
    engines: {node: '>=12'}
    cpu: [x64]
    os: [linux]
    requiresBuild: true
    optional: true

  /@esbuild/netbsd-x64@0.17.18:
    resolution: {integrity: sha512-95IRY7mI2yrkLlTLb1gpDxdC5WLC5mZDi+kA9dmM5XAGxCME0F8i4bYH4jZreaJ6lIZ0B8hTrweqG1fUyW7jbg==}
    engines: {node: '>=12'}
    cpu: [x64]
    os: [netbsd]
    requiresBuild: true
    optional: true

  /@esbuild/openbsd-x64@0.17.18:
    resolution: {integrity: sha512-WevVOgcng+8hSZ4Q3BKL3n1xTv5H6Nb53cBrtzzEjDbbnOmucEVcZeGCsCOi9bAOcDYEeBZbD2SJNBxlfP3qiA==}
    engines: {node: '>=12'}
    cpu: [x64]
    os: [openbsd]
    requiresBuild: true
    optional: true

  /@esbuild/sunos-x64@0.17.18:
    resolution: {integrity: sha512-Rzf4QfQagnwhQXVBS3BYUlxmEbcV7MY+BH5vfDZekU5eYpcffHSyjU8T0xucKVuOcdCsMo+Ur5wmgQJH2GfNrg==}
    engines: {node: '>=12'}
    cpu: [x64]
    os: [sunos]
    requiresBuild: true
    optional: true

  /@esbuild/win32-arm64@0.17.18:
    resolution: {integrity: sha512-Kb3Ko/KKaWhjeAm2YoT/cNZaHaD1Yk/pa3FTsmqo9uFh1D1Rfco7BBLIPdDOozrObj2sahslFuAQGvWbgWldAg==}
    engines: {node: '>=12'}
    cpu: [arm64]
    os: [win32]
    requiresBuild: true
    optional: true

  /@esbuild/win32-ia32@0.17.18:
    resolution: {integrity: sha512-0/xUMIdkVHwkvxfbd5+lfG7mHOf2FRrxNbPiKWg9C4fFrB8H0guClmaM3BFiRUYrznVoyxTIyC/Ou2B7QQSwmw==}
    engines: {node: '>=12'}
    cpu: [ia32]
    os: [win32]
    requiresBuild: true
    optional: true

  /@esbuild/win32-x64@0.17.18:
    resolution: {integrity: sha512-qU25Ma1I3NqTSHJUOKi9sAH1/Mzuvlke0ioMJRthLXKm7JiSKVwFghlGbDLOO2sARECGhja4xYfRAZNPAkooYg==}
    engines: {node: '>=12'}
    cpu: [x64]
    os: [win32]
    requiresBuild: true
    optional: true

  /@eslint-community/eslint-utils@4.1.2(eslint@8.33.0):
    resolution: {integrity: sha512-7qELuQWWjVDdVsFQ5+beUl+KPczrEDA7S3zM4QUd/bJl7oXgsmpXaEVqrRTnOBqenOV4rWf2kVZk2Ot085zPWA==}
    engines: {node: ^12.22.0 || ^14.17.0 || >=16.0.0}
    peerDependencies:
      eslint: ^6.0.0 || ^7.0.0 || ^8.0.0
    dependencies:
      eslint: 8.33.0
      eslint-visitor-keys: 3.3.0
    dev: true

  /@eslint/eslintrc@1.4.1:
    resolution: {integrity: sha512-XXrH9Uarn0stsyldqDYq8r++mROmWRI1xKMXa640Bb//SY1+ECYX6VzT6Lcx5frD0V30XieqJ0oX9I2Xj5aoMA==}
    engines: {node: ^12.22.0 || ^14.17.0 || >=16.0.0}
    dependencies:
      ajv: 6.12.6
      debug: 4.3.4
      espree: 9.4.1
      globals: 13.20.0
      ignore: 5.2.0
      import-fresh: 3.3.0
      js-yaml: 4.1.0
      minimatch: 3.1.2
      strip-json-comments: 3.1.1
    transitivePeerDependencies:
      - supports-color
    dev: true

  /@fontsource/fira-mono@4.5.10:
    resolution: {integrity: sha512-bxUnRP8xptGRo8YXeY073DSpfK74XpSb0ZyRNpHV9WvLnJ7TwPOjZll8hTMin7zLC6iOp59pDZ8EQDj1gzgAQQ==}
    dev: false

  /@humanwhocodes/config-array@0.11.8:
    resolution: {integrity: sha512-UybHIJzJnR5Qc/MsD9Kr+RpO2h+/P1GhOwdiLPXK5TWk5sgTdu88bTD9UP+CKbPPh5Rni1u0GjAdYQLemG8g+g==}
    engines: {node: '>=10.10.0'}
    dependencies:
      '@humanwhocodes/object-schema': 1.2.1
      debug: 4.3.4
      minimatch: 3.1.2
    transitivePeerDependencies:
      - supports-color
    dev: true

  /@humanwhocodes/module-importer@1.0.1:
    resolution: {integrity: sha512-bxveV4V8v5Yb4ncFTT3rPSgZBOpCkjfK0y4oVVVJwIuDVBRMDXrPyXRL988i5ap9m9bnyEEjWfm5WkBmtffLfA==}
    engines: {node: '>=12.22'}
    dev: true

  /@humanwhocodes/object-schema@1.2.1:
    resolution: {integrity: sha512-ZnQMnLV4e7hDlUvw8H+U8ASL02SS2Gn6+9Ac3wGGLIe7+je2AeAOxPY+izIPJDfFDb7eDjev0Us8MO1iFRN8hA==}
    dev: true

  /@iarna/toml@2.2.5:
    resolution: {integrity: sha512-trnsAYxU3xnS1gPHPyU961coFyLkh4gAD/0zQ5mymY4yOZ+CYvsPqUbOFSw0aDM4y0tV7tiFxL/1XfXPNC6IPg==}
    dev: false

  /@istanbuljs/schema@0.1.3:
    resolution: {integrity: sha512-ZXRY4jNvVgSVQ8DL3LTcakaAtXwTVUxE81hslsyD2AtoXW/wVob10HkOJ1X/pAlcI7D+2YoZKg5do8G/w6RYgA==}
    engines: {node: '>=8'}
    dev: true

  /@jridgewell/resolve-uri@3.1.0:
    resolution: {integrity: sha512-F2msla3tad+Mfht5cJq7LSXcdudKTWCVYUgw6pLFOOHSTtZlj6SWNYAp+AhuqLmWdBO2X5hPrLcu8cVP8fy28w==}
    engines: {node: '>=6.0.0'}
    dev: true

  /@jridgewell/sourcemap-codec@1.4.14:
    resolution: {integrity: sha512-XPSJHWmi394fuUuzDnGz1wiKqWfo1yXecHQMRf2l6hztTO+nPru658AyDngaBe7isIxEkRsPR3FZh+s7iVa4Uw==}

  /@jridgewell/sourcemap-codec@1.4.15:
    resolution: {integrity: sha512-eF2rxCRulEKXHTRiDrDy6erMYWqNw4LPdQ8UQA4huuxaQsVeRPFl2oM8oDGxMFhJUWZf9McpLtJasDDZb/Bpeg==}
    dev: true

  /@jridgewell/trace-mapping@0.3.17:
    resolution: {integrity: sha512-MCNzAp77qzKca9+W/+I0+sEpaUnZoeasnghNeVc41VZCEKaCH73Vq3BZZ/SzWIgrqE4H4ceI+p+b6C0mHf9T4g==}
    dependencies:
      '@jridgewell/resolve-uri': 3.1.0
      '@jridgewell/sourcemap-codec': 1.4.14
    dev: true

  /@manypkg/find-root@1.1.0:
    resolution: {integrity: sha512-mki5uBvhHzO8kYYix/WRy2WX8S3B5wdVSc9D6KcU5lQNglP2yt58/VfLuAK49glRXChosY8ap2oJ1qgma3GUVA==}
    dependencies:
      '@babel/runtime': 7.20.1
      '@types/node': 12.20.55
      find-up: 4.1.0
      fs-extra: 8.1.0
    dev: true

  /@manypkg/get-packages@1.1.3:
    resolution: {integrity: sha512-fo+QhuU3qE/2TQMQmbVMqaQ6EWbMhi4ABWP+O4AM1NqPBuy0OrApV5LO6BrrgnhtAHS2NH6RrVk9OL181tTi8A==}
    dependencies:
      '@babel/runtime': 7.20.1
      '@changesets/types': 4.1.0
      '@manypkg/find-root': 1.1.0
      fs-extra: 8.1.0
      globby: 11.1.0
      read-yaml-file: 1.1.0
    dev: true

  /@mapbox/node-pre-gyp@1.0.10:
    resolution: {integrity: sha512-4ySo4CjzStuprMwk35H5pPbkymjv1SF3jGLj6rAHp/xT/RF7TL7bd9CTm1xDY49K2qF7jmR/g7k+SkLETP6opA==}
    hasBin: true
    dependencies:
      detect-libc: 2.0.1
      https-proxy-agent: 5.0.1
      make-dir: 3.1.0
      node-fetch: 2.6.7
      nopt: 5.0.0
      npmlog: 5.0.1
      rimraf: 3.0.2
      semver: 7.5.0
      tar: 6.1.12
    transitivePeerDependencies:
      - encoding
      - supports-color
    dev: false

  /@neoconfetti/svelte@1.0.0:
    resolution: {integrity: sha512-SmksyaJAdSlMa9cTidVSIqYo1qti+WTsviNDwgjNVm+KQ3DRP2Df9umDIzC4vCcpEYY+chQe0i2IKnLw03AT8Q==}
    dev: true

  /@netlify/functions@1.3.0:
    resolution: {integrity: sha512-hN/Fgpz8XIOBfsBPLYUMxVKBlCopgeqGB0popayicnmkFLnvKByTTMYgF01wcF9DBtBQdV0H2h1kPFpMl34I8w==}
    engines: {node: '>=8.3.0'}
    dependencies:
      is-promise: 4.0.0
    dev: true

  /@nodelib/fs.scandir@2.1.5:
    resolution: {integrity: sha512-vq24Bq3ym5HEQm2NKCr3yXDwjc7vTsEThRDnkp2DK9p1uqLR+DHurm/NOTo0KG7HYHU7eppKZj3MyqYuMBf62g==}
    engines: {node: '>= 8'}
    dependencies:
      '@nodelib/fs.stat': 2.0.5
      run-parallel: 1.2.0
    dev: true

  /@nodelib/fs.stat@2.0.5:
    resolution: {integrity: sha512-RkhPPp2zrqDAQA/2jNhnztcPAlv64XdhIp7a7454A5ovI7Bukxgt7MX7udwAu3zg1DcpPU0rz3VV1SeaqvY4+A==}
    engines: {node: '>= 8'}
    dev: true

  /@nodelib/fs.walk@1.2.8:
    resolution: {integrity: sha512-oGB+UxlgWcgQkgwo8GcEGwemoTFt3FIO9ababBmaGwXIoBKZ+GTy0pP185beGg7Llih/NSHSV2XAs1lnznocSg==}
    engines: {node: '>= 8'}
    dependencies:
      '@nodelib/fs.scandir': 2.1.5
      fastq: 1.15.0
    dev: true

  /@playwright/test@1.30.0:
    resolution: {integrity: sha512-SVxkQw1xvn/Wk/EvBnqWIq6NLo1AppwbYOjNLmyU0R1RoQ3rLEBtmjTnElcnz8VEtn11fptj1ECxK0tgURhajw==}
    engines: {node: '>=14'}
    hasBin: true
    dependencies:
      '@types/node': 16.18.6
      playwright-core: 1.30.0
    dev: true

  /@polka/url@1.0.0-next.21:
    resolution: {integrity: sha512-a5Sab1C4/icpTZVzZc5Ghpz88yQtGOyNqYXcZgOssB2uuAr+wF/MvN6bgtW32q7HHrvBki+BsZ0OuNv6EV3K9g==}

  /@rollup/plugin-commonjs@24.0.0(rollup@3.7.0):
    resolution: {integrity: sha512-0w0wyykzdyRRPHOb0cQt14mIBLujfAv6GgP6g8nvg/iBxEm112t3YPPq+Buqe2+imvElTka+bjNlJ/gB56TD8g==}
    engines: {node: '>=14.0.0'}
    peerDependencies:
      rollup: ^2.68.0||^3.0.0
    peerDependenciesMeta:
      rollup:
        optional: true
    dependencies:
      '@rollup/pluginutils': 5.0.2(rollup@3.7.0)
      commondir: 1.0.1
      estree-walker: 2.0.2
      glob: 8.0.3
      is-reference: 1.2.1
      magic-string: 0.27.0
      rollup: 3.7.0

  /@rollup/plugin-json@6.0.0(rollup@3.7.0):
    resolution: {integrity: sha512-i/4C5Jrdr1XUarRhVu27EEwjt4GObltD7c+MkCIpO2QIbojw8MUs+CCTqOphQi3Qtg1FLmYt+l+6YeoIf51J7w==}
    engines: {node: '>=14.0.0'}
    peerDependencies:
      rollup: ^1.20.0||^2.0.0||^3.0.0
    peerDependenciesMeta:
      rollup:
        optional: true
    dependencies:
      '@rollup/pluginutils': 5.0.2(rollup@3.7.0)
      rollup: 3.7.0

  /@rollup/plugin-node-resolve@15.0.1(rollup@3.7.0):
    resolution: {integrity: sha512-ReY88T7JhJjeRVbfCyNj+NXAG3IIsVMsX9b5/9jC98dRP8/yxlZdz7mHZbHk5zHr24wZZICS5AcXsFZAXYUQEg==}
    engines: {node: '>=14.0.0'}
    peerDependencies:
      rollup: ^2.78.0||^3.0.0
    peerDependenciesMeta:
      rollup:
        optional: true
    dependencies:
      '@rollup/pluginutils': 5.0.2(rollup@3.7.0)
      '@types/resolve': 1.20.2
      deepmerge: 4.2.2
      is-builtin-module: 3.2.0
      is-module: 1.0.0
      resolve: 1.22.1
      rollup: 3.7.0

  /@rollup/pluginutils@4.2.1:
    resolution: {integrity: sha512-iKnFXr7NkdZAIHiIWE+BX5ULi/ucVFYWD6TbAV+rZctiRTY2PL6tsIKhoIOaoskiWAkgu+VsbXgUVDNLHf+InQ==}
    engines: {node: '>= 8.0.0'}
    dependencies:
      estree-walker: 2.0.2
      picomatch: 2.3.1
    dev: false

  /@rollup/pluginutils@5.0.2(rollup@3.7.0):
    resolution: {integrity: sha512-pTd9rIsP92h+B6wWwFbW8RkZv4hiR/xKsqre4SIuAOaOEQRxi0lqLke9k2/7WegC85GgUs9pjmOjCUi3In4vwA==}
    engines: {node: '>=14.0.0'}
    peerDependencies:
      rollup: ^1.20.0||^2.0.0||^3.0.0
    peerDependenciesMeta:
      rollup:
        optional: true
    dependencies:
      '@types/estree': 1.0.0
      estree-walker: 2.0.2
      picomatch: 2.3.1
      rollup: 3.7.0

  /@sveltejs/site-kit@5.0.4(@sveltejs/kit@packages+kit)(svelte@3.56.0):
    resolution: {integrity: sha512-bn0Lk3hmIz/pDTMvVjiVX/US4OPoc1CzfceI0Y0ljxHs2fdxRTZz881xvItZRF7istLIueoFR1x3HAZPdI2F6g==}
    peerDependencies:
      '@sveltejs/kit': ^1.0.0
      svelte: ^3.54.0
    dependencies:
      '@sveltejs/kit': link:packages/kit
      esm-env: 1.0.0
      svelte: 3.56.0
      svelte-local-storage-store: 0.4.0(svelte@3.56.0)
    dev: true

  /@sveltejs/vite-plugin-svelte@2.1.1(svelte@3.56.0)(vite@4.3.0):
    resolution: {integrity: sha512-7YeBDt4us0FiIMNsVXxyaP4Hwyn2/v9x3oqStkHU3ZdIc5O22pGwUwH33wUqYo+7Itdmo8zxJ45Qvfm3H7UUjQ==}
    engines: {node: ^14.18.0 || >= 16}
    peerDependencies:
      svelte: ^3.54.0
      vite: ^4.0.0
    dependencies:
      debug: 4.3.4
      deepmerge: 4.3.1
      kleur: 4.1.5
      magic-string: 0.30.0
      svelte: 3.56.0
      svelte-hmr: 0.15.1(svelte@3.56.0)
      vite: 4.3.0(@types/node@16.18.6)
      vitefu: 0.2.4(vite@4.3.0)
    transitivePeerDependencies:
      - supports-color
    dev: false

  /@svitejs/changesets-changelog-github-compact@1.1.0:
    resolution: {integrity: sha512-qhUGGDHcpbY2zpjW3SwqchuW8J/5EzlPFud7xNntHKA7f3a/mx5+g+ruJKFHSAiVZYo30PALt+AyhmPUNKH/Og==}
    engines: {node: ^14.13.1 || ^16.0.0 || >=18}
    dependencies:
      '@changesets/get-github-info': 0.5.2
      dotenv: 16.0.3
    transitivePeerDependencies:
      - encoding
    dev: true

  /@types/connect@3.4.35:
    resolution: {integrity: sha512-cdeYyv4KWoEgpBISTxWvqYsVy444DOqehiF3fM3ne10AmJ62RSyNkUnxMJXHQWRQQX2eR94m5y1IZyDwBjV9FQ==}
    dependencies:
      '@types/node': 16.18.6
    dev: true

  /@types/cookie@0.5.1:
    resolution: {integrity: sha512-COUnqfB2+ckwXXSFInsFdOAWQzCCx+a5hq2ruyj+Vjund94RJQd4LG2u9hnvJrTgunKAaax7ancBYlDrNYxA0g==}
    dev: false

  /@types/d3-geo@3.0.2:
    resolution: {integrity: sha512-DbqK7MLYA8LpyHQfv6Klz0426bQEf7bRTvhMy44sNGVyZoWn//B0c+Qbeg8Osi2Obdc9BLLXYAKpyWege2/7LQ==}
    dependencies:
      '@types/geojson': 7946.0.10
    dev: true

  /@types/estree@1.0.0:
    resolution: {integrity: sha512-WulqXMDUTYAXCjZnk6JtIHPigp55cVtDgDrO2gHRwhyJto21+1zbVCtOYB2L1F9w4qCQ0rOGWBnBe0FNTiEJIQ==}

  /@types/geojson@7946.0.10:
    resolution: {integrity: sha512-Nmh0K3iWQJzniTuPRcJn5hxXkfB1T1pgB89SBig5PlJQU5yocazeu4jATJlaA0GYFKWMqDdvYemoSnF2pXgLVA==}
    dev: true

  /@types/gitignore-parser@0.0.0:
    resolution: {integrity: sha512-qxOKILdhl4e639fWdkMySS4tBkRYHkrU2ZNScsMu84EPicliFRr+gAXCLPrs7kTFWdDpgAIlxtUr+YCRtVjsKw==}
    dev: true

  /@types/is-ci@3.0.0:
    resolution: {integrity: sha512-Q0Op0hdWbYd1iahB+IFNQcWXFq4O0Q5MwQP7uN0souuQ4rPg1vEYcnIOfr1gY+M+6rc8FGoRaBO1mOOvL29sEQ==}
    dependencies:
      ci-info: 3.6.1
    dev: true

  /@types/istanbul-lib-coverage@2.0.4:
    resolution: {integrity: sha512-z/QT1XN4K4KYuslS23k62yDIDLwLFkzxOuMplDtObz0+y7VqJCaO2o+SPwHCvLFZh7xazvvoor2tA/hPz9ee7g==}
    dev: true

  /@types/json-schema@7.0.11:
    resolution: {integrity: sha512-wOuvG1SN4Us4rez+tylwwwCV1psiNVOkJeM3AUWUNWg/jDQY2+HE/444y5gc+jBmRqASOm2Oeh5c1axHobwRKQ==}
    dev: true

  /@types/marked@4.0.7:
    resolution: {integrity: sha512-eEAhnz21CwvKVW+YvRvcTuFKNU9CV1qH+opcgVK3pIMI6YZzDm6gc8o2vHjldFk6MGKt5pueSB7IOpvpx5Qekw==}
    dev: true

  /@types/mime@3.0.1:
    resolution: {integrity: sha512-Y4XFY5VJAuw0FgAqPNd6NNoV44jbq9Bz2L7Rh/J6jLTiHBSBJa9fxqQIvkIld4GsoDOcCbvzOUAbLPsSKKg+uA==}
    dev: true

  /@types/minimist@1.2.2:
    resolution: {integrity: sha512-jhuKLIRrhvCPLqwPcx6INqmKeiA5EWrsCOPhrlFSrbrmU4ZMPjj5Ul/oLCMDO98XRUIwVm78xICz4EPCektzeQ==}
    dev: true

  /@types/mri@1.1.1:
    resolution: {integrity: sha512-nJOuiTlsvmClSr3+a/trTSx4DTuY/VURsWGKSf/eeavh0LRMqdsK60ti0TlwM5iHiGOK3/Ibkxsbr7i9rzGreA==}
    dev: true

  /@types/node@12.20.55:
    resolution: {integrity: sha512-J8xLz7q2OFulZ2cyGTLE1TbbZcjpno7FaN6zdJNrgAdrJ+DZzh/uFR6YrTb4C+nXakvud8Q4+rbhoIWlYQbUFQ==}
    dev: true

  /@types/node@16.18.6:
    resolution: {integrity: sha512-vmYJF0REqDyyU0gviezF/KHq/fYaUbFhkcNbQCuPGFQj6VTbXuHZoxs/Y7mutWe73C8AC6l9fFu8mSYiBAqkGA==}

  /@types/node@18.11.11:
    resolution: {integrity: sha512-KJ021B1nlQUBLopzZmPBVuGU9un7WJd/W4ya7Ih02B4Uwky5Nja0yGYav2EfYIk0RR2Q9oVhf60S2XR1BCWJ2g==}
    dev: true

  /@types/normalize-package-data@2.4.1:
    resolution: {integrity: sha512-Gj7cI7z+98M282Tqmp2K5EIsoouUEzbBJhQQzDE3jSIRk6r9gsz0oUokqIUR4u1R3dMHo0pDHM7sNOHyhulypw==}
    dev: true

  /@types/prettier@2.7.1:
    resolution: {integrity: sha512-ri0UmynRRvZiiUJdiz38MmIblKK+oH30MztdBVR95dv/Ubw6neWSb8u1XpRb72L4qsZOhz+L+z9JD40SJmfWow==}
    dev: true

  /@types/prompts@2.4.1:
    resolution: {integrity: sha512-1Mqzhzi9W5KlooNE4o0JwSXGUDeQXKldbGn9NO4tpxwZbHXYd+WcKpCksG2lbhH7U9I9LigfsdVsP2QAY0lNPA==}
    dependencies:
      '@types/node': 18.11.11
    dev: true

  /@types/pug@2.0.6:
    resolution: {integrity: sha512-SnHmG9wN1UVmagJOnyo/qkk0Z7gejYxOYYmaAwr5u2yFYfsupN3sg10kyzN8Hep/2zbHxCnsumxOoRIRMBwKCg==}
    dev: true

  /@types/resolve@1.20.2:
    resolution: {integrity: sha512-60BCwRFOZCQhDncwQdxxeOEEkbc5dIMccYLwbxsS4TUNeVECQ/pBJ0j09mrHOl/JJvpRPGwO9SvE4nR2Nb/a4Q==}

  /@types/sade@1.7.4:
    resolution: {integrity: sha512-6ys13kmtlY0aIOz4KtMdeBD9BHs6vSE3aRcj4vAZqXjypT2el8WZt6799CMjElVgh1cbOH/t3vrpQ4IpwytcPA==}
    dependencies:
      '@types/mri': 1.1.1
    dev: true

  /@types/semver@6.2.3:
    resolution: {integrity: sha512-KQf+QAMWKMrtBMsB8/24w53tEsxllMj6TuA80TT/5igJalLI/zm0L3oXRbIAl4Ohfc85gyHX/jhMwsVkmhLU4A==}
    dev: true

  /@types/semver@7.3.13:
    resolution: {integrity: sha512-21cFJr9z3g5dW8B0CVI9g2O9beqaThGQ6ZFBqHfwhzLDKUxaqTIy3vnfah/UPkfOiF2pLq+tGz+W8RyCskuslw==}
    dev: true

  /@types/set-cookie-parser@2.4.2:
    resolution: {integrity: sha512-fBZgytwhYAUkj/jC/FAV4RQ5EerRup1YQsXQCh8rZfiHkc4UahC192oH0smGwsXol3cL3A5oETuAHeQHmhXM4w==}
    dependencies:
      '@types/node': 18.11.11
    dev: true

  /@types/ws@8.5.3:
    resolution: {integrity: sha512-6YOoWjruKj1uLf3INHH7D3qTXwFfEsg1kf3c0uDdSBJwfa/llkwIjrAGV7j7mVgGNbzTQ3HiHKKDXl6bJPD97w==}
    dependencies:
      '@types/node': 16.18.6
    dev: true

  /@typescript-eslint/eslint-plugin@5.53.0(@typescript-eslint/parser@5.59.2)(eslint@8.33.0)(typescript@4.9.4):
    resolution: {integrity: sha512-alFpFWNucPLdUOySmXCJpzr6HKC3bu7XooShWM+3w/EL6J2HIoB2PFxpLnq4JauWVk6DiVeNKzQlFEaE+X9sGw==}
    engines: {node: ^12.22.0 || ^14.17.0 || >=16.0.0}
    peerDependencies:
      '@typescript-eslint/parser': ^5.0.0
      eslint: ^6.0.0 || ^7.0.0 || ^8.0.0
      typescript: '*'
    peerDependenciesMeta:
      typescript:
        optional: true
    dependencies:
      '@typescript-eslint/parser': 5.59.2(eslint@8.33.0)(typescript@4.9.4)
      '@typescript-eslint/scope-manager': 5.53.0
      '@typescript-eslint/type-utils': 5.53.0(eslint@8.33.0)(typescript@4.9.4)
      '@typescript-eslint/utils': 5.53.0(eslint@8.33.0)(typescript@4.9.4)
      debug: 4.3.4
      eslint: 8.33.0
      grapheme-splitter: 1.0.4
      ignore: 5.2.0
      natural-compare-lite: 1.4.0
      regexpp: 3.2.0
      semver: 7.3.8
      tsutils: 3.21.0(typescript@4.9.4)
      typescript: 4.9.4
    transitivePeerDependencies:
      - supports-color
    dev: true

  /@typescript-eslint/parser@5.59.2(eslint@8.33.0)(typescript@4.9.4):
    resolution: {integrity: sha512-uq0sKyw6ao1iFOZZGk9F8Nro/8+gfB5ezl1cA06SrqbgJAt0SRoFhb9pXaHvkrxUpZaoLxt8KlovHNk8Gp6/HQ==}
    engines: {node: ^12.22.0 || ^14.17.0 || >=16.0.0}
    peerDependencies:
      eslint: ^6.0.0 || ^7.0.0 || ^8.0.0
      typescript: '*'
    peerDependenciesMeta:
      typescript:
        optional: true
    dependencies:
      '@typescript-eslint/scope-manager': 5.59.2
      '@typescript-eslint/types': 5.59.2
      '@typescript-eslint/typescript-estree': 5.59.2(typescript@4.9.4)
      debug: 4.3.4
      eslint: 8.33.0
      typescript: 4.9.4
    transitivePeerDependencies:
      - supports-color
    dev: true

  /@typescript-eslint/scope-manager@5.53.0:
    resolution: {integrity: sha512-Opy3dqNsp/9kBBeCPhkCNR7fmdSQqA+47r21hr9a14Bx0xnkElEQmhoHga+VoaoQ6uDHjDKmQPIYcUcKJifS7w==}
    engines: {node: ^12.22.0 || ^14.17.0 || >=16.0.0}
    dependencies:
      '@typescript-eslint/types': 5.53.0
      '@typescript-eslint/visitor-keys': 5.53.0
    dev: true

  /@typescript-eslint/scope-manager@5.59.2:
    resolution: {integrity: sha512-dB1v7ROySwQWKqQ8rEWcdbTsFjh2G0vn8KUyvTXdPoyzSL6lLGkiXEV5CvpJsEe9xIdKV+8Zqb7wif2issoOFA==}
    engines: {node: ^12.22.0 || ^14.17.0 || >=16.0.0}
    dependencies:
      '@typescript-eslint/types': 5.59.2
      '@typescript-eslint/visitor-keys': 5.59.2
    dev: true

  /@typescript-eslint/type-utils@5.53.0(eslint@8.33.0)(typescript@4.9.4):
    resolution: {integrity: sha512-HO2hh0fmtqNLzTAme/KnND5uFNwbsdYhCZghK2SoxGp3Ifn2emv+hi0PBUjzzSh0dstUIFqOj3bp0AwQlK4OWw==}
    engines: {node: ^12.22.0 || ^14.17.0 || >=16.0.0}
    peerDependencies:
      eslint: '*'
      typescript: '*'
    peerDependenciesMeta:
      typescript:
        optional: true
    dependencies:
      '@typescript-eslint/typescript-estree': 5.53.0(typescript@4.9.4)
      '@typescript-eslint/utils': 5.53.0(eslint@8.33.0)(typescript@4.9.4)
      debug: 4.3.4
      eslint: 8.33.0
      tsutils: 3.21.0(typescript@4.9.4)
      typescript: 4.9.4
    transitivePeerDependencies:
      - supports-color
    dev: true

  /@typescript-eslint/types@5.53.0:
    resolution: {integrity: sha512-5kcDL9ZUIP756K6+QOAfPkigJmCPHcLN7Zjdz76lQWWDdzfOhZDTj1irs6gPBKiXx5/6O3L0+AvupAut3z7D2A==}
    engines: {node: ^12.22.0 || ^14.17.0 || >=16.0.0}
    dev: true

  /@typescript-eslint/types@5.59.2:
    resolution: {integrity: sha512-LbJ/HqoVs2XTGq5shkiKaNTuVv5tTejdHgfdjqRUGdYhjW1crm/M7og2jhVskMt8/4wS3T1+PfFvL1K3wqYj4w==}
    engines: {node: ^12.22.0 || ^14.17.0 || >=16.0.0}
    dev: true

  /@typescript-eslint/typescript-estree@5.53.0(typescript@4.9.4):
    resolution: {integrity: sha512-eKmipH7QyScpHSkhbptBBYh9v8FxtngLquq292YTEQ1pxVs39yFBlLC1xeIZcPPz1RWGqb7YgERJRGkjw8ZV7w==}
    engines: {node: ^12.22.0 || ^14.17.0 || >=16.0.0}
    peerDependencies:
      typescript: '*'
    peerDependenciesMeta:
      typescript:
        optional: true
    dependencies:
      '@typescript-eslint/types': 5.53.0
      '@typescript-eslint/visitor-keys': 5.53.0
      debug: 4.3.4
      globby: 11.1.0
      is-glob: 4.0.3
      semver: 7.5.0
      tsutils: 3.21.0(typescript@4.9.4)
      typescript: 4.9.4
    transitivePeerDependencies:
      - supports-color
    dev: true

  /@typescript-eslint/typescript-estree@5.59.2(typescript@4.9.4):
    resolution: {integrity: sha512-+j4SmbwVmZsQ9jEyBMgpuBD0rKwi9RxRpjX71Brr73RsYnEr3Lt5QZ624Bxphp8HUkSKfqGnPJp1kA5nl0Sh7Q==}
    engines: {node: ^12.22.0 || ^14.17.0 || >=16.0.0}
    peerDependencies:
      typescript: '*'
    peerDependenciesMeta:
      typescript:
        optional: true
    dependencies:
      '@typescript-eslint/types': 5.59.2
      '@typescript-eslint/visitor-keys': 5.59.2
      debug: 4.3.4
      globby: 11.1.0
      is-glob: 4.0.3
      semver: 7.5.0
      tsutils: 3.21.0(typescript@4.9.4)
      typescript: 4.9.4
    transitivePeerDependencies:
      - supports-color
    dev: true

  /@typescript-eslint/utils@5.53.0(eslint@8.33.0)(typescript@4.9.4):
    resolution: {integrity: sha512-VUOOtPv27UNWLxFwQK/8+7kvxVC+hPHNsJjzlJyotlaHjLSIgOCKj9I0DBUjwOOA64qjBwx5afAPjksqOxMO0g==}
    engines: {node: ^12.22.0 || ^14.17.0 || >=16.0.0}
    peerDependencies:
      eslint: ^6.0.0 || ^7.0.0 || ^8.0.0
    dependencies:
      '@types/json-schema': 7.0.11
      '@types/semver': 7.3.13
      '@typescript-eslint/scope-manager': 5.53.0
      '@typescript-eslint/types': 5.53.0
      '@typescript-eslint/typescript-estree': 5.53.0(typescript@4.9.4)
      eslint: 8.33.0
      eslint-scope: 5.1.1
      eslint-utils: 3.0.0(eslint@8.33.0)
      semver: 7.5.0
    transitivePeerDependencies:
      - supports-color
      - typescript
    dev: true

  /@typescript-eslint/visitor-keys@5.53.0:
    resolution: {integrity: sha512-JqNLnX3leaHFZEN0gCh81sIvgrp/2GOACZNgO4+Tkf64u51kTpAyWFOY8XHx8XuXr3N2C9zgPPHtcpMg6z1g0w==}
    engines: {node: ^12.22.0 || ^14.17.0 || >=16.0.0}
    dependencies:
      '@typescript-eslint/types': 5.53.0
      eslint-visitor-keys: 3.3.0
    dev: true

  /@typescript-eslint/visitor-keys@5.59.2:
    resolution: {integrity: sha512-EEpsO8m3RASrKAHI9jpavNv9NlEUebV4qmF1OWxSTtKSFBpC1NCmWazDQHFivRf0O1DV11BA645yrLEVQ0/Lig==}
    engines: {node: ^12.22.0 || ^14.17.0 || >=16.0.0}
    dependencies:
      '@typescript-eslint/types': 5.59.2
      eslint-visitor-keys: 3.4.0
    dev: true

  /@typescript/twoslash@3.1.0:
    resolution: {integrity: sha512-kTwMUQ8xtAZaC4wb2XuLkPqFVBj2dNBueMQ89NWEuw87k2nLBbuafeG5cob/QEr6YduxIdTVUjix0MtC7mPlmg==}
    dependencies:
      '@typescript/vfs': 1.3.5
      debug: 4.3.4
      lz-string: 1.4.4
    transitivePeerDependencies:
      - supports-color
    dev: true

  /@typescript/vfs@1.3.4:
    resolution: {integrity: sha512-RbyJiaAGQPIcAGWFa3jAXSuAexU4BFiDRF1g3hy7LmRqfNpYlTQWGXjcrOaVZjJ8YkkpuwG0FcsYvtWQpd9igQ==}
    dependencies:
      debug: 4.3.4
    transitivePeerDependencies:
      - supports-color
    dev: true

  /@typescript/vfs@1.3.5:
    resolution: {integrity: sha512-pI8Saqjupf9MfLw7w2+og+fmb0fZS0J6vsKXXrp4/PDXEFvntgzXmChCXC/KefZZS0YGS6AT8e0hGAJcTsdJlg==}
    dependencies:
      debug: 4.3.4
    transitivePeerDependencies:
      - supports-color
    dev: true

  /@vercel/nft@0.22.6:
    resolution: {integrity: sha512-gTsFnnT4mGxodr4AUlW3/urY+8JKKB452LwF3m477RFUJTAaDmcz2JqFuInzvdybYIeyIv1sSONEJxsxnbQ5JQ==}
    engines: {node: '>=14'}
    hasBin: true
    dependencies:
      '@mapbox/node-pre-gyp': 1.0.10
      '@rollup/pluginutils': 4.2.1
      acorn: 8.8.1
      async-sema: 3.1.1
      bindings: 1.5.0
      estree-walker: 2.0.2
      glob: 7.2.3
      graceful-fs: 4.2.11
      micromatch: 4.0.5
      node-gyp-build: 4.5.0
      resolve-from: 5.0.0
    transitivePeerDependencies:
      - encoding
      - supports-color
    dev: false

  /abbrev@1.1.1:
    resolution: {integrity: sha512-nne9/IiQ/hzIhY6pdDnbBtz7DjPTKrY00P/zvPSm5pOFkl6xuGrGnXn/VtTNNfNtAfZ9/1RtehkszU9qcTii0Q==}
    dev: false

  /acorn-jsx@5.3.2(acorn@8.8.1):
    resolution: {integrity: sha512-rq9s+JNhf0IChjtDXxllJ7g41oZk5SlXtp0LHwyA5cejwn7vKmKp4pPri6YEePv2PU65sAsegbXtIinmDFDXgQ==}
    peerDependencies:
      acorn: ^6.0.0 || ^7.0.0 || ^8.0.0
    dependencies:
      acorn: 8.8.1
    dev: true

  /acorn@8.8.1:
    resolution: {integrity: sha512-7zFpHzhnqYKrkYdUjF1HI1bzd0VygEGX8lFk4k5zVMqHEoES+P+7TKI+EvLO9WVMJ8eekdO0aDEK044xTXwPPA==}
    engines: {node: '>=0.4.0'}
    hasBin: true

  /agent-base@6.0.2:
    resolution: {integrity: sha512-RZNwNclF7+MS/8bDg70amg32dyeZGZxiDuQmZxKLAlQjr3jGyLx+4Kkk58UO7D2QdgFIQCovuSuZESne6RG6XQ==}
    engines: {node: '>= 6.0.0'}
    dependencies:
      debug: 4.3.4
    transitivePeerDependencies:
      - supports-color
    dev: false

  /ajv@6.12.6:
    resolution: {integrity: sha512-j3fVLgvTo527anyYyJOGTYJbG+vnnQYvE0m5mmkc1TK+nxAppkCLMIL0aZ4dblVCNoGShhm+kzE4ZUykBoMg4g==}
    dependencies:
      fast-deep-equal: 3.1.3
      fast-json-stable-stringify: 2.1.0
      json-schema-traverse: 0.4.1
      uri-js: 4.4.1
    dev: true

  /ansi-colors@4.1.3:
    resolution: {integrity: sha512-/6w/C21Pm1A7aZitlI5Ni/2J6FFQN8i1Cvz3kHABAAbw93v/NlvKdVOqz7CCWz/3iv/JplRSEEZ83XION15ovw==}
    engines: {node: '>=6'}
    dev: true

  /ansi-regex@2.1.1:
    resolution: {integrity: sha512-TIGnTpdo+E3+pCyAluZvtED5p5wCqLdezCyhPZzKPcxvFplEt4i+W7OONCKgeZFT3+y5NZZfOOS/Bdcanm1MYA==}
    engines: {node: '>=0.10.0'}
    dev: true

  /ansi-regex@3.0.1:
    resolution: {integrity: sha512-+O9Jct8wf++lXxxFc4hc8LsjaSq0HFzzL7cVsw8pRDIPdjKD2mT4ytDZlLuSBZ4cLKZFXIrMGO7DbQCtMJJMKw==}
    engines: {node: '>=4'}
    dev: true

  /ansi-regex@5.0.1:
    resolution: {integrity: sha512-quJQXlTSUGL2LH9SUXo8VwsY4soanhgo6LNSm84E1LBcE8s3O0wpdiRzyR9z/ZZJMlMWv37qOOb9pdJlMUEKFQ==}
    engines: {node: '>=8'}

  /ansi-styles@3.2.1:
    resolution: {integrity: sha512-VT0ZI6kZRdTh8YyJw3SMbYm/u+NqfsAxEpWO0Pf9sq8/e94WxxOpPKx9FR1FlyCtOVDNOQ+8ntlqFxiRc+r5qA==}
    engines: {node: '>=4'}
    dependencies:
      color-convert: 1.9.3
    dev: true

  /ansi-styles@4.3.0:
    resolution: {integrity: sha512-zbB9rCJAT1rbjiVDb2hqKFHNYLxgtk8NURxZ3IZwD3F6NtxbXZQCnnSi1Lkx+IDohdPlFp222wVALIheZJQSEg==}
    engines: {node: '>=8'}
    dependencies:
      color-convert: 2.0.1
    dev: true

  /any-promise@1.3.0:
    resolution: {integrity: sha512-7UvmKalWRt1wgjL1RrGxoSJW/0QZFIegpeGvZG9kjp8vrRu55XTHbwnqq2GpXm9uLbcuhxm3IqX9OB4MZR1b2A==}
    dev: true

  /anymatch@3.1.2:
    resolution: {integrity: sha512-P43ePfOAIupkguHUycrc4qJ9kz8ZiuOUijaETwX7THt0Y/GNK7v0aa8rY816xWjZ7rJdA5XdMcpVFTKMq+RvWg==}
    engines: {node: '>= 8'}
    dependencies:
      normalize-path: 3.0.0
      picomatch: 2.3.1

  /aproba@2.0.0:
    resolution: {integrity: sha512-lYe4Gx7QT+MKGbDsA+Z+he/Wtef0BiwDOlK/XkBrdfsh9J/jPPXbX0tE9x9cl27Tmu5gg3QUbUrQYa/y+KOHPQ==}
    dev: false

  /are-we-there-yet@2.0.0:
    resolution: {integrity: sha512-Ci/qENmwHnsYo9xKIcUJN5LeDKdJ6R1Z1j9V/J5wyq8nh/mYPEpIKJbBZXtZjG04HiK7zV/p6Vs9952MrMeUIw==}
    engines: {node: '>=10'}
    dependencies:
      delegates: 1.0.0
      readable-stream: 3.6.0
    dev: false

  /argparse@1.0.10:
    resolution: {integrity: sha512-o5Roy6tNG4SL/FOkCAN6RzjiakZS25RLYFrcMttJqbdd8BWrnA+fGz57iN5Pb06pvBGvl5gQ0B48dJlslXvoTg==}
    dependencies:
      sprintf-js: 1.0.3
    dev: true

  /argparse@2.0.1:
    resolution: {integrity: sha512-8+9WqebbFzpX9OR+Wa6O29asIogeRMzcGtAINdpMHHyAg10f05aSFVBbcEqGf/PXw1EjAZ+q2/bEBg3DvurK3Q==}
    dev: true

  /array-union@2.1.0:
    resolution: {integrity: sha512-HGyxoOTYUyCM6stUe6EJgnd4EoewAI7zMdfqO+kGjnlZmBDz/cR5pf8r/cR4Wq60sL/p0IkcjUEEPwS3GFrIyw==}
    engines: {node: '>=8'}
    dev: true

  /array.prototype.flat@1.3.1:
    resolution: {integrity: sha512-roTU0KWIOmJ4DRLmwKd19Otg0/mT3qPNt0Qb3GWW8iObuZXxrjB/pzn0R3hqpRSWg4HCwqx+0vwOnWnvlOyeIA==}
    engines: {node: '>= 0.4'}
    dependencies:
      call-bind: 1.0.2
      define-properties: 1.1.4
      es-abstract: 1.20.4
      es-shim-unscopables: 1.0.0
    dev: true

  /arrify@1.0.1:
    resolution: {integrity: sha512-3CYzex9M9FGQjCGMGyi6/31c8GJbgb0qGyrx5HWxPd0aCwh4cB2YjMb2Xf9UuoogrMrlO9cTqnB5rI5GHZTcUA==}
    engines: {node: '>=0.10.0'}
    dev: true

  /async-sema@3.1.1:
    resolution: {integrity: sha512-tLRNUXati5MFePdAk8dw7Qt7DpxPB60ofAgn8WRhW6a2rcimZnYBP9oxHiv0OHy+Wz7kPMG+t4LGdt31+4EmGg==}
    dev: false

  /atob@2.1.2:
    resolution: {integrity: sha512-Wm6ukoaOGJi/73p/cl2GvLjTI5JM1k/O14isD73YML8StrH/7/lRFgmg8nICZgD3bZZvjwCGxtMOD3wWNAu8cg==}
    engines: {node: '>= 4.5.0'}
    hasBin: true
    dev: true

  /balanced-match@1.0.2:
    resolution: {integrity: sha512-3oSeUO0TMV67hN1AmbXsK4yaqU7tjiHlbxRDZOpH0KW9+CeX4bRAaX0Anxt0tx2MrpRpWwQaPwIlISEJhYU5Pw==}

  /better-path-resolve@1.0.0:
    resolution: {integrity: sha512-pbnl5XzGBdrFU/wT4jqmJVPn2B6UHPBOhzMQkY/SPUPB6QtUXtmBHBIwCbXJol93mOpGMnQyP/+BB19q04xj7g==}
    engines: {node: '>=4'}
    dependencies:
      is-windows: 1.0.2
    dev: true

  /binary-extensions@2.2.0:
    resolution: {integrity: sha512-jDctJ/IVQbZoJykoeHbhXpOlNBqGNcwXJKJog42E5HDPUwQTSdjCHdihjj0DlnheQ7blbT6dHOafNAiS8ooQKA==}
    engines: {node: '>=8'}

  /bindings@1.5.0:
    resolution: {integrity: sha512-p2q/t/mhvuOj/UeLlV6566GD/guowlr0hHxClI0W9m7MWYkL1F0hLo+0Aexs9HSPCtR1SXQ0TD3MMKrXZajbiQ==}
    dependencies:
      file-uri-to-path: 1.0.0
    dev: false

  /brace-expansion@1.1.11:
    resolution: {integrity: sha512-iCuPHDFgrHX7H2vEI/5xpz07zSHB00TpugqhmYtVmMO6518mCuRMoOYFldEBl0g187ufozdaHgWKcYFb61qGiA==}
    dependencies:
      balanced-match: 1.0.2
      concat-map: 0.0.1

  /brace-expansion@2.0.1:
    resolution: {integrity: sha512-XnAIvQ8eM+kC6aULx6wuQiwVsnzsi9d3WxzV3FpWTGA19F621kwdbsAcFKXgKUHZWsy+mY6iL1sHTxWEFCytDA==}
    dependencies:
      balanced-match: 1.0.2

  /braces@3.0.2:
    resolution: {integrity: sha512-b8um+L1RzM3WDSzvhm6gIz1yfTbBt6YTlcEKAvsmqCZZFw46z626lVj9j1yEPW33H5H+lBQpZMP1k8l+78Ha0A==}
    engines: {node: '>=8'}
    dependencies:
      fill-range: 7.0.1

  /breakword@1.0.5:
    resolution: {integrity: sha512-ex5W9DoOQ/LUEU3PMdLs9ua/CYZl1678NUkKOdUSi8Aw5F1idieaiRURCBFJCwVcrD1J8Iy3vfWSloaMwO2qFg==}
    dependencies:
      wcwidth: 1.0.1
    dev: true

  /buffer-crc32@0.2.13:
    resolution: {integrity: sha512-VO9Ht/+p3SN7SKWqcrgEzjGbRSJYTx+Q1pTQC0wrWqHx0vpJraQ6GtHx8tvcg1rlK1byhU5gccxgOgj7B0TDkQ==}
    dev: true

  /builtin-modules@3.3.0:
    resolution: {integrity: sha512-zhaCDicdLuWN5UbN5IMnFqNMhNfo919sH85y2/ea+5Yg9TsTkeZxpL+JLbp6cgYFS4sRLp3YV4S6yDuqVWHYOw==}
    engines: {node: '>=6'}

  /busboy@1.6.0:
    resolution: {integrity: sha512-8SFQbg/0hQ9xy3UNTB0YEnsNBbWfhf7RtnzpL7TkBiTBRfrQ9Fxcnz7VJsleJpyp6rVLvXiuORqjlHi5q+PYuA==}
    engines: {node: '>=10.16.0'}
    dependencies:
      streamsearch: 1.1.0
    dev: false

  /c8@7.13.0:
    resolution: {integrity: sha512-/NL4hQTv1gBL6J6ei80zu3IiTrmePDKXKXOTLpHvcIWZTVYQlDhVWjjWvkhICylE8EwwnMVzDZugCvdx0/DIIA==}
    engines: {node: '>=10.12.0'}
    hasBin: true
    dependencies:
      '@bcoe/v8-coverage': 0.2.3
      '@istanbuljs/schema': 0.1.3
      find-up: 5.0.0
      foreground-child: 2.0.0
      istanbul-lib-coverage: 3.2.0
      istanbul-lib-report: 3.0.0
      istanbul-reports: 3.1.5
      rimraf: 3.0.2
      test-exclude: 6.0.0
      v8-to-istanbul: 9.0.1
      yargs: 16.2.0
      yargs-parser: 20.2.9
    dev: true

  /call-bind@1.0.2:
    resolution: {integrity: sha512-7O+FbCihrB5WGbFYesctwmTKae6rOiIzmz1icreWJ+0aA7LJfuqhEso2T9ncpcFtzMQtzXf2QGGueWJGTYsqrA==}
    dependencies:
      function-bind: 1.1.1
      get-intrinsic: 1.1.3
    dev: true

  /callsites@3.1.0:
    resolution: {integrity: sha512-P8BjAsXvZS+VIDUI11hHCQEv74YT67YUi5JJFNWIqL235sBmjX4+qx9Muvls5ivyNENctx46xQLQ3aTuE7ssaQ==}
    engines: {node: '>=6'}
    dev: true

  /camelcase-keys@6.2.2:
    resolution: {integrity: sha512-YrwaA0vEKazPBkn0ipTiMpSajYDSe+KjQfrjhcBMxJt/znbvlHd8Pw/Vamaz5EB4Wfhs3SUR3Z9mwRu/P3s3Yg==}
    engines: {node: '>=8'}
    dependencies:
      camelcase: 5.3.1
      map-obj: 4.3.0
      quick-lru: 4.0.1
    dev: true

  /camelcase@4.1.0:
    resolution: {integrity: sha512-FxAv7HpHrXbh3aPo4o2qxHay2lkLY3x5Mw3KeE4KQE8ysVfziWeRZDwcjauvwBSGEC/nXUPzZy8zeh4HokqOnw==}
    engines: {node: '>=4'}
    dev: true

  /camelcase@5.3.1:
    resolution: {integrity: sha512-L28STB170nwWS63UjtlEOE3dldQApaJXZkOI1uMFfzf3rRuPegHaHesyee+YxQ+W6SvRDQV6UrdOdRiR153wJg==}
    engines: {node: '>=6'}
    dev: true

  /chalk@2.4.2:
    resolution: {integrity: sha512-Mti+f9lpJNcwF4tWV8/OrTTtF1gZi+f8FqlyAdouralcFWFQWF2+NgCHShjkCb+IFBLq9buZwE1xckQU4peSuQ==}
    engines: {node: '>=4'}
    dependencies:
      ansi-styles: 3.2.1
      escape-string-regexp: 1.0.5
      supports-color: 5.5.0
    dev: true

  /chalk@4.1.2:
    resolution: {integrity: sha512-oKnbhFyRIXpUuez8iBMmyEa4nbj4IOQyuhc/wy9kY7/WVPcwIO9VA668Pu8RkO7+0G76SLROeyw9CpQ061i4mA==}
    engines: {node: '>=10'}
    dependencies:
      ansi-styles: 4.3.0
      supports-color: 7.2.0
    dev: true

  /chardet@0.7.0:
    resolution: {integrity: sha512-mT8iDcrh03qDGRRmoA2hmBJnxpllMR+0/0qlzjqZES6NdiWDcZkCNAk4rPFZ9Q85r27unkiNNg8ZOiwZXBHwcA==}
    dev: true

  /chokidar@3.5.3:
    resolution: {integrity: sha512-Dr3sfKRP6oTcjf2JmUmFJfeVMvXBdegxB0iVQ5eb2V10uFJUCAS8OByZdVAyVb8xXNz3GjjTgj9kLWsZTqE6kw==}
    engines: {node: '>= 8.10.0'}
    dependencies:
      anymatch: 3.1.2
      braces: 3.0.2
      glob-parent: 5.1.2
      is-binary-path: 2.1.0
      is-glob: 4.0.3
      normalize-path: 3.0.0
      readdirp: 3.6.0
    optionalDependencies:
      fsevents: 2.3.2

  /chownr@2.0.0:
    resolution: {integrity: sha512-bIomtDF5KGpdogkLd9VspvFzk9KfpyyGlS8YFVZl7TGPBHL5snIOnxeshwVgPteQ9b4Eydl+pVbIyE1DcvCWgQ==}
    engines: {node: '>=10'}
    dev: false

  /ci-info@3.6.1:
    resolution: {integrity: sha512-up5ggbaDqOqJ4UqLKZ2naVkyqSJQgJi5lwD6b6mM748ysrghDBX0bx/qJTUHzw7zu6Mq4gycviSF5hJnwceD8w==}
    engines: {node: '>=8'}
    dev: true

  /clean-css@4.2.4:
    resolution: {integrity: sha512-EJUDT7nDVFDvaQgAo2G/PJvxmp1o/c6iXLbswsBbUFXi1Nr+AjA2cKmfbKDMjMvzEe75g3P6JkaDDAKk96A85A==}
    engines: {node: '>= 4.0'}
    dependencies:
      source-map: 0.6.1
    dev: true

  /clean-regexp@1.0.0:
    resolution: {integrity: sha512-GfisEZEJvzKrmGWkvfhgzcz/BllN1USeqD2V6tg14OAOgaCD2Z/PUEuxnAZ/nPvmaHRG7a8y77p1T/IRQ4D1Hw==}
    engines: {node: '>=4'}
    dependencies:
      escape-string-regexp: 1.0.5
    dev: true

  /cliui@3.2.0:
    resolution: {integrity: sha512-0yayqDxWQbqk3ojkYqUKqaAQ6AfNKeKWRNA8kR0WXzAsdHpP4BIaOmMAG87JGuO6qcobyW4GjxHd9PmhEd+T9w==}
    dependencies:
      string-width: 1.0.2
      strip-ansi: 3.0.1
      wrap-ansi: 2.1.0
    dev: true

  /cliui@6.0.0:
    resolution: {integrity: sha512-t6wbgtoCXvAzst7QgXxJYqPt0usEfbgQdftEPbLL/cvv6HPE5VgvqCuAIDR0NgU52ds6rFwqrgakNLrHEjCbrQ==}
    dependencies:
      string-width: 4.2.3
      strip-ansi: 6.0.1
      wrap-ansi: 6.2.0
    dev: true

  /cliui@7.0.4:
    resolution: {integrity: sha512-OcRE68cOsVMXp1Yvonl/fzkQOyjLSu/8bhPDfQt0e0/Eb283TKP20Fs2MqoPsr9SwA595rRCA+QMzYc9nBP+JQ==}
    dependencies:
      string-width: 4.2.3
      strip-ansi: 6.0.1
      wrap-ansi: 7.0.0
    dev: true

  /cliui@8.0.1:
    resolution: {integrity: sha512-BSeNnyus75C4//NQ9gQt1/csTXyo/8Sb+afLAkzAptFuMsod9HFokGNudZpi/oQV73hnVK+sR+5PVRMd+Dr7YQ==}
    engines: {node: '>=12'}
    dependencies:
      string-width: 4.2.3
      strip-ansi: 6.0.1
      wrap-ansi: 7.0.0
    dev: true

  /clone@1.0.4:
    resolution: {integrity: sha512-JQHZ2QMW6l3aH/j6xCqQThY/9OH4D/9ls34cgkUBiEeocRTU04tHfKPBsUK1PqZCUQM7GiA0IIXJSuXHI64Kbg==}
    engines: {node: '>=0.8'}
    dev: true

  /code-point-at@1.1.0:
    resolution: {integrity: sha512-RpAVKQA5T63xEj6/giIbUEtZwJ4UFIc3ZtvEkiaUERylqe8xb5IvqcgOurZLahv93CLKfxcw5YI+DZcUBRyLXA==}
    engines: {node: '>=0.10.0'}
    dev: true

  /color-convert@1.9.3:
    resolution: {integrity: sha512-QfAUtd+vFdAtFQcC8CCyYt1fYWxSqAiK2cSD6zDB8N3cpsEBAvRxp9zOGg6G/SHHJYAT88/az/IuDGALsNVbGg==}
    dependencies:
      color-name: 1.1.3
    dev: true

  /color-convert@2.0.1:
    resolution: {integrity: sha512-RRECPsj7iu/xb5oKYcsFHSppFNnsj/52OVTRKb4zP5onXwVF3zVmmToNcOfGC+CRDpfK/U584fMg38ZHCaElKQ==}
    engines: {node: '>=7.0.0'}
    dependencies:
      color-name: 1.1.4
    dev: true

  /color-name@1.1.3:
    resolution: {integrity: sha512-72fSenhMw2HZMTVHeCA9KCmpEIbzWiQsjN+BHcBbS9vr1mtt+vJjPdksIBNUmKAW8TFUDPJK5SUU3QhE9NEXDw==}
    dev: true

  /color-name@1.1.4:
    resolution: {integrity: sha512-dOy+3AuW3a2wNbZHIuMZpTcgjGuLU/uBL/ubcZF9OXbDo8ff4O8yVp5Bf0efS8uEoYo5q4Fx7dY9OgQGXgAsQA==}
    dev: true

  /color-support@1.1.3:
    resolution: {integrity: sha512-qiBjkpbMLO/HL68y+lh4q0/O1MZFj2RX6X/KmMa3+gJD3z+WwI1ZzDHysvqHGS3mP6mznPckpXmw1nI9cJjyRg==}
    hasBin: true
    dev: false

  /commander@2.20.3:
    resolution: {integrity: sha512-GpVkmM8vF2vQUkj2LvZmD35JxeJOLCwJ9cUkugyk2nuhbv3+mJvpLYYt+0+USMxE+oj+ey/lJEnhZw75x/OMcQ==}
    dev: false

  /commander@4.1.1:
    resolution: {integrity: sha512-NOKm8xhkzAjzFx8B2v5OAHT+u5pRQc2UCa2Vq9jYL/31o2wi9mxBA7LIFs3sV5VSC49z6pEhfbMULvShKj26WA==}
    engines: {node: '>= 6'}
    dev: true

  /commander@7.2.0:
    resolution: {integrity: sha512-QrWXB+ZQSVPmIWIhtEO9H+gwHaMGYiF5ChvoJ+K9ZGHG/sVsa6yiesAD1GC/x46sET00Xlwo1u49RVVVzvcSkw==}
    engines: {node: '>= 10'}
    dev: false

  /commondir@1.0.1:
    resolution: {integrity: sha512-W9pAhw0ja1Edb5GVdIF1mjZw/ASI0AlShXM83UUGe2DVr5TdAPEA1OA8m/g8zWp9x6On7gqufY+FatDbC3MDQg==}

  /concat-map@0.0.1:
    resolution: {integrity: sha1-2Klr13/Wjfd5OnMDajug1UBdR3s=}

  /console-clear@1.1.1:
    resolution: {integrity: sha512-pMD+MVR538ipqkG5JXeOEbKWS5um1H4LUUccUQG68qpeqBYbzYy79Gh55jkd2TtPdRfUaLWdv6LPP//5Zt0aPQ==}
    engines: {node: '>=4'}
    dev: true

  /console-control-strings@1.1.0:
    resolution: {integrity: sha512-ty/fTekppD2fIwRvnZAVdeOiGd1c7YXEixbgJTNzqcxJWKQnjJ/V1bNEEE6hygpM3WjwHFUVK6HTjWSzV4a8sQ==}
    dev: false

  /convert-source-map@0.3.5:
    resolution: {integrity: sha512-+4nRk0k3oEpwUB7/CalD7xE2z4VmtEnnq0GO2IPTkrooTrAhEsWvuLF5iWP1dXrwluki/azwXV1ve7gtYuPldg==}
    dev: true

  /convert-source-map@1.9.0:
    resolution: {integrity: sha512-ASFBup0Mz1uyiIjANan1jzLQami9z1PoYSZCiiYW2FczPbenXc45FZdBZLzOT+r6+iciuEModtmCti+hjaAk0A==}
    dev: true

  /cookie@0.5.0:
    resolution: {integrity: sha512-YZ3GUyn/o8gfKJlnlX7g7xq4gyO6OSuhGPKaaGssGB2qgDUS0gPgtTvoyZLTt9Ab6dC4hfc9dV5arkvc/OCmrw==}
    engines: {node: '>= 0.6'}
    dev: false

  /cross-env@7.0.3:
    resolution: {integrity: sha512-+/HKd6EgcQCJGh2PSjZuUitQBQynKor4wrFbRg4DtAgS1aWO+gU52xpH7M9ScGgXSYmAVS9bIJ8EzuaGw0oNAw==}
    engines: {node: '>=10.14', npm: '>=6', yarn: '>=1'}
    hasBin: true
    dependencies:
      cross-spawn: 7.0.3
    dev: true

  /cross-spawn@5.1.0:
    resolution: {integrity: sha512-pTgQJ5KC0d2hcY8eyL1IzlBPYjTkyH72XRZPnLyKus2mBfNjQs3klqbJU2VILqZryAZUt9JOb3h/mWMy23/f5A==}
    dependencies:
      lru-cache: 4.1.5
      shebang-command: 1.2.0
      which: 1.3.1
    dev: true

  /cross-spawn@7.0.3:
    resolution: {integrity: sha512-iRDPJKUPVEND7dHPO8rkbOnPpyDygcDFtWjpeWNCgy8WP2rXcxXL8TskReQl6OrB2G7+UJrags1q15Fudc7G6w==}
    engines: {node: '>= 8'}
    dependencies:
      path-key: 3.1.1
      shebang-command: 2.0.0
      which: 2.0.2
    dev: true

  /css@2.2.4:
    resolution: {integrity: sha512-oUnjmWpy0niI3x/mPL8dVEI1l7MnG3+HHyRPHf+YFSbK+svOhXpmSOcDURUh2aOCgl2grzrOPt1nHLuCVFULLw==}
    dependencies:
      inherits: 2.0.4
      source-map: 0.6.1
      source-map-resolve: 0.5.3
      urix: 0.1.0
    dev: true

  /csv-generate@3.4.3:
    resolution: {integrity: sha512-w/T+rqR0vwvHqWs/1ZyMDWtHHSJaN06klRqJXBEpDJaM/+dZkso0OKh1VcuuYvK3XM53KysVNq8Ko/epCK8wOw==}
    dev: true

  /csv-parse@4.16.3:
    resolution: {integrity: sha512-cO1I/zmz4w2dcKHVvpCr7JVRu8/FymG5OEpmvsZYlccYolPBLoVGKUHgNoc4ZGkFeFlWGEDmMyBM+TTqRdW/wg==}
    dev: true

  /csv-stringify@5.6.5:
    resolution: {integrity: sha512-PjiQ659aQ+fUTQqSrd1XEDnOr52jh30RBurfzkscaE2tPaFsDH5wOAHJiw8XAHphRknCwMUE9KRayc4K/NbO8A==}
    dev: true

  /csv@5.5.3:
    resolution: {integrity: sha512-QTaY0XjjhTQOdguARF0lGKm5/mEq9PD9/VhZZegHDIBq2tQwgNpHc3dneD4mGo2iJs+fTKv5Bp0fZ+BRuY3Z0g==}
    engines: {node: '>= 0.1.90'}
    dependencies:
      csv-generate: 3.4.3
      csv-parse: 4.16.3
      csv-stringify: 5.6.5
      stream-transform: 2.1.3
    dev: true

  /d3-array@3.2.0:
    resolution: {integrity: sha512-3yXFQo0oG3QCxbF06rMPFyGRMGJNS7NvsV1+2joOjbBE+9xvWQ8+GcMJAjRCzw06zQ3/arXeJgbPYcjUCuC+3g==}
    engines: {node: '>=12'}
    dependencies:
      internmap: 2.0.3
    dev: false

  /d3-geo-projection@4.0.0:
    resolution: {integrity: sha512-p0bK60CEzph1iqmnxut7d/1kyTmm3UWtPlwdkM31AU+LW+BXazd5zJdoCn7VFxNCHXRngPHRnsNn5uGjLRGndg==}
    engines: {node: '>=12'}
    hasBin: true
    dependencies:
      commander: 7.2.0
      d3-array: 3.2.0
      d3-geo: 3.0.1
    dev: false

  /d3-geo@3.0.1:
    resolution: {integrity: sha512-Wt23xBych5tSy9IYAM1FR2rWIBFWa52B/oF/GYe5zbdHrg08FU8+BuI6X4PvTwPDdqdAdq04fuWJpELtsaEjeA==}
    engines: {node: '>=12'}
    dependencies:
      d3-array: 3.2.0
    dev: false

  /dataloader@1.4.0:
    resolution: {integrity: sha512-68s5jYdlvasItOJnCuI2Q9s4q98g0pCyL3HrcKJu8KNugUl8ahgmZYg38ysLTgQjjXX3H8CJLkAvWrclWfcalw==}
    dev: true

  /debug@4.3.4:
    resolution: {integrity: sha512-PRWFHuSU3eDtQJPvnNY7Jcket1j0t5OuOsFzPPzsekD52Zl8qUfFIPEiswXqIvHWGVHOgX+7G/vCNNhehwxfkQ==}
    engines: {node: '>=6.0'}
    peerDependencies:
      supports-color: '*'
    peerDependenciesMeta:
      supports-color:
        optional: true
    dependencies:
      ms: 2.1.2

  /decamelize-keys@1.1.1:
    resolution: {integrity: sha512-WiPxgEirIV0/eIOMcnFBA3/IJZAZqKnwAwWyvvdi4lsr1WCN22nhdf/3db3DoZcUjTV2SqfzIwNyp6y2xs3nmg==}
    engines: {node: '>=0.10.0'}
    dependencies:
      decamelize: 1.2.0
      map-obj: 1.0.1
    dev: true

  /decamelize@1.2.0:
    resolution: {integrity: sha512-z2S+W9X73hAUUki+N+9Za2lBlun89zigOyGrsax+KUQ6wKW4ZoWpEYBkGhQjwAjjDCkWxhY0VKEhk8wzY7F5cA==}
    engines: {node: '>=0.10.0'}
    dev: true

  /decode-uri-component@0.2.0:
    resolution: {integrity: sha512-hjf+xovcEn31w/EUYdTXQh/8smFL/dzYjohQGEIgjyNavaJfBY2p5F527Bo1VPATxv0VYTUC2bOcXvqFwk78Og==}
    engines: {node: '>=0.10'}
    dev: true

  /dedent-js@1.0.1:
    resolution: {integrity: sha512-OUepMozQULMLUmhxS95Vudo0jb0UchLimi3+pQ2plj61Fcy8axbP9hbiD4Sz6DPqn6XG3kfmziVfQ1rSys5AJQ==}
    dev: false

  /deep-is@0.1.4:
    resolution: {integrity: sha512-oIPzksmTg4/MriiaYGO+okXDT7ztn/w3Eptv/+gSIdMdKsJo0u4CfYNFJPy+4SKMuCqGw2wxnA+URMg3t8a/bQ==}
    dev: true

  /deepmerge@4.2.2:
    resolution: {integrity: sha512-FJ3UgI4gIl+PHZm53knsuSFpE+nESMr7M4v9QcgB7S63Kj/6WqMiFQJpBBYz1Pt+66bZpP3Q7Lye0Oo9MPKEdg==}
    engines: {node: '>=0.10.0'}

  /deepmerge@4.3.1:
    resolution: {integrity: sha512-3sUqbMEc77XqpdNO7FRyRog+eW3ph+GYCbj+rK+uYyRMuwsVy0rMiVtPn+QJlKFvWP/1PYpapqYn0Me2knFn+A==}
    engines: {node: '>=0.10.0'}
    dev: false

  /defaults@1.0.4:
    resolution: {integrity: sha512-eFuaLoy/Rxalv2kr+lqMlUnrDWV+3j4pljOIJgLIhI058IQfWJ7vXhyEIHu+HtC738klGALYxOKDO0bQP3tg8A==}
    dependencies:
      clone: 1.0.4
    dev: true

  /define-properties@1.1.4:
    resolution: {integrity: sha512-uckOqKcfaVvtBdsVkdPv3XjveQJsNQqmhXgRi8uhvWWuPYZCNlzT8qAyblUgNoXdHdjMTzAqeGjAoli8f+bzPA==}
    engines: {node: '>= 0.4'}
    dependencies:
      has-property-descriptors: 1.0.0
      object-keys: 1.1.1
    dev: true

  /delegates@1.0.0:
    resolution: {integrity: sha512-bd2L678uiWATM6m5Z1VzNCErI3jiGzt6HGY8OVICs40JQq/HALfbyNJmp0UDakEY4pMMaN0Ly5om/B1VI/+xfQ==}
    dev: false

  /dequal@2.0.3:
    resolution: {integrity: sha512-0je+qPKHEMohvfRTCEo3CrPG6cAzAYgmzKyxRiYSSDkS6eGJdyVJm7WaYA5ECaAD9wLB2T4EEeymA5aFVcYXCA==}
    engines: {node: '>=6'}
    dev: true

  /detect-indent@6.1.0:
    resolution: {integrity: sha512-reYkTUJAZb9gUuZ2RvVCNhVHdg62RHnJ7WJl8ftMi4diZ6NWlciOzQN88pUhSELEwflJht4oQDv0F0BMlwaYtA==}
    engines: {node: '>=8'}
    dev: true

  /detect-libc@2.0.1:
    resolution: {integrity: sha512-463v3ZeIrcWtdgIg6vI6XUncguvr2TnGl4SzDXinkt9mSLpBJKXT3mW6xT3VQdDN11+WVs29pgvivTc4Lp8v+w==}
    engines: {node: '>=8'}
    dev: false

  /devalue@4.3.0:
    resolution: {integrity: sha512-n94yQo4LI3w7erwf84mhRUkUJfhLoCZiLyoOZ/QFsDbcWNZePrLwbQpvZBUG2TNxwV3VjCKPxkiiQA6pe3TrTA==}
    dev: false

  /diff@5.1.0:
    resolution: {integrity: sha512-D+mk+qE8VC/PAUrlAU34N+VfXev0ghe5ywmpqrawphmVZc1bEfn56uo9qpyGp1p4xpzOHkSW4ztBd6L7Xx4ACw==}
    engines: {node: '>=0.3.1'}
    dev: true

  /dir-glob@3.0.1:
    resolution: {integrity: sha512-WkrWp9GR4KXfKGYzOLmTuGVi1UWFfws377n9cc55/tb6DuqyF6pcQ5AbiHEshaDpY9v6oaSr2XCDidGmMwdzIA==}
    engines: {node: '>=8'}
    dependencies:
      path-type: 4.0.0
    dev: true

  /doctrine@3.0.0:
    resolution: {integrity: sha512-yS+Q5i3hBf7GBkd4KG8a7eBNNWNGLTaEwwYWUijIYM7zrlYDM0BFXHjjPWlWZ1Rg7UaddZeIDmi9jF3HmqiQ2w==}
    engines: {node: '>=6.0.0'}
    dependencies:
      esutils: 2.0.3
    dev: true

  /dotenv@16.0.3:
    resolution: {integrity: sha512-7GO6HghkA5fYG9TYnNxi14/7K9f5occMlp3zXAuSxn7CKCxt9xbNWG7yF8hTCSUchlfWSe3uLmlPfigevRItzQ==}
    engines: {node: '>=12'}
    dev: true

  /emoji-regex@8.0.0:
    resolution: {integrity: sha512-MSjYzcWNOA0ewAHpz0MxpYFvwg6yjy1NG3xteoqz644VCo/RPgnr1/GGt+ic3iJTzQ8Eu3TdM14SawnVUmGE6A==}

  /enquirer@2.3.6:
    resolution: {integrity: sha512-yjNnPr315/FjS4zIsUxYguYUPP2e1NK4d7E7ZOLiyYCcbFBiTMyID+2wvm2w6+pZ/odMA7cRkjhsPbltwBOrLg==}
    engines: {node: '>=8.6'}
    dependencies:
      ansi-colors: 4.1.3
    dev: true

  /error-ex@1.3.2:
    resolution: {integrity: sha512-7dFHNmqeFSEt2ZBsCriorKnn3Z2pj+fd9kmI6QoWw4//DL+icEBfc0U7qJCisqrTsKTjw4fNFy2pW9OqStD84g==}
    dependencies:
      is-arrayish: 0.2.1
    dev: true

  /es-abstract@1.20.4:
    resolution: {integrity: sha512-0UtvRN79eMe2L+UNEF1BwRe364sj/DXhQ/k5FmivgoSdpM90b8Jc0mDzKMGo7QS0BVbOP/bTwBKNnDc9rNzaPA==}
    engines: {node: '>= 0.4'}
    dependencies:
      call-bind: 1.0.2
      es-to-primitive: 1.2.1
      function-bind: 1.1.1
      function.prototype.name: 1.1.5
      get-intrinsic: 1.1.3
      get-symbol-description: 1.0.0
      has: 1.0.3
      has-property-descriptors: 1.0.0
      has-symbols: 1.0.3
      internal-slot: 1.0.3
      is-callable: 1.2.7
      is-negative-zero: 2.0.2
      is-regex: 1.1.4
      is-shared-array-buffer: 1.0.2
      is-string: 1.0.7
      is-weakref: 1.0.2
      object-inspect: 1.12.2
      object-keys: 1.1.1
      object.assign: 4.1.4
      regexp.prototype.flags: 1.4.3
      safe-regex-test: 1.0.0
      string.prototype.trimend: 1.0.6
      string.prototype.trimstart: 1.0.6
      unbox-primitive: 1.0.2
    dev: true

  /es-shim-unscopables@1.0.0:
    resolution: {integrity: sha512-Jm6GPcCdC30eMLbZ2x8z2WuRwAws3zTBBKuusffYVUrNj/GVSUAZ+xKMaUpfNDR5IbyNA5LJbaecoUVbmUcB1w==}
    dependencies:
      has: 1.0.3
    dev: true

  /es-to-primitive@1.2.1:
    resolution: {integrity: sha512-QCOllgZJtaUo9miYBcLChTUaHNjJF3PYs1VidD7AwiEj1kYxKeQTctLAezAOH5ZKRH0g2IgPn6KwB4IT8iRpvA==}
    engines: {node: '>= 0.4'}
    dependencies:
      is-callable: 1.2.7
      is-date-object: 1.0.5
      is-symbol: 1.0.4
    dev: true

  /es6-promise@3.3.1:
    resolution: {integrity: sha512-SOp9Phqvqn7jtEUxPWdWfWoLmyt2VaJ6MpvP9Comy1MceMXqE6bxvaTu4iaxpYYPzhny28Lc+M87/c2cPK6lDg==}
    dev: true

  /esbuild@0.17.18:
    resolution: {integrity: sha512-z1lix43jBs6UKjcZVKOw2xx69ffE2aG0PygLL5qJ9OS/gy0Ewd1gW/PUQIOIQGXBHWNywSc0floSKoMFF8aK2w==}
    engines: {node: '>=12'}
    hasBin: true
    requiresBuild: true
    optionalDependencies:
      '@esbuild/android-arm': 0.17.18
      '@esbuild/android-arm64': 0.17.18
      '@esbuild/android-x64': 0.17.18
      '@esbuild/darwin-arm64': 0.17.18
      '@esbuild/darwin-x64': 0.17.18
      '@esbuild/freebsd-arm64': 0.17.18
      '@esbuild/freebsd-x64': 0.17.18
      '@esbuild/linux-arm': 0.17.18
      '@esbuild/linux-arm64': 0.17.18
      '@esbuild/linux-ia32': 0.17.18
      '@esbuild/linux-loong64': 0.17.18
      '@esbuild/linux-mips64el': 0.17.18
      '@esbuild/linux-ppc64': 0.17.18
      '@esbuild/linux-riscv64': 0.17.18
      '@esbuild/linux-s390x': 0.17.18
      '@esbuild/linux-x64': 0.17.18
      '@esbuild/netbsd-x64': 0.17.18
      '@esbuild/openbsd-x64': 0.17.18
      '@esbuild/sunos-x64': 0.17.18
      '@esbuild/win32-arm64': 0.17.18
      '@esbuild/win32-ia32': 0.17.18
      '@esbuild/win32-x64': 0.17.18

  /escalade@3.1.1:
    resolution: {integrity: sha512-k0er2gUkLf8O0zKJiAhmkTnJlTvINGv7ygDNPbeIsX/TJjGJZHuh9B2UxbsaEkmlEo9MfhrSzmhIlhRlI2GXnw==}
    engines: {node: '>=6'}
    dev: true

  /escape-string-regexp@1.0.5:
    resolution: {integrity: sha512-vbRorB5FUQWvla16U8R/qgaFIya2qGzwDrNmCZuYKrbdSUMG6I1ZCGQRefkRVhuOkIGVne7BQ35DSfo1qvJqFg==}
    engines: {node: '>=0.8.0'}
    dev: true

  /escape-string-regexp@4.0.0:
    resolution: {integrity: sha512-TtpcNJ3XAzx3Gq8sWRzJaVajRs0uVxA2YAkdb1jm2YkPz4G6egUFAyA3n5vtEIZefPk5Wa4UXbKuS5fKkJWdgA==}
    engines: {node: '>=10'}
    dev: true

  /eslint-plugin-unicorn@46.0.0(eslint@8.33.0):
    resolution: {integrity: sha512-j07WkC+PFZwk8J33LYp6JMoHa1lXc1u6R45pbSAipjpfpb7KIGr17VE2D685zCxR5VL4cjrl65kTJflziQWMDA==}
    engines: {node: '>=14.18'}
    peerDependencies:
      eslint: '>=8.28.0'
    dependencies:
      '@babel/helper-validator-identifier': 7.19.1
      '@eslint-community/eslint-utils': 4.1.2(eslint@8.33.0)
      ci-info: 3.6.1
      clean-regexp: 1.0.0
      eslint: 8.33.0
      esquery: 1.4.0
      indent-string: 4.0.0
      is-builtin-module: 3.2.0
      jsesc: 3.0.2
      lodash: 4.17.21
      pluralize: 8.0.0
      read-pkg-up: 7.0.1
      regexp-tree: 0.1.24
      regjsparser: 0.9.1
      safe-regex: 2.1.1
      semver: 7.3.8
      strip-indent: 3.0.0
    dev: true

  /eslint-scope@5.1.1:
    resolution: {integrity: sha512-2NxwbF/hZ0KpepYN0cNbo+FN6XoK7GaHlQhgx/hIZl6Va0bF45RQOOwhLIy8lQDbuCiadSLCBnH2CFYquit5bw==}
    engines: {node: '>=8.0.0'}
    dependencies:
      esrecurse: 4.3.0
      estraverse: 4.3.0
    dev: true

  /eslint-scope@7.1.1:
    resolution: {integrity: sha512-QKQM/UXpIiHcLqJ5AOyIW7XZmzjkzQXYE54n1++wb0u9V/abW3l9uQnxX8Z5Xd18xyKIMTUAyQ0k1e8pz6LUrw==}
    engines: {node: ^12.22.0 || ^14.17.0 || >=16.0.0}
    dependencies:
      esrecurse: 4.3.0
      estraverse: 5.3.0
    dev: true

  /eslint-utils@3.0.0(eslint@8.33.0):
    resolution: {integrity: sha512-uuQC43IGctw68pJA1RgbQS8/NP7rch6Cwd4j3ZBtgo4/8Flj4eGE7ZYSZRN3iq5pVUv6GPdW5Z1RFleo84uLDA==}
    engines: {node: ^10.0.0 || ^12.0.0 || >= 14.0.0}
    peerDependencies:
      eslint: '>=5'
    dependencies:
      eslint: 8.33.0
      eslint-visitor-keys: 2.1.0
    dev: true

  /eslint-visitor-keys@2.1.0:
    resolution: {integrity: sha512-0rSmRBzXgDzIsD6mGdJgevzgezI534Cer5L/vyMX0kHzT/jiB43jRhd9YUlMGYLQy2zprNmoT8qasCGtY+QaKw==}
    engines: {node: '>=10'}
    dev: true

  /eslint-visitor-keys@3.3.0:
    resolution: {integrity: sha512-mQ+suqKJVyeuwGYHAdjMFqjCyfl8+Ldnxuyp3ldiMBFKkvytrXUZWaiPCEav8qDHKty44bD+qV1IP4T+w+xXRA==}
    engines: {node: ^12.22.0 || ^14.17.0 || >=16.0.0}
    dev: true

  /eslint-visitor-keys@3.4.0:
    resolution: {integrity: sha512-HPpKPUBQcAsZOsHAFwTtIKcYlCje62XB7SEAcxjtmW6TD1WVpkS6i6/hOVtTZIl4zGj/mBqpFVGvaDneik+VoQ==}
    engines: {node: ^12.22.0 || ^14.17.0 || >=16.0.0}
    dev: true

  /eslint@8.33.0:
    resolution: {integrity: sha512-WjOpFQgKK8VrCnAtl8We0SUOy/oVZ5NHykyMiagV1M9r8IFpIJX7DduK6n1mpfhlG7T1NLWm2SuD8QB7KFySaA==}
    engines: {node: ^12.22.0 || ^14.17.0 || >=16.0.0}
    hasBin: true
    dependencies:
      '@eslint/eslintrc': 1.4.1
      '@humanwhocodes/config-array': 0.11.8
      '@humanwhocodes/module-importer': 1.0.1
      '@nodelib/fs.walk': 1.2.8
      ajv: 6.12.6
      chalk: 4.1.2
      cross-spawn: 7.0.3
      debug: 4.3.4
      doctrine: 3.0.0
      escape-string-regexp: 4.0.0
      eslint-scope: 7.1.1
      eslint-utils: 3.0.0(eslint@8.33.0)
      eslint-visitor-keys: 3.3.0
      espree: 9.4.1
      esquery: 1.4.0
      esutils: 2.0.3
      fast-deep-equal: 3.1.3
      file-entry-cache: 6.0.1
      find-up: 5.0.0
      glob-parent: 6.0.2
      globals: 13.20.0
      grapheme-splitter: 1.0.4
      ignore: 5.2.0
      import-fresh: 3.3.0
      imurmurhash: 0.1.4
      is-glob: 4.0.3
      is-path-inside: 3.0.3
      js-sdsl: 4.3.0
      js-yaml: 4.1.0
      json-stable-stringify-without-jsonify: 1.0.1
      levn: 0.4.1
      lodash.merge: 4.6.2
      minimatch: 3.1.2
      natural-compare: 1.4.0
      optionator: 0.9.1
      regexpp: 3.2.0
      strip-ansi: 6.0.1
      strip-json-comments: 3.1.1
      text-table: 0.2.0
    transitivePeerDependencies:
      - supports-color
    dev: true

  /esm-env@1.0.0:
    resolution: {integrity: sha512-Cf6VksWPsTuW01vU9Mk/3vRue91Zevka5SjyNf3nEpokFRuqt/KjUQoGAwq9qMmhpLTHmXzSIrFRw8zxWzmFBA==}

  /espree@9.4.1:
    resolution: {integrity: sha512-XwctdmTO6SIvCzd9810yyNzIrOrqNYV9Koizx4C/mRhf9uq0o4yHoCEU/670pOxOL/MSraektvSAji79kX90Vg==}
    engines: {node: ^12.22.0 || ^14.17.0 || >=16.0.0}
    dependencies:
      acorn: 8.8.1
      acorn-jsx: 5.3.2(acorn@8.8.1)
      eslint-visitor-keys: 3.3.0
    dev: true

  /esprima@4.0.1:
    resolution: {integrity: sha512-eGuFFw7Upda+g4p+QHvnW0RyTX/SVeJBDM/gCtMARO0cLuT2HcEKnTPvhjV6aGeqrCB/sbNop0Kszm0jsaWU4A==}
    engines: {node: '>=4'}
    hasBin: true
    dev: true

  /esquery@1.4.0:
    resolution: {integrity: sha512-cCDispWt5vHHtwMY2YrAQ4ibFkAL8RbH5YGBnZBc90MolvvfkkQcJro/aZiAQUlQ3qgrYS6D6v8Gc5G5CQsc9w==}
    engines: {node: '>=0.10'}
    dependencies:
      estraverse: 5.3.0
    dev: true

  /esrecurse@4.3.0:
    resolution: {integrity: sha512-KmfKL3b6G+RXvP8N1vr3Tq1kL/oCFgn2NYXEtqP8/L3pKapUA4G8cFVaoF3SU323CD4XypR/ffioHmkti6/Tag==}
    engines: {node: '>=4.0'}
    dependencies:
      estraverse: 5.3.0
    dev: true

  /estraverse@4.3.0:
    resolution: {integrity: sha512-39nnKffWz8xN1BU/2c79n9nB9HDzo0niYUqx6xyqUnyoAnQyyWpOTdZEeiCch8BBu515t4wp9ZmgVfVhn9EBpw==}
    engines: {node: '>=4.0'}
    dev: true

  /estraverse@5.3.0:
    resolution: {integrity: sha512-MMdARuVEQziNTeJD8DgMqmhwR11BRQ/cBP+pLtYdSTnf3MIO8fFeiINEbX36ZdNlfU/7A9f3gUw49B3oQsvwBA==}
    engines: {node: '>=4.0'}
    dev: true

  /estree-walker@2.0.2:
    resolution: {integrity: sha512-Rfkk/Mp/DL7JVje3u18FxFujQlTNR2q6QfMSMB7AvCBx91NGj/ba3kCfza0f6dVDbw7YlRf/nDrn7pQrCCyQ/w==}

  /esutils@2.0.3:
    resolution: {integrity: sha512-kVscqXk4OCp68SZ0dkgEKVi6/8ij300KBWTJq32P/dYeWTSwK41WyTxalN1eRmA5Z9UU/LX9D7FWSmV9SAYx6g==}
    engines: {node: '>=0.10.0'}
    dev: true

  /execa@0.7.0:
    resolution: {integrity: sha512-RztN09XglpYI7aBBrJCPW95jEH7YF1UEPOoX9yDhUTPdp7mK+CQvnLTuD10BNXZ3byLTu2uehZ8EcKT/4CGiFw==}
    engines: {node: '>=4'}
    dependencies:
      cross-spawn: 5.1.0
      get-stream: 3.0.0
      is-stream: 1.1.0
      npm-run-path: 2.0.2
      p-finally: 1.0.0
      signal-exit: 3.0.7
      strip-eof: 1.0.0
    dev: true

  /extendable-error@0.1.7:
    resolution: {integrity: sha512-UOiS2in6/Q0FK0R0q6UY9vYpQ21mr/Qn1KOnte7vsACuNJf514WvCCUHSRCPcgjPT2bAhNIJdlE6bVap1GKmeg==}
    dev: true

  /external-editor@3.1.0:
    resolution: {integrity: sha512-hMQ4CX1p1izmuLYyZqLMO/qGNw10wSv9QDCPfzXfyFrOaCSSoRfqE1Kf1s5an66J5JZC62NewG+mK49jOCtQew==}
    engines: {node: '>=4'}
    dependencies:
      chardet: 0.7.0
      iconv-lite: 0.4.24
      tmp: 0.0.33
    dev: true

  /fast-deep-equal@3.1.3:
    resolution: {integrity: sha512-f3qQ9oQy9j2AhBe/H9VC91wLmKBCCU/gDOnKNAYG5hswO7BLKj09Hc5HYNz9cGI++xlpDCIgDaitVs03ATR84Q==}
    dev: true

  /fast-glob@3.2.12:
    resolution: {integrity: sha512-DVj4CQIYYow0BlaelwK1pHl5n5cRSJfM60UA0zK891sVInoPri2Ekj7+e1CT3/3qxXenpI+nBBmQAcJPJgaj4w==}
    engines: {node: '>=8.6.0'}
    dependencies:
      '@nodelib/fs.stat': 2.0.5
      '@nodelib/fs.walk': 1.2.8
      glob-parent: 5.1.2
      merge2: 1.4.1
      micromatch: 4.0.5
    dev: true

  /fast-json-stable-stringify@2.1.0:
    resolution: {integrity: sha512-lhd/wF+Lk98HZoTCtlVraHtfh5XYijIjalXck7saUtuanSDyLMxnHhSXEDJqHxD7msR8D0uCmqlkwjCV8xvwHw==}
    dev: true

  /fast-levenshtein@2.0.6:
    resolution: {integrity: sha512-DCXu6Ifhqcks7TZKY3Hxp3y6qphY5SJZmrWMDrKcERSOXWQdMhU9Ig/PYrzyw/ul9jOIyh0N4M0tbC5hodg8dw==}
    dev: true

  /fastq@1.15.0:
    resolution: {integrity: sha512-wBrocU2LCXXa+lWBt8RoIRD89Fi8OdABODa/kEnyeyjS5aZO5/GNvI5sEINADqP/h8M29UHTHUb53sUu5Ihqdw==}
    dependencies:
      reusify: 1.0.4
    dev: true

  /file-entry-cache@6.0.1:
    resolution: {integrity: sha512-7Gps/XWymbLk2QLYK4NzpMOrYjMhdIxXuIvy2QBsLE6ljuodKvdkWs/cpyJJ3CVIVpH0Oi1Hvg1ovbMzLdFBBg==}
    engines: {node: ^10.12.0 || >=12.0.0}
    dependencies:
      flat-cache: 3.0.4
    dev: true

  /file-uri-to-path@1.0.0:
    resolution: {integrity: sha512-0Zt+s3L7Vf1biwWZ29aARiVYLx7iMGnEUl9x33fbB/j3jR81u/O2LbqK+Bm1CDSNDKVtJ/YjwY7TUd5SkeLQLw==}
    dev: false

  /fill-range@7.0.1:
    resolution: {integrity: sha512-qOo9F+dMUmC2Lcb4BbVvnKJxTPjCm+RRpe4gDuGrzkL7mEVl/djYSu2OdQ2Pa302N4oqkSg9ir6jaLWJ2USVpQ==}
    engines: {node: '>=8'}
    dependencies:
      to-regex-range: 5.0.1

  /find-up@2.1.0:
    resolution: {integrity: sha512-NWzkk0jSJtTt08+FBFMvXoeZnOJD+jTtsRmBYbAIzJdX6l7dLgR7CTubCM5/eDdPUBvLCeVasP1brfVR/9/EZQ==}
    engines: {node: '>=4'}
    dependencies:
      locate-path: 2.0.0
    dev: true

  /find-up@4.1.0:
    resolution: {integrity: sha512-PpOwAdQ/YlXQ2vj8a3h8IipDuYRi3wceVQQGYWxNINccq40Anw7BlsEXCMbt1Zt+OLA6Fq9suIpIWD0OsnISlw==}
    engines: {node: '>=8'}
    dependencies:
      locate-path: 5.0.0
      path-exists: 4.0.0
    dev: true

  /find-up@5.0.0:
    resolution: {integrity: sha512-78/PXT1wlLLDgTzDs7sjq9hzz0vXD+zn+7wypEe4fXQxCmdmqfGsEPQxmiCSQI3ajFV91bVSsvNtrJRiW6nGng==}
    engines: {node: '>=10'}
    dependencies:
      locate-path: 6.0.0
      path-exists: 4.0.0
    dev: true

  /find-yarn-workspace-root2@1.2.16:
    resolution: {integrity: sha512-hr6hb1w8ePMpPVUK39S4RlwJzi+xPLuVuG8XlwXU3KD5Yn3qgBWVfy3AzNlDhWvE1EORCE65/Qm26rFQt3VLVA==}
    dependencies:
      micromatch: 4.0.5
      pkg-dir: 4.2.0
    dev: true

  /flat-cache@3.0.4:
    resolution: {integrity: sha512-dm9s5Pw7Jc0GvMYbshN6zchCA9RgQlzzEZX3vylR9IqFfS8XciblUXOKfW6SiuJ0e13eDYZoZV5wdrev7P3Nwg==}
    engines: {node: ^10.12.0 || >=12.0.0}
    dependencies:
      flatted: 3.2.7
      rimraf: 3.0.2
    dev: true

  /flatted@3.2.7:
    resolution: {integrity: sha512-5nqDSxl8nn5BSNxyR3n4I6eDmbolI6WT+QqR547RwxQapgjQBmtktdP+HTBb/a/zLsbzERTONyUB5pefh5TtjQ==}
    dev: true

  /flexsearch@0.7.31:
    resolution: {integrity: sha512-XGozTsMPYkm+6b5QL3Z9wQcJjNYxp0CYn3U1gO7dwD6PAqU1SVWZxI9CCg3z+ml3YfqdPnrBehaBrnH2AGKbNA==}
    dev: true

  /foreground-child@2.0.0:
    resolution: {integrity: sha512-dCIq9FpEcyQyXKCkyzmlPTFNgrCzPudOe+mhvJU5zAtlBnGVy2yKxtfsxK2tQBThwq225jcvBjpw1Gr40uzZCA==}
    engines: {node: '>=8.0.0'}
    dependencies:
      cross-spawn: 7.0.3
      signal-exit: 3.0.7
    dev: true

  /fs-extra@7.0.1:
    resolution: {integrity: sha512-YJDaCJZEnBmcbw13fvdAM9AwNOJwOzrE4pqMqBq5nFiEqXUqHwlK4B+3pUw6JNvfSPtX05xFHtYy/1ni01eGCw==}
    engines: {node: '>=6 <7 || >=8'}
    dependencies:
      graceful-fs: 4.2.11
      jsonfile: 4.0.0
      universalify: 0.1.2
    dev: true

  /fs-extra@8.1.0:
    resolution: {integrity: sha512-yhlQgA6mnOJUKOsRUFsgJdQCvkKhcz8tlZG5HBQfReYZy46OwLcY+Zia0mtdHsOo9y/hP+CxMN0TU9QxoOtG4g==}
    engines: {node: '>=6 <7 || >=8'}
    dependencies:
      graceful-fs: 4.2.11
      jsonfile: 4.0.0
      universalify: 0.1.2
    dev: true

  /fs-minipass@2.1.0:
    resolution: {integrity: sha512-V/JgOLFCS+R6Vcq0slCuaeWEdNC3ouDlJMNIsacH2VtALiu9mV4LPrHc5cDl8k5aw6J8jwgWWpiTo5RYhmIzvg==}
    engines: {node: '>= 8'}
    dependencies:
      minipass: 3.3.4
    dev: false

  /fs.realpath@1.0.0:
    resolution: {integrity: sha512-OO0pH2lK6a0hZnAdau5ItzHPI6pUlvI7jMVnxUQRtw4owF2wk8lOSabtGDCTP4Ggrg2MbGnWO9X8K1t4+fGMDw==}

  /fsevents@2.3.2:
    resolution: {integrity: sha512-xiqMQR4xAeHTuB9uWm+fFRcIOgKBMiOBP+eXiyT7jsgVCq1bkVygt00oASowB7EdtpOHaaPgKt812P9ab+DDKA==}
    engines: {node: ^8.16.0 || ^10.6.0 || >=11.0.0}
    os: [darwin]
    requiresBuild: true
    optional: true

  /function-bind@1.1.1:
    resolution: {integrity: sha512-yIovAzMX49sF8Yl58fSCWJ5svSLuaibPxXQJFLmBObTuCr0Mf1KiPopGM9NiFjiYBCbfaa2Fh6breQ6ANVTI0A==}

  /function.prototype.name@1.1.5:
    resolution: {integrity: sha512-uN7m/BzVKQnCUF/iW8jYea67v++2u7m5UgENbHRtdDVclOUP+FMPlCNdmk0h/ysGyo2tavMJEDqJAkJdRa1vMA==}
    engines: {node: '>= 0.4'}
    dependencies:
      call-bind: 1.0.2
      define-properties: 1.1.4
      es-abstract: 1.20.4
      functions-have-names: 1.2.3
    dev: true

  /functions-have-names@1.2.3:
    resolution: {integrity: sha512-xckBUXyTIqT97tq2x2AMb+g163b5JFysYk0x4qxNFwbfQkmNZoiRHb6sPzI9/QV33WeuvVYBUIiD4NzNIyqaRQ==}
    dev: true

  /gauge@3.0.2:
    resolution: {integrity: sha512-+5J6MS/5XksCuXq++uFRsnUd7Ovu1XenbeuIuNRJxYWjgQbPuFhT14lAvsWfqfAmnwluf1OwMjz39HjfLPci0Q==}
    engines: {node: '>=10'}
    dependencies:
      aproba: 2.0.0
      color-support: 1.1.3
      console-control-strings: 1.1.0
      has-unicode: 2.0.1
      object-assign: 4.1.1
      signal-exit: 3.0.7
      string-width: 4.2.3
      strip-ansi: 6.0.1
      wide-align: 1.1.5
    dev: false

  /get-caller-file@1.0.3:
    resolution: {integrity: sha512-3t6rVToeoZfYSGd8YoLFR2DJkiQrIiUrGcjvFX2mDw3bn6k2OtwHN0TNCLbBO+w8qTvimhDkv+LSscbJY1vE6w==}
    dev: true

  /get-caller-file@2.0.5:
    resolution: {integrity: sha512-DyFP3BM/3YHTQOCUL/w0OZHR0lpKeGrxotcHWcqNEdnltqFwXVfhEBQ94eIo34AfQpo0rGki4cyIiftY06h2Fg==}
    engines: {node: 6.* || 8.* || >= 10.*}
    dev: true

  /get-intrinsic@1.1.3:
    resolution: {integrity: sha512-QJVz1Tj7MS099PevUG5jvnt9tSkXN8K14dxQlikJuPt4uD9hHAHjLyLBiLR5zELelBdD9QNRAXZzsJx0WaDL9A==}
    dependencies:
      function-bind: 1.1.1
      has: 1.0.3
      has-symbols: 1.0.3
    dev: true

  /get-port@3.2.0:
    resolution: {integrity: sha512-x5UJKlgeUiNT8nyo/AcnwLnZuZNcSjSw0kogRB+Whd1fjjFq4B1hySFxSFWWSn4mIBzg3sRNUDFYc4g5gjPoLg==}
    engines: {node: '>=4'}
    dev: true

  /get-stream@3.0.0:
    resolution: {integrity: sha512-GlhdIUuVakc8SJ6kK0zAFbiGzRFzNnY4jUuEbV9UROo4Y+0Ny4fjvcZFVTeDA4odpFyOQzaw6hXukJSq/f28sQ==}
    engines: {node: '>=4'}
    dev: true

  /get-symbol-description@1.0.0:
    resolution: {integrity: sha512-2EmdH1YvIQiZpltCNgkuiUnyukzxM/R6NDJX31Ke3BG1Nq5b0S2PhX59UKi9vZpPDQVdqn+1IcaAwnzTT5vCjw==}
    engines: {node: '>= 0.4'}
    dependencies:
      call-bind: 1.0.2
      get-intrinsic: 1.1.3
    dev: true

  /gitignore-parser@0.0.2:
    resolution: {integrity: sha512-X6mpqUv59uWLGD4n3hZ8Cu8KbF2PMWPSFYmxZjdkpm3yOU7hSUYnzTkZI1mcWqchphvqyuz3/BhgBR4E/JtkCg==}
    engines: {node: '>=0.10.0'}
    dev: true

  /glob-parent@5.1.2:
    resolution: {integrity: sha512-AOIgSQCepiJYwP3ARnGx+5VnTu2HBYdzbGP45eLw1vr3zB3vZLeyed1sC9hnbcOc9/SrMyM5RPQrkGz4aS9Zow==}
    engines: {node: '>= 6'}
    dependencies:
      is-glob: 4.0.3

  /glob-parent@6.0.2:
    resolution: {integrity: sha512-XxwI8EOhVQgWp6iDL+3b0r86f4d6AX6zSU55HfB4ydCEuXLXc5FcYeOu+nnGftS4TEju/11rt4KJPTMgbfmv4A==}
    engines: {node: '>=10.13.0'}
    dependencies:
      is-glob: 4.0.3
    dev: true

  /glob@10.0.0:
    resolution: {integrity: sha512-zmp9ZDC6NpDNLujV2W2n+3lH+BafIVZ4/ct+Yj3BMZTH/+bgm/eVjHzeFLwxJrrIGgjjS2eiQLlpurHsNlEAtQ==}
    engines: {node: '>=16 || 14 >=14.17'}
    dependencies:
      fs.realpath: 1.0.0
      minimatch: 9.0.0
      minipass: 5.0.0
      path-scurry: 1.6.4
    dev: true

  /glob@7.1.6:
    resolution: {integrity: sha512-LwaxwyZ72Lk7vZINtNNrywX0ZuLyStrdDtabefZKAY5ZGJhVtgdznluResxNmPitE0SAO+O26sWTHeKSI2wMBA==}
    dependencies:
      fs.realpath: 1.0.0
      inflight: 1.0.6
      inherits: 2.0.4
      minimatch: 3.1.2
      once: 1.4.0
      path-is-absolute: 1.0.1
    dev: true

  /glob@7.2.3:
    resolution: {integrity: sha512-nFR0zLpU2YCaRxwoCJvL6UvCH2JFyFVIvwTLsIf21AuHlMskA1hhTdk+LlYJtOlYt9v6dvszD2BGRqBL+iQK9Q==}
    dependencies:
      fs.realpath: 1.0.0
      inflight: 1.0.6
      inherits: 2.0.4
      minimatch: 3.1.2
      once: 1.4.0
      path-is-absolute: 1.0.1

  /glob@8.0.3:
    resolution: {integrity: sha512-ull455NHSHI/Y1FqGaaYFaLGkNMMJbavMrEGFXG/PGrg6y7sutWHUHrz6gy6WEBH6akM1M414dWKCNs+IhKdiQ==}
    engines: {node: '>=12'}
    dependencies:
      fs.realpath: 1.0.0
      inflight: 1.0.6
      inherits: 2.0.4
      minimatch: 5.1.0
      once: 1.4.0

  /globals@13.20.0:
    resolution: {integrity: sha512-Qg5QtVkCy/kv3FUSlu4ukeZDVf9ee0iXLAUYX13gbR17bnejFTzr4iS9bY7kwCf1NztRNm1t91fjOiyx4CSwPQ==}
    engines: {node: '>=8'}
    dependencies:
      type-fest: 0.20.2
    dev: true

  /globalyzer@0.1.0:
    resolution: {integrity: sha512-40oNTM9UfG6aBmuKxk/giHn5nQ8RVz/SS4Ir6zgzOv9/qC3kKZ9v4etGTcJbEl/NyVQH7FGU7d+X1egr57Md2Q==}

  /globby@11.1.0:
    resolution: {integrity: sha512-jhIXaOzy1sb8IyocaruWSn1TjmnBVs8Ayhcy83rmxNJ8q2uWKCAj3CnJY+KpGSXCueAPc0i05kVvVKtP1t9S3g==}
    engines: {node: '>=10'}
    dependencies:
      array-union: 2.1.0
      dir-glob: 3.0.1
      fast-glob: 3.2.12
      ignore: 5.2.0
      merge2: 1.4.1
      slash: 3.0.0
    dev: true

  /globrex@0.1.2:
    resolution: {integrity: sha512-uHJgbwAMwNFf5mLst7IWLNg14x1CkeqglJb/K3doi4dw6q2IvAAmM/Y81kevy83wP+Sst+nutFTYOGg3d1lsxg==}

  /graceful-fs@4.2.11:
    resolution: {integrity: sha512-RbJ5/jmFcNNCcDV5o9eTnBLJ/HszWV0P73bc+Ff4nS/rJj+YaS6IGyiOL0VoBYX+l1Wrl3k63h/KrH+nhJ0XvQ==}

  /grapheme-splitter@1.0.4:
    resolution: {integrity: sha512-bzh50DW9kTPM00T8y4o8vQg89Di9oLJVLW/KaOGIXJWP/iqCN6WKYkbNOF04vFLJhwcpYUh9ydh/+5vpOqV4YQ==}
    dev: true

  /hard-rejection@2.1.0:
    resolution: {integrity: sha512-VIZB+ibDhx7ObhAe7OVtoEbuP4h/MuOTHJ+J8h/eBXotJYl0fBgR72xDFCKgIh22OJZIOVNxBMWuhAr10r8HdA==}
    engines: {node: '>=6'}
    dev: true

  /has-bigints@1.0.2:
    resolution: {integrity: sha512-tSvCKtBr9lkF0Ex0aQiP9N+OpV4zi2r/Nee5VkRDbaqv35RLYMzbwQfFSZZH0kR+Rd6302UJZ2p/bJCEoR3VoQ==}
    dev: true

  /has-flag@3.0.0:
    resolution: {integrity: sha512-sKJf1+ceQBr4SMkvQnBDNDtf4TXpVhVGateu0t918bl30FnbE2m4vNLX+VWe/dpjlb+HugGYzW7uQXH98HPEYw==}
    engines: {node: '>=4'}
    dev: true

  /has-flag@4.0.0:
    resolution: {integrity: sha512-EykJT/Q1KjTWctppgIAgfSO0tKVuZUjhgMr17kqTumMl6Afv3EISleU7qZUzoXDFTAHTDC4NOoG/ZxU3EvlMPQ==}
    engines: {node: '>=8'}
    dev: true

  /has-property-descriptors@1.0.0:
    resolution: {integrity: sha512-62DVLZGoiEBDHQyqG4w9xCuZ7eJEwNmJRWw2VY84Oedb7WFcA27fiEVe8oUQx9hAUJ4ekurquucTGwsyO1XGdQ==}
    dependencies:
      get-intrinsic: 1.1.3
    dev: true

  /has-symbols@1.0.3:
    resolution: {integrity: sha512-l3LCuF6MgDNwTDKkdYGEihYjt5pRPbEg46rtlmnSPlUbgmB8LOIrKJbYYFBSbnPaJexMKtiPO8hmeRjRz2Td+A==}
    engines: {node: '>= 0.4'}
    dev: true

  /has-tostringtag@1.0.0:
    resolution: {integrity: sha512-kFjcSNhnlGV1kyoGk7OXKSawH5JOb/LzUc5w9B02hOTO0dfFRjbHQKvg1d6cf3HbeUmtU9VbbV3qzZ2Teh97WQ==}
    engines: {node: '>= 0.4'}
    dependencies:
      has-symbols: 1.0.3
    dev: true

  /has-unicode@2.0.1:
    resolution: {integrity: sha512-8Rf9Y83NBReMnx0gFzA8JImQACstCYWUplepDa9xprwwtmgEZUF0h/i5xSA625zB/I37EtrswSST6OXxwaaIJQ==}
    dev: false

  /has@1.0.3:
    resolution: {integrity: sha512-f2dvO0VU6Oej7RkWJGrehjbzMAjFp5/VKPp5tTpWIV4JHHZK1/BxbFRtf/siA2SWTe09caDmVtYYzWEIbBS4zw==}
    engines: {node: '>= 0.4.0'}
    dependencies:
      function-bind: 1.1.1

  /hosted-git-info@2.8.9:
    resolution: {integrity: sha512-mxIDAb9Lsm6DoOJ7xH+5+X4y1LU/4Hi50L9C5sIswK3JzULS4bwk1FvjdBgvYR4bzT4tuUQiC15FE2f5HbLvYw==}
    dev: true

  /html-escaper@2.0.2:
    resolution: {integrity: sha512-H2iMtd0I4Mt5eYiapRdIDjp+XzelXQ0tFE4JS7YFwFevXXMmOp9myNrUvCg0D6ws8iqkRPBfKHgbwig1SmlLfg==}
    dev: true

  /https-proxy-agent@5.0.1:
    resolution: {integrity: sha512-dFcAjpTQFgoLMzC2VwU+C/CbS7uRL0lWmxDITmqm7C+7F0Odmj6s9l6alZc6AELXhrnggM2CeWSXHGOdX2YtwA==}
    engines: {node: '>= 6'}
    dependencies:
      agent-base: 6.0.2
      debug: 4.3.4
    transitivePeerDependencies:
      - supports-color
    dev: false

  /human-id@1.0.2:
    resolution: {integrity: sha512-UNopramDEhHJD+VR+ehk8rOslwSfByxPIZyJRfV739NDhN5LF1fa1MqnzKm2lGTQRjNrjK19Q5fhkgIfjlVUKw==}
    dev: true

  /iconv-lite@0.4.24:
    resolution: {integrity: sha512-v3MXnZAcvnywkTUEZomIActle7RXXeedOR31wwl7VlyoXO4Qi9arvSenNQWne1TcRwhCL1HwLI21bEqdpj8/rA==}
    engines: {node: '>=0.10.0'}
    dependencies:
      safer-buffer: 2.1.2
    dev: true

  /ignore@5.2.0:
    resolution: {integrity: sha512-CmxgYGiEPCLhfLnpPp1MoRmifwEIOgjcHXxOBjv7mY96c+eWScsOP9c112ZyLdWHi0FxHjI+4uVhKYp/gcdRmQ==}
    engines: {node: '>= 4'}
    dev: true

  /import-fresh@3.3.0:
    resolution: {integrity: sha512-veYYhQa+D1QBKznvhUHxb8faxlrwUnxseDAbAp457E0wLNio2bOSKnjYDhMj+YiAq61xrMGhQk9iXVk5FzgQMw==}
    engines: {node: '>=6'}
    dependencies:
      parent-module: 1.0.1
      resolve-from: 4.0.0
    dev: true

  /import-meta-resolve@3.0.0:
    resolution: {integrity: sha512-4IwhLhNNA8yy445rPjD/lWh++7hMDOml2eHtd58eG7h+qK3EryMuuRbsHGPikCoAgIkkDnckKfWSk2iDla/ejg==}
    dev: false

  /imurmurhash@0.1.4:
    resolution: {integrity: sha512-JmXMZ6wuvDmLiHEml9ykzqO6lwFbof0GG4IkcGaENdCRDDmMVnny7s5HsIgHCbaq0w2MyPhDqkhTUgS2LU2PHA==}
    engines: {node: '>=0.8.19'}
    dev: true

  /indent-string@4.0.0:
    resolution: {integrity: sha512-EdDDZu4A2OyIK7Lr/2zG+w5jmbuk1DVBnEwREQvBzspBJkCEbRa8GxU1lghYcaGJCnRWibjDXlq779X1/y5xwg==}
    engines: {node: '>=8'}
    dev: true

  /inflight@1.0.6:
    resolution: {integrity: sha512-k92I/b08q4wvFscXCLvqfsHCrjrF7yiXsQuIVvVE7N82W3+aqpzuUdBbfhWcy/FZR3/4IgflMgKLOsvPDrGCJA==}
    dependencies:
      once: 1.4.0
      wrappy: 1.0.2

  /inherits@2.0.4:
    resolution: {integrity: sha512-k/vGaX4/Yla3WzyMCvTQOXYeIHvqOKtnqBduzTHpzpQZzAskKMhZ2K+EnBiSM9zGSoIFeMpXKxa4dYeZIQqewQ==}

  /internal-slot@1.0.3:
    resolution: {integrity: sha512-O0DB1JC/sPyZl7cIo78n5dR7eUSwwpYPiXRhTzNxZVAMUuB8vlnRFyLxdrVToks6XPLVnFfbzaVd5WLjhgg+vA==}
    engines: {node: '>= 0.4'}
    dependencies:
      get-intrinsic: 1.1.3
      has: 1.0.3
      side-channel: 1.0.4
    dev: true

  /internmap@2.0.3:
    resolution: {integrity: sha512-5Hh7Y1wQbvY5ooGgPbDaL5iYLAPzMTUrjMulskHLH6wnv/A+1q5rgEaiuqEjB+oxGXIVZs1FF+R/KPN3ZSQYYg==}
    engines: {node: '>=12'}
    dev: false

  /invert-kv@1.0.0:
    resolution: {integrity: sha512-xgs2NH9AE66ucSq4cNG1nhSFghr5l6tdL15Pk+jl46bmmBapgoaY/AacXyaDznAqmGL99TiLSQgO/XazFSKYeQ==}
    engines: {node: '>=0.10.0'}
    dev: true

  /is-arrayish@0.2.1:
    resolution: {integrity: sha512-zz06S8t0ozoDXMG+ube26zeCTNXcKIPJZJi8hBrF4idCLms4CG9QtK7qBl1boi5ODzFpjswb5JPmHCbMpjaYzg==}
    dev: true

  /is-bigint@1.0.4:
    resolution: {integrity: sha512-zB9CruMamjym81i2JZ3UMn54PKGsQzsJeo6xvN3HJJ4CAsQNB6iRutp2To77OfCNuoxspsIhzaPoO1zyCEhFOg==}
    dependencies:
      has-bigints: 1.0.2
    dev: true

  /is-binary-path@2.1.0:
    resolution: {integrity: sha512-ZMERYes6pDydyuGidse7OsHxtbI7WVeUEozgR/g7rd0xUimYNlvZRE/K2MgZTjWy725IfelLeVcEM97mmtRGXw==}
    engines: {node: '>=8'}
    dependencies:
      binary-extensions: 2.2.0

  /is-boolean-object@1.1.2:
    resolution: {integrity: sha512-gDYaKHJmnj4aWxyj6YHyXVpdQawtVLHU5cb+eztPGczf6cjuTdwve5ZIEfgXqH4e57An1D1AKf8CZ3kYrQRqYA==}
    engines: {node: '>= 0.4'}
    dependencies:
      call-bind: 1.0.2
      has-tostringtag: 1.0.0
    dev: true

  /is-builtin-module@3.2.0:
    resolution: {integrity: sha512-phDA4oSGt7vl1n5tJvTWooWWAsXLY+2xCnxNqvKhGEzujg+A43wPlPOyDg3C8XQHN+6k/JTQWJ/j0dQh/qr+Hw==}
    engines: {node: '>=6'}
    dependencies:
      builtin-modules: 3.3.0

  /is-callable@1.2.7:
    resolution: {integrity: sha512-1BC0BVFhS/p0qtw6enp8e+8OD0UrK0oFLztSjNzhcKA3WDuJxxAPXzPuPtKkjEY9UUoEWlX/8fgKeu2S8i9JTA==}
    engines: {node: '>= 0.4'}
    dev: true

  /is-ci@3.0.1:
    resolution: {integrity: sha512-ZYvCgrefwqoQ6yTyYUbQu64HsITZ3NfKX1lzaEYdkTDcfKzzCI/wthRRYKkdjHKFVgNiXKAKm65Zo1pk2as/QQ==}
    hasBin: true
    dependencies:
      ci-info: 3.6.1
    dev: true

  /is-core-module@2.11.0:
    resolution: {integrity: sha512-RRjxlvLDkD1YJwDbroBHMb+cukurkDWNyHx7D3oNB5x9rb5ogcksMC5wHCadcXoo67gVr/+3GFySh3134zi6rw==}
    dependencies:
      has: 1.0.3

  /is-date-object@1.0.5:
    resolution: {integrity: sha512-9YQaSxsAiSwcvS33MBk3wTCVnWK+HhF8VZR2jRxehM16QcVOdHqPn4VPHmRK4lSr38n9JriurInLcP90xsYNfQ==}
    engines: {node: '>= 0.4'}
    dependencies:
      has-tostringtag: 1.0.0
    dev: true

  /is-extglob@2.1.1:
    resolution: {integrity: sha512-SbKbANkN603Vi4jEZv49LeVJMn4yGwsbzZworEoyEiutsN3nJYdbO36zfhGJ6QEDpOZIFkDtnq5JRxmvl3jsoQ==}
    engines: {node: '>=0.10.0'}

  /is-fullwidth-code-point@1.0.0:
    resolution: {integrity: sha512-1pqUqRjkhPJ9miNq9SwMfdvi6lBJcd6eFxvfaivQhaH3SgisfiuudvFntdKOmxuee/77l+FPjKrQjWvmPjWrRw==}
    engines: {node: '>=0.10.0'}
    dependencies:
      number-is-nan: 1.0.1
    dev: true

  /is-fullwidth-code-point@2.0.0:
    resolution: {integrity: sha512-VHskAKYM8RfSFXwee5t5cbN5PZeq1Wrh6qd5bkyiXIf6UQcN6w/A0eXM9r6t8d+GYOh+o6ZhiEnb88LN/Y8m2w==}
    engines: {node: '>=4'}
    dev: true

  /is-fullwidth-code-point@3.0.0:
    resolution: {integrity: sha512-zymm5+u+sCsSWyD9qNaejV3DFvhCKclKdizYaJUuHA83RLjb7nSuGnddCHGv0hk+KY7BMAlsWeK4Ueg6EV6XQg==}
    engines: {node: '>=8'}

  /is-glob@4.0.3:
    resolution: {integrity: sha512-xelSayHH36ZgE7ZWhli7pW34hNbNl8Ojv5KVmkJD4hBdD3th8Tfk9vYasLM+mXWOZhFkgZfxhLSnrwRr4elSSg==}
    engines: {node: '>=0.10.0'}
    dependencies:
      is-extglob: 2.1.1

  /is-module@1.0.0:
    resolution: {integrity: sha512-51ypPSPCoTEIN9dy5Oy+h4pShgJmPCygKfyRCISBI+JoWT/2oJvK8QPxmwv7b/p239jXrm9M1mlQbyKJ5A152g==}

  /is-negative-zero@2.0.2:
    resolution: {integrity: sha512-dqJvarLawXsFbNDeJW7zAz8ItJ9cd28YufuuFzh0G8pNHjJMnY08Dv7sYX2uF5UpQOwieAeOExEYAWWfu7ZZUA==}
    engines: {node: '>= 0.4'}
    dev: true

  /is-number-object@1.0.7:
    resolution: {integrity: sha512-k1U0IRzLMo7ZlYIfzRu23Oh6MiIFasgpb9X76eqfFZAqwH44UI4KTBvBYIZ1dSL9ZzChTB9ShHfLkR4pdW5krQ==}
    engines: {node: '>= 0.4'}
    dependencies:
      has-tostringtag: 1.0.0
    dev: true

  /is-number@7.0.0:
    resolution: {integrity: sha512-41Cifkg6e8TylSpdtTpeLVMqvSBEVzTttHvERD741+pnZ8ANv0004MRL43QKPDlK9cGvNp6NZWZUBlbGXYxxng==}
    engines: {node: '>=0.12.0'}

  /is-path-inside@3.0.3:
    resolution: {integrity: sha512-Fd4gABb+ycGAmKou8eMftCupSir5lRxqf4aD/vd0cD2qc4HL07OjCeuHMr8Ro4CoMaeCKDB0/ECBOVWjTwUvPQ==}
    engines: {node: '>=8'}
    dev: true

  /is-plain-obj@1.1.0:
    resolution: {integrity: sha512-yvkRyxmFKEOQ4pNXCmJG5AEQNlXJS5LaONXo5/cLdTZdWvsZ1ioJEonLGAosKlMWE8lwUy/bJzMjcw8az73+Fg==}
    engines: {node: '>=0.10.0'}
    dev: true

  /is-promise@4.0.0:
    resolution: {integrity: sha512-hvpoI6korhJMnej285dSg6nu1+e6uxs7zG3BYAm5byqDsgJNWwxzM6z6iZiAgQR4TJ30JmBTOwqZUw3WlyH3AQ==}
    dev: true

  /is-reference@1.2.1:
    resolution: {integrity: sha512-U82MsXXiFIrjCK4otLT+o2NA2Cd2g5MLoOVXUZjIOhLurrRxpEXzI8O0KZHr3IjLvlAH1kTPYSuqer5T9ZVBKQ==}
    dependencies:
      '@types/estree': 1.0.0

  /is-regex@1.1.4:
    resolution: {integrity: sha512-kvRdxDsxZjhzUX07ZnLydzS1TU/TJlTUHHY4YLL87e37oUA49DfkLqgy+VjFocowy29cKvcSiu+kIv728jTTVg==}
    engines: {node: '>= 0.4'}
    dependencies:
      call-bind: 1.0.2
      has-tostringtag: 1.0.0
    dev: true

  /is-shared-array-buffer@1.0.2:
    resolution: {integrity: sha512-sqN2UDu1/0y6uvXyStCOzyhAjCSlHceFoMKJW8W9EU9cvic/QdsZ0kEU93HEy3IUEFZIiH/3w+AH/UQbPHNdhA==}
    dependencies:
      call-bind: 1.0.2
    dev: true

  /is-stream@1.1.0:
    resolution: {integrity: sha512-uQPm8kcs47jx38atAcWTVxyltQYoPT68y9aWYdV6yWXSyW8mzSat0TL6CiWdZeCdF3KrAvpVtnHbTv4RN+rqdQ==}
    engines: {node: '>=0.10.0'}
    dev: true

  /is-string@1.0.7:
    resolution: {integrity: sha512-tE2UXzivje6ofPW7l23cjDOMa09gb7xlAqG6jG5ej6uPV32TlWP3NKPigtaGeHNu9fohccRYvIiZMfOOnOYUtg==}
    engines: {node: '>= 0.4'}
    dependencies:
      has-tostringtag: 1.0.0
    dev: true

  /is-subdir@1.2.0:
    resolution: {integrity: sha512-2AT6j+gXe/1ueqbW6fLZJiIw3F8iXGJtt0yDrZaBhAZEG1raiTxKWU+IPqMCzQAXOUCKdA4UDMgacKH25XG2Cw==}
    engines: {node: '>=4'}
    dependencies:
      better-path-resolve: 1.0.0
    dev: true

  /is-symbol@1.0.4:
    resolution: {integrity: sha512-C/CPBqKWnvdcxqIARxyOh4v1UUEOCHpgDa0WYgpKDFMszcrPcffg5uhwSgPCLD2WWxmq6isisz87tzT01tuGhg==}
    engines: {node: '>= 0.4'}
    dependencies:
      has-symbols: 1.0.3
    dev: true

  /is-weakref@1.0.2:
    resolution: {integrity: sha512-qctsuLZmIQ0+vSSMfoVvyFe2+GSEvnmZ2ezTup1SBse9+twCCeial6EEi3Nc2KFcf6+qz2FBPnjXsk8xhKSaPQ==}
    dependencies:
      call-bind: 1.0.2
    dev: true

  /is-windows@1.0.2:
    resolution: {integrity: sha512-eXK1UInq2bPmjyX6e3VHIzMLobc4J94i4AWn+Hpq3OU5KkrRC96OAcR3PRJ/pGu6m8TRnBHP9dkXQVsT/COVIA==}
    engines: {node: '>=0.10.0'}
    dev: true

  /isexe@2.0.0:
    resolution: {integrity: sha512-RHxMLp9lnKHGHRng9QFhRCMbYAcVpn69smSGcq3f36xjgVVWThj4qqLbTLlq7Ssj8B+fIQ1EuCEGI2lKsyQeIw==}
    dev: true

  /istanbul-lib-coverage@3.2.0:
    resolution: {integrity: sha512-eOeJ5BHCmHYvQK7xt9GkdHuzuCGS1Y6g9Gvnx3Ym33fz/HpLRYxiS0wHNr+m/MBC8B647Xt608vCDEvhl9c6Mw==}
    engines: {node: '>=8'}
    dev: true

  /istanbul-lib-report@3.0.0:
    resolution: {integrity: sha512-wcdi+uAKzfiGT2abPpKZ0hSU1rGQjUQnLvtY5MpQ7QCTahD3VODhcu4wcfY1YtkGaDD5yuydOLINXsfbus9ROw==}
    engines: {node: '>=8'}
    dependencies:
      istanbul-lib-coverage: 3.2.0
      make-dir: 3.1.0
      supports-color: 7.2.0
    dev: true

  /istanbul-reports@3.1.5:
    resolution: {integrity: sha512-nUsEMa9pBt/NOHqbcbeJEgqIlY/K7rVWUX6Lql2orY5e9roQOthbR3vtY4zzf2orPELg80fnxxk9zUyPlgwD1w==}
    engines: {node: '>=8'}
    dependencies:
      html-escaper: 2.0.2
      istanbul-lib-report: 3.0.0
    dev: true

  /js-sdsl@4.3.0:
    resolution: {integrity: sha512-mifzlm2+5nZ+lEcLJMoBK0/IH/bDg8XnJfd/Wq6IP+xoCjLZsTOnV2QpxlVbX9bMnkl5PdEjNtBJ9Cj1NjifhQ==}
    dev: true

  /js-tokens@4.0.0:
    resolution: {integrity: sha512-RdJUflcE3cUzKiMqQgsCu06FPu9UdIJO0beYbPhHN4k6apgJtifcoCtT9bcxOpYBtpD2kCM6Sbzg4CausW/PKQ==}
    dev: true

  /js-yaml@3.14.1:
    resolution: {integrity: sha512-okMH7OXXJ7YrN9Ok3/SXrnu4iX9yOk+25nqX4imS2npuvTYDmo/QEZoqwZkYaIDk3jVvBOTOIEgEhaLOynBS9g==}
    hasBin: true
    dependencies:
      argparse: 1.0.10
      esprima: 4.0.1
    dev: true

  /js-yaml@4.1.0:
    resolution: {integrity: sha512-wpxZs9NoxZaJESJGIZTyDEaYpl0FKSA+FB9aJiyemKhMwkxQg63h4T1KJgUGHpTqPDNRcmmYLugrRjJlBtWvRA==}
    hasBin: true
    dependencies:
      argparse: 2.0.1
    dev: true

  /jsesc@0.5.0:
    resolution: {integrity: sha512-uZz5UnB7u4T9LvwmFqXii7pZSouaRPorGs5who1Ip7VO0wxanFvBL7GkM6dTHlgX+jhBApRetaWpnDabOeTcnA==}
    hasBin: true
    dev: true

  /jsesc@3.0.2:
    resolution: {integrity: sha512-xKqzzWXDttJuOcawBt4KnKHHIf5oQ/Cxax+0PWFG+DFDgHNAdi+TXECADI+RYiFUMmx8792xsMbbgXj4CwnP4g==}
    engines: {node: '>=6'}
    hasBin: true
    dev: true

  /json-parse-even-better-errors@2.3.1:
    resolution: {integrity: sha512-xyFwyhro/JEof6Ghe2iz2NcXoj2sloNsWr/XsERDK/oiPCfaNhl5ONfp+jQdAZRQQ0IJWNzH9zIZF7li91kh2w==}
    dev: true

  /json-schema-traverse@0.4.1:
    resolution: {integrity: sha512-xbbCH5dCYU5T8LcEhhuh7HJ88HXuW3qsI3Y0zOZFKfZEHcpWiHU/Jxzk629Brsab/mMiHQti9wMP+845RPe3Vg==}
    dev: true

  /json-stable-stringify-without-jsonify@1.0.1:
    resolution: {integrity: sha512-Bdboy+l7tA3OGW6FjyFHWkP5LuByj1Tk33Ljyq0axyzdk9//JSi2u3fP1QSmd1KNwq6VOKYGlAu87CisVir6Pw==}
    dev: true

  /jsonc-parser@3.2.0:
    resolution: {integrity: sha512-gfFQZrcTc8CnKXp6Y4/CBT3fTc0OVuDofpre4aEeEpSBPV5X5v4+Vmx+8snU7RLPrNHPKSgLxGo9YuQzz20o+w==}
    dev: true

  /jsonfile@4.0.0:
    resolution: {integrity: sha512-m6F1R3z8jjlf2imQHS2Qez5sjKWQzbuuhuJ/FKYFRZvPE3PuHcSMVZzfsLhGVOkfd20obL5SWEBew5ShlquNxg==}
    optionalDependencies:
      graceful-fs: 4.2.11
    dev: true

  /kind-of@6.0.3:
    resolution: {integrity: sha512-dcS1ul+9tmeD95T+x28/ehLgd9mENa3LsvDTtzm3vyBEO7RPptvAD+t44WVXaUjTBRcrpFeFlC8WCruUR456hw==}
    engines: {node: '>=0.10.0'}
    dev: true

  /kleur@3.0.3:
    resolution: {integrity: sha512-eTIzlVOSUR+JxdDFepEYcBMtZ9Qqdef+rnzWdRZuMbOywu5tO2w2N7rqjoANZ5k9vywhL6Br1VRjUIgTQx4E8w==}
    engines: {node: '>=6'}
    dev: false

  /kleur@4.1.5:
    resolution: {integrity: sha512-o+NO+8WrRiQEE4/7nwRJhN1HWpVmJm511pBHUxPLtp0BUISzlBplORYSmTclCnJvQq2tKu/sgl3xVpkc7ZWuQQ==}
    engines: {node: '>=6'}

  /lcid@1.0.0:
    resolution: {integrity: sha512-YiGkH6EnGrDGqLMITnGjXtGmNtjoXw9SVUzcaos8RBi7Ps0VBylkq+vOcY9QE5poLasPCR849ucFUkl0UzUyOw==}
    engines: {node: '>=0.10.0'}
    dependencies:
      invert-kv: 1.0.0
    dev: true

  /levn@0.4.1:
    resolution: {integrity: sha512-+bT2uH4E5LGE7h/n3evcS/sQlJXCpIp6ym8OWJ5eV6+67Dsql/LaaT7qJBAt2rzfoa/5QBGBhxDix1dMt2kQKQ==}
    engines: {node: '>= 0.8.0'}
    dependencies:
      prelude-ls: 1.2.1
      type-check: 0.4.0
    dev: true

  /lines-and-columns@1.2.4:
    resolution: {integrity: sha512-7ylylesZQ/PV29jhEDl3Ufjo6ZX7gCqJr5F7PKrqc93v7fzSymt1BpwEU8nAUXs8qzzvqhbjhK5QZg6Mt/HkBg==}
    dev: true

  /load-json-file@2.0.0:
    resolution: {integrity: sha512-3p6ZOGNbiX4CdvEd1VcE6yi78UrGNpjHO33noGwHCnT/o2fyllJDepsm8+mFFv/DvtwFHht5HIHSyOy5a+ChVQ==}
    engines: {node: '>=4'}
    dependencies:
      graceful-fs: 4.2.11
      parse-json: 2.2.0
      pify: 2.3.0
      strip-bom: 3.0.0
    dev: true

  /load-yaml-file@0.2.0:
    resolution: {integrity: sha512-OfCBkGEw4nN6JLtgRidPX6QxjBQGQf72q3si2uvqyFEMbycSFFHwAZeXx6cJgFM9wmLrf9zBwCP3Ivqa+LLZPw==}
    engines: {node: '>=6'}
    dependencies:
      graceful-fs: 4.2.11
      js-yaml: 3.14.1
      pify: 4.0.1
      strip-bom: 3.0.0
    dev: true

  /local-access@1.1.0:
    resolution: {integrity: sha512-XfegD5pyTAfb+GY6chk283Ox5z8WexG56OvM06RWLpAc/UHozO8X6xAxEkIitZOtsSMM1Yr3DkHgW5W+onLhCw==}
    engines: {node: '>=6'}
    dev: true

  /locate-path@2.0.0:
    resolution: {integrity: sha512-NCI2kiDkyR7VeEKm27Kda/iQHyKJe1Bu0FlTbYp3CqJu+9IFe9bLyAjMxf5ZDDbEg+iMPzB5zYyUTSm8wVTKmA==}
    engines: {node: '>=4'}
    dependencies:
      p-locate: 2.0.0
      path-exists: 3.0.0
    dev: true

  /locate-path@5.0.0:
    resolution: {integrity: sha512-t7hw9pI+WvuwNJXwk5zVHpyhIqzg2qTlklJOf0mVxGSbe3Fp2VieZcduNYjaLDoy6p9uGpQEGWG87WpMKlNq8g==}
    engines: {node: '>=8'}
    dependencies:
      p-locate: 4.1.0
    dev: true

  /locate-path@6.0.0:
    resolution: {integrity: sha512-iPZK6eYjbxRu3uB4/WZ3EsEIMJFMqAoopl3R+zuq0UjcAm/MO6KCweDgPfP3elTztoKP3KtnVHxTn2NHBSDVUw==}
    engines: {node: '>=10'}
    dependencies:
      p-locate: 5.0.0
    dev: true

  /lodash.merge@4.6.2:
    resolution: {integrity: sha512-0KpjqXRVvrYyCsX1swR/XTK0va6VQkQM6MNo7PqW77ByjAhoARA8EfrP1N4+KlKj8YS0ZUCtRT/YUuhyYDujIQ==}
    dev: true

  /lodash.startcase@4.4.0:
    resolution: {integrity: sha512-+WKqsK294HMSc2jEbNgpHpd0JfIBhp7rEV4aqXWqFr6AlXov+SlcgB1Fv01y2kGe3Gc8nMW7VA0SrGuSkRfIEg==}
    dev: true

  /lodash@4.17.21:
    resolution: {integrity: sha512-v2kDEe57lecTulaDIuNTPy3Ry4gLGJ6Z1O3vE1krgXZNrsQ+LFTGHVxVjcXPs17LhbZVGedAJv8XZ1tvj5FvSg==}
    dev: true

  /lower-case@2.0.2:
    resolution: {integrity: sha512-7fm3l3NAF9WfN6W3JOmf5drwpVqX78JtoGJ3A6W0a6ZnldM41w2fV5D490psKFTpMds8TJse/eHLFFsNHHjHgg==}
    dependencies:
      tslib: 2.4.1
    dev: false

  /lru-cache@4.1.5:
    resolution: {integrity: sha512-sWZlbEP2OsHNkXrMl5GYk/jKk70MBng6UU4YI/qGDYbgf6YbP4EvmqISbXCoJiRKs+1bSpFHVgQxvJ17F2li5g==}
    dependencies:
      pseudomap: 1.0.2
      yallist: 2.1.2
    dev: true

  /lru-cache@6.0.0:
    resolution: {integrity: sha512-Jo6dJ04CmSjuznwJSS3pUeWmd/H0ffTlkXXgwZi+eq1UCmqQwCh+eLsYOYCwY991i2Fah4h1BEMCx4qThGbsiA==}
    engines: {node: '>=10'}
    dependencies:
      yallist: 4.0.0

  /lru-cache@9.0.0:
    resolution: {integrity: sha512-9AEKXzvOZc4BMacFnYiTOlDH/197LNnQIK9wZ6iMB5NXPzuv4bWR/Msv7iUMplkiMQ1qQL+KSv/JF1mZAB5Lrg==}
    engines: {node: '>=16.14'}
    dev: true

  /lz-string@1.4.4:
    resolution: {integrity: sha512-0ckx7ZHRPqb0oUm8zNr+90mtf9DQB60H1wMCjBtfi62Kl3a7JbHob6gA2bC+xRvZoOL+1hzUK8jeuEIQE8svEQ==}
    hasBin: true
    dev: true

  /magic-string@0.27.0:
    resolution: {integrity: sha512-8UnnX2PeRAPZuN12svgR9j7M1uWMovg/CEnIwIG0LFkXSJJe4PdfUGiTGl8V9bsBHFUtfVINcSyYxd7q+kx9fA==}
    engines: {node: '>=12'}
    dependencies:
      '@jridgewell/sourcemap-codec': 1.4.14

  /magic-string@0.30.0:
    resolution: {integrity: sha512-LA+31JYDJLs82r2ScLrlz1GjSgu66ZV518eyWT+S8VhyQn/JL0u9MeBOvQMGYiPk1DBiSN9DDMOcXvigJZaViQ==}
    engines: {node: '>=12'}
    dependencies:
      '@jridgewell/sourcemap-codec': 1.4.14

  /make-dir@3.1.0:
    resolution: {integrity: sha512-g3FeP20LNwhALb/6Cz6Dd4F2ngze0jz7tbzrD2wAV+o9FeNHe4rL+yK2md0J/fiSf1sa1ADhXqi5+oVwOM/eGw==}
    engines: {node: '>=8'}
    dependencies:
      semver: 6.3.0

  /map-obj@1.0.1:
    resolution: {integrity: sha512-7N/q3lyZ+LVCp7PzuxrJr4KMbBE2hW7BT7YNia330OFxIf4d3r5zVpicP2650l7CPN6RM9zOJRl3NGpqSiw3Eg==}
    engines: {node: '>=0.10.0'}
    dev: true

  /map-obj@4.3.0:
    resolution: {integrity: sha512-hdN1wVrZbb29eBGiGjJbeP8JbKjq1urkHJ/LIP/NY48MZ1QVXUsQBV1G1zvYFHn1XE06cwjBsOI2K3Ulnj1YXQ==}
    engines: {node: '>=8'}
    dev: true

  /marked@4.2.3:
    resolution: {integrity: sha512-slWRdJkbTZ+PjkyJnE30Uid64eHwbwa1Q25INCAYfZlK4o6ylagBy/Le9eWntqJFoFT93ikUKMv47GZ4gTwHkw==}
    engines: {node: '>= 12'}
    hasBin: true
    dev: true

  /mem@1.1.0:
    resolution: {integrity: sha512-nOBDrc/wgpkd3X/JOhMqYR+/eLqlfLP4oQfoBA6QExIxEl+GU01oyEkwWyueyO8110pUKijtiHGhEmYoOn88oQ==}
    engines: {node: '>=4'}
    dependencies:
      mimic-fn: 1.2.0
    dev: true

  /meow@6.1.1:
    resolution: {integrity: sha512-3YffViIt2QWgTy6Pale5QpopX/IvU3LPL03jOTqp6pGj3VjesdO/U8CuHMKpnQr4shCNCM5fd5XFFvIIl6JBHg==}
    engines: {node: '>=8'}
    dependencies:
      '@types/minimist': 1.2.2
      camelcase-keys: 6.2.2
      decamelize-keys: 1.1.1
      hard-rejection: 2.1.0
      minimist-options: 4.1.0
      normalize-package-data: 2.5.0
      read-pkg-up: 7.0.1
      redent: 3.0.0
      trim-newlines: 3.0.1
      type-fest: 0.13.1
      yargs-parser: 18.1.3
    dev: true

  /merge2@1.4.1:
    resolution: {integrity: sha512-8q7VEgMJW4J8tcfVPy8g09NcQwZdbwFEqhe/WZkoIzjn/3TGDwtOCYtXGxA3O8tPzpczCCDgv+P2P5y00ZJOOg==}
    engines: {node: '>= 8'}
    dev: true

  /micromatch@4.0.5:
    resolution: {integrity: sha512-DMy+ERcEW2q8Z2Po+WNXuw3c5YaUSFjAO5GsJqfEl7UjvtIuFKO6ZrKvcItdy98dwFI2N1tg3zNIdKaQT+aNdA==}
    engines: {node: '>=8.6'}
    dependencies:
      braces: 3.0.2
      picomatch: 2.3.1

  /mime@3.0.0:
    resolution: {integrity: sha512-jSCU7/VB1loIWBZe14aEYHU/+1UMEHoaO7qxCOVJOw9GgH72VAWppxNcjU+x9a2k3GSIBXNKxXQFqRvvZ7vr3A==}
    engines: {node: '>=10.0.0'}
    hasBin: true

  /mimic-fn@1.2.0:
    resolution: {integrity: sha512-jf84uxzwiuiIVKiOLpfYk7N46TSy8ubTonmneY9vrpHNAnp0QBt2BxWV9dO3/j+BoVAb+a5G6YDPW3M5HOdMWQ==}
    engines: {node: '>=4'}
    dev: true

  /min-indent@1.0.1:
    resolution: {integrity: sha512-I9jwMn07Sy/IwOj3zVkVik2JTvgpaykDZEigL6Rx6N9LbMywwUSMtxET+7lVoDLLd3O3IXwJwvuuns8UB/HeAg==}
    engines: {node: '>=4'}
    dev: true

  /minimatch@3.1.2:
    resolution: {integrity: sha512-J7p63hRiAjw1NDEww1W7i37+ByIrOWO5XQQAzZ3VOcL0PNybwpfmV/N05zFAzwQ9USyEcX6t3UO+K5aqBQOIHw==}
    dependencies:
      brace-expansion: 1.1.11

  /minimatch@5.1.0:
    resolution: {integrity: sha512-9TPBGGak4nHfGZsPBohm9AWg6NoT7QTCehS3BIJABslyZbzxfV78QM2Y6+i741OPZIafFAaiiEMh5OyIrJPgtg==}
    engines: {node: '>=10'}
    dependencies:
      brace-expansion: 2.0.1

  /minimatch@9.0.0:
    resolution: {integrity: sha512-0jJj8AvgKqWN05mrwuqi8QYKx1WmYSUoKSxu5Qhs9prezTz10sxAHGNZe9J9cqIJzta8DWsleh2KaVaLl6Ru2w==}
    engines: {node: '>=16 || 14 >=14.17'}
    dependencies:
      brace-expansion: 2.0.1
    dev: true

  /minimist-options@4.1.0:
    resolution: {integrity: sha512-Q4r8ghd80yhO/0j1O3B2BjweX3fiHg9cdOwjJd2J76Q135c+NDxGCqdYKQ1SKBuFfgWbAUzBfvYjPUEeNgqN1A==}
    engines: {node: '>= 6'}
    dependencies:
      arrify: 1.0.1
      is-plain-obj: 1.1.0
      kind-of: 6.0.3
    dev: true

  /minimist@1.2.8:
    resolution: {integrity: sha512-2yyAR8qBkN3YuheJanUpWC5U3bb5osDywNB8RzDVlDwDHbocAJveqqj1u8+SVD7jkWT4yvsHCpWqqWqAxb0zCA==}
    dev: true

  /minipass@3.3.4:
    resolution: {integrity: sha512-I9WPbWHCGu8W+6k1ZiGpPu0GkoKBeorkfKNuAFBNS1HNFJvke82sxvI5bzcCNpWPorkOO5QQ+zomzzwRxejXiw==}
    engines: {node: '>=8'}
    dependencies:
      yallist: 4.0.0
    dev: false

  /minipass@5.0.0:
    resolution: {integrity: sha512-3FnjYuehv9k6ovOEbyOswadCDPX1piCfhV8ncmYtHOjuPwylVWsghTLo7rabjC3Rx5xD4HDx8Wm1xnMF7S5qFQ==}
    engines: {node: '>=8'}
    dev: true

  /minizlib@2.1.2:
    resolution: {integrity: sha512-bAxsR8BVfj60DWXHE3u30oHzfl4G7khkSuPW+qvpd7jFRHm7dLxOjUk1EHACJ/hxLY8phGJ0YhYHZo7jil7Qdg==}
    engines: {node: '>= 8'}
    dependencies:
      minipass: 3.3.4
      yallist: 4.0.0
    dev: false

  /mixme@0.5.4:
    resolution: {integrity: sha512-3KYa4m4Vlqx98GPdOHghxSdNtTvcP8E0kkaJ5Dlh+h2DRzF7zpuVVcA8B0QpKd11YJeP9QQ7ASkKzOeu195Wzw==}
    engines: {node: '>= 8.0.0'}
    dev: true

  /mkdirp@0.5.6:
    resolution: {integrity: sha512-FP+p8RB8OWpF3YZBCrP5gtADmtXApB5AMLn+vdyA+PyxCjrCs00mjyUozssO33cwDeT3wNGdLxJ5M//YqtHAJw==}
    hasBin: true
    dependencies:
      minimist: 1.2.8
    dev: true

  /mkdirp@1.0.4:
    resolution: {integrity: sha512-vVqVZQyf3WLx2Shd0qJ9xuvqgAyKPLAiqITEtqW0oIUjzo3PePDd6fW9iFz30ef7Ysp/oiWqbhszeGWW2T6Gzw==}
    engines: {node: '>=10'}
    hasBin: true
    dev: false

  /mri@1.2.0:
    resolution: {integrity: sha512-tzzskb3bG8LvYGFF/mDTpq3jpI6Q9wc3LEmBaghu+DdCssd1FakN7Bc0hVNmEyGq1bq3RgfkCb3cmQLpNPOroA==}
    engines: {node: '>=4'}

  /mrmime@1.0.1:
    resolution: {integrity: sha512-hzzEagAgDyoU1Q6yg5uI+AorQgdvMCur3FcKf7NhMKWsaYg+RnbTyHRa/9IlLF9rf455MOCtcqqrQQ83pPP7Uw==}
    engines: {node: '>=10'}

  /ms@2.1.2:
    resolution: {integrity: sha512-sGkPx+VjMtmA6MX27oA4FBFELFCZZ4S4XqeGOXCv68tT+jb3vk/RyaKWP0PTKyWtmLSM0b+adUTEvbs1PEaH2w==}

  /mz@2.7.0:
    resolution: {integrity: sha512-z81GNO7nnYMEhrGh9LeymoE4+Yr0Wn5McHIZMK5cfQCl+NDX08sCZgUc9/6MHni9IWuFLm1Z3HTCXu2z9fN62Q==}
    dependencies:
      any-promise: 1.3.0
      object-assign: 4.1.1
      thenify-all: 1.6.0
    dev: true

  /nanoid@3.3.4:
    resolution: {integrity: sha512-MqBkQh/OHTS2egovRtLk45wEyNXwF+cokD+1YPf9u5VfJiRdAiRwB2froX5Co9Rh20xs4siNPm8naNotSD6RBw==}
    engines: {node: ^10 || ^12 || ^13.7 || ^14 || >=15.0.1}
    hasBin: true

  /natural-compare-lite@1.4.0:
    resolution: {integrity: sha512-Tj+HTDSJJKaZnfiuw+iaF9skdPpTo2GtEly5JHnWV/hfv2Qj/9RKsGISQtLh2ox3l5EAGw487hnBee0sIJ6v2g==}
    dev: true

  /natural-compare@1.4.0:
    resolution: {integrity: sha512-OWND8ei3VtNC9h7V60qff3SVobHr996CTwgxubgyQYEpg290h9J0buyECNNJexkFm5sOajh5G116RYA1c8ZMSw==}
    dev: true

  /no-case@3.0.4:
    resolution: {integrity: sha512-fgAN3jGAh+RoxUGZHTSOLJIqUc2wmoBwGR4tbpNAKmmovFoWq0OdRkb0VkldReO2a2iBT/OEulG9XSUc10r3zg==}
    dependencies:
      lower-case: 2.0.2
      tslib: 2.4.1
    dev: false

<<<<<<< HEAD
=======
  /node-abi@3.40.0:
    resolution: {integrity: sha512-zNy02qivjjRosswoYmPi8hIKJRr8MpQyeKT6qlcq/OnOgA3Rhoae+IYOqsM9V5+JnHWmxKnWOT2GxvtqdtOCXA==}
    engines: {node: '>=10'}
    dependencies:
      semver: 7.5.0
    dev: true

  /node-addon-api@5.1.0:
    resolution: {integrity: sha512-eh0GgfEkpnoWDq+VY8OyvYhFEzBk6jIYbRKdIlyTiAXIVJ8PyBaKb0rp7oDtoddbdoHWhq8wwr+XZ81F1rpNdA==}
    dev: true

>>>>>>> ad9669d6
  /node-fetch@2.6.7:
    resolution: {integrity: sha512-ZjMPFEfVx5j+y2yF35Kzx5sF7kDzxuDj6ziH4FFbOp87zKDZNx8yExJIb05OGF4Nlt9IHFIMBkRl41VdvcNdbQ==}
    engines: {node: 4.x || >=6.0.0}
    peerDependencies:
      encoding: ^0.1.0
    peerDependenciesMeta:
      encoding:
        optional: true
    dependencies:
      whatwg-url: 5.0.0

  /node-gyp-build@4.5.0:
    resolution: {integrity: sha512-2iGbaQBV+ITgCz76ZEjmhUKAKVf7xfY1sRl4UiKQspfZMH2h06SyhNsnSVy50cwkFQDGLyif6m/6uFXHkOZ6rg==}
    hasBin: true
    dev: false

  /nopt@5.0.0:
    resolution: {integrity: sha512-Tbj67rffqceeLpcRXrT7vKAN8CwfPeIBgM7E6iBkmKLV7bEMwpGgYLGv0jACUsECaa/vuxP0IjEont6umdMgtQ==}
    engines: {node: '>=6'}
    hasBin: true
    dependencies:
      abbrev: 1.1.1
    dev: false

  /normalize-package-data@2.5.0:
    resolution: {integrity: sha512-/5CMN3T0R4XTj4DcGaexo+roZSdSFW/0AOOTROrjxzCG1wrWXEsGbRKevjlIL+ZDE4sZlJr5ED4YW0yqmkK+eA==}
    dependencies:
      hosted-git-info: 2.8.9
      resolve: 1.22.1
      semver: 5.7.1
      validate-npm-package-license: 3.0.4
    dev: true

  /normalize-path@3.0.0:
    resolution: {integrity: sha512-6eZs5Ls3WtCisHWp9S2GUy8dqkpGi4BVSz3GaqiE6ezub0512ESztXUwUB6C6IKbQkY2Pnb/mD4WYojCRwcwLA==}
    engines: {node: '>=0.10.0'}

  /npm-run-path@2.0.2:
    resolution: {integrity: sha512-lJxZYlT4DW/bRUtFh1MQIWqmLwQfAxnqWG4HhEdjMlkrJYnJn0Jrr2u3mgxqaWsdiBc76TYkTG/mhrnYTuzfHw==}
    engines: {node: '>=4'}
    dependencies:
      path-key: 2.0.1
    dev: true

  /npmlog@5.0.1:
    resolution: {integrity: sha512-AqZtDUWOMKs1G/8lwylVjrdYgqA4d9nu8hc+0gzRxlDb1I10+FHBGMXs6aiQHFdCUUlqH99MUMuLfzWDNDtfxw==}
    dependencies:
      are-we-there-yet: 2.0.0
      console-control-strings: 1.1.0
      gauge: 3.0.2
      set-blocking: 2.0.0
    dev: false

  /number-is-nan@1.0.1:
    resolution: {integrity: sha512-4jbtZXNAsfZbAHiiqjLPBiCl16dES1zI4Hpzzxw61Tk+loF+sBDBKx1ICKKKwIqQ7M0mFn1TmkN7euSncWgHiQ==}
    engines: {node: '>=0.10.0'}
    dev: true

  /object-assign@4.1.1:
    resolution: {integrity: sha512-rJgTQnkUnH1sFw8yT6VSU3zD3sWmu6sZhIseY8VX+GRu3P6F7Fu+JNDoXfklElbLJSnc3FUQHVe4cU5hj+BcUg==}
    engines: {node: '>=0.10.0'}

  /object-inspect@1.12.2:
    resolution: {integrity: sha512-z+cPxW0QGUp0mcqcsgQyLVRDoXFQbXOwBaqyF7VIgI4TWNQsDHrBpUQslRmIfAoYWdYzs6UlKJtB2XJpTaNSpQ==}
    dev: true

  /object-keys@1.1.1:
    resolution: {integrity: sha512-NuAESUOUMrlIXOfHKzD6bpPu3tYt3xvjNdRIQ+FeT0lNb4K8WR70CaDxhuNguS2XG+GjkyMwOzsN5ZktImfhLA==}
    engines: {node: '>= 0.4'}
    dev: true

  /object.assign@4.1.4:
    resolution: {integrity: sha512-1mxKf0e58bvyjSCtKYY4sRe9itRk3PJpquJOjeIkz885CczcI4IvJJDLPS72oowuSh+pBxUFROpX+TU++hxhZQ==}
    engines: {node: '>= 0.4'}
    dependencies:
      call-bind: 1.0.2
      define-properties: 1.1.4
      has-symbols: 1.0.3
      object-keys: 1.1.1
    dev: true

  /once@1.4.0:
    resolution: {integrity: sha512-lNaJgI+2Q5URQBkccEKHTQOPaXdUxnZZElQTZY0MFUAuaEqe1E+Nyvgdz/aIyNi6Z9MzO5dv1H8n58/GELp3+w==}
    dependencies:
      wrappy: 1.0.2

  /optionator@0.9.1:
    resolution: {integrity: sha512-74RlY5FCnhq4jRxVUPKDaRwrVNXMqsGsiW6AJw4XK8hmtm10wC0ypZBLw5IIp85NZMr91+qd1RvvENwg7jjRFw==}
    engines: {node: '>= 0.8.0'}
    dependencies:
      deep-is: 0.1.4
      fast-levenshtein: 2.0.6
      levn: 0.4.1
      prelude-ls: 1.2.1
      type-check: 0.4.0
      word-wrap: 1.2.3
    dev: true

  /os-locale@2.1.0:
    resolution: {integrity: sha512-3sslG3zJbEYcaC4YVAvDorjGxc7tv6KVATnLPZONiljsUncvihe9BQoVCEs0RZ1kmf4Hk9OBqlZfJZWI4GanKA==}
    engines: {node: '>=4'}
    dependencies:
      execa: 0.7.0
      lcid: 1.0.0
      mem: 1.1.0
    dev: true

  /os-tmpdir@1.0.2:
    resolution: {integrity: sha512-D2FR03Vir7FIu45XBY20mTb+/ZSWB00sjU9jdQXt83gDrI4Ztz5Fs7/yy74g2N5SVQY4xY1qDr4rNddwYRVX0g==}
    engines: {node: '>=0.10.0'}
    dev: true

  /outdent@0.5.0:
    resolution: {integrity: sha512-/jHxFIzoMXdqPzTaCpFzAAWhpkSjZPF4Vsn6jAfNpmbH/ymsmd7Qc6VE9BGn0L6YMj6uwpQLxCECpus4ukKS9Q==}
    dev: true

  /p-filter@2.1.0:
    resolution: {integrity: sha512-ZBxxZ5sL2HghephhpGAQdoskxplTwr7ICaehZwLIlfL6acuVgZPm8yBNuRAFBGEqtD/hmUeq9eqLg2ys9Xr/yw==}
    engines: {node: '>=8'}
    dependencies:
      p-map: 2.1.0
    dev: true

  /p-finally@1.0.0:
    resolution: {integrity: sha512-LICb2p9CB7FS+0eR1oqWnHhp0FljGLZCWBE9aix0Uye9W8LTQPwMTYVGWQWIw9RdQiDg4+epXQODwIYJtSJaow==}
    engines: {node: '>=4'}
    dev: true

  /p-limit@1.3.0:
    resolution: {integrity: sha512-vvcXsLAJ9Dr5rQOPk7toZQZJApBl2K4J6dANSsEuh6QI41JYcsS/qhTGa9ErIUUgK3WNQoJYvylxvjqmiqEA9Q==}
    engines: {node: '>=4'}
    dependencies:
      p-try: 1.0.0
    dev: true

  /p-limit@2.3.0:
    resolution: {integrity: sha512-//88mFWSJx8lxCzwdAABTJL2MyWB12+eIY7MDL2SqLmAkeKU9qxRvWuSyTjm3FUmpBEMuFfckAIqEaVGUDxb6w==}
    engines: {node: '>=6'}
    dependencies:
      p-try: 2.2.0
    dev: true

  /p-limit@3.1.0:
    resolution: {integrity: sha512-TYOanM3wGwNGsZN2cVTYPArw454xnXj5qmWF1bEoAc4+cU/ol7GVh7odevjp1FNHduHc3KZMcFduxU5Xc6uJRQ==}
    engines: {node: '>=10'}
    dependencies:
      yocto-queue: 0.1.0
    dev: true

  /p-locate@2.0.0:
    resolution: {integrity: sha512-nQja7m7gSKuewoVRen45CtVfODR3crN3goVQ0DDZ9N3yHxgpkuBhZqsaiotSQRrADUrne346peY7kT3TSACykg==}
    engines: {node: '>=4'}
    dependencies:
      p-limit: 1.3.0
    dev: true

  /p-locate@4.1.0:
    resolution: {integrity: sha512-R79ZZ/0wAxKGu3oYMlz8jy/kbhsNrS7SKZ7PxEHBgJ5+F2mtFW2fK2cOtBh1cHYkQsbzFV7I+EoRKe6Yt0oK7A==}
    engines: {node: '>=8'}
    dependencies:
      p-limit: 2.3.0
    dev: true

  /p-locate@5.0.0:
    resolution: {integrity: sha512-LaNjtRWUBY++zB5nE/NwcaoMylSPk+S+ZHNB1TzdbMJMny6dynpAGt7X/tl/QYq3TIeE6nxHppbo2LGymrG5Pw==}
    engines: {node: '>=10'}
    dependencies:
      p-limit: 3.1.0
    dev: true

  /p-map@2.1.0:
    resolution: {integrity: sha512-y3b8Kpd8OAN444hxfBbFfj1FY/RjtTd8tzYwhUqNYXx0fXx2iX4maP4Qr6qhIKbQXI02wTLAda4fYUbDagTUFw==}
    engines: {node: '>=6'}
    dev: true

  /p-try@1.0.0:
    resolution: {integrity: sha512-U1etNYuMJoIz3ZXSrrySFjsXQTWOx2/jdi86L+2pRvph/qMKL6sbcCYdH23fqsbm8TH2Gn0OybpT4eSFlCVHww==}
    engines: {node: '>=4'}
    dev: true

  /p-try@2.2.0:
    resolution: {integrity: sha512-R4nPAVTAU0B9D35/Gk3uJf/7XYbQcyohSKdvAxIRSNghFl4e71hVoGnBNQz9cWaXxO2I10KTC+3jMdvvoKw6dQ==}
    engines: {node: '>=6'}
    dev: true

  /parent-module@1.0.1:
    resolution: {integrity: sha512-GQ2EWRpQV8/o+Aw8YqtfZZPfNRWZYkbidE9k5rpl/hC3vtHHBfGm2Ifi6qWV+coDGkrUKZAxE3Lot5kcsRlh+g==}
    engines: {node: '>=6'}
    dependencies:
      callsites: 3.1.0
    dev: true

  /parse-json@2.2.0:
    resolution: {integrity: sha512-QR/GGaKCkhwk1ePQNYDRKYZ3mwU9ypsKhB0XyFnLQdomyEqk3e8wpW3V5Jp88zbxK4n5ST1nqo+g9juTpownhQ==}
    engines: {node: '>=0.10.0'}
    dependencies:
      error-ex: 1.3.2
    dev: true

  /parse-json@5.2.0:
    resolution: {integrity: sha512-ayCKvm/phCGxOkYRSCM82iDwct8/EonSEgCSxWxD7ve6jHggsFl4fZVQBPRNgQoKiuV/odhFrGzQXZwbifC8Rg==}
    engines: {node: '>=8'}
    dependencies:
      '@babel/code-frame': 7.18.6
      error-ex: 1.3.2
      json-parse-even-better-errors: 2.3.1
      lines-and-columns: 1.2.4
    dev: true

  /pascal-case@3.1.2:
    resolution: {integrity: sha512-uWlGT3YSnK9x3BQJaOdcZwrnV6hPpd8jFH1/ucpiLRPh/2zCVJKS19E4GvYHvaCcACn3foXZ0cLB9Wrx1KGe5g==}
    dependencies:
      no-case: 3.0.4
      tslib: 2.4.1
    dev: false

  /path-exists@3.0.0:
    resolution: {integrity: sha512-bpC7GYwiDYQ4wYLe+FA8lhRjhQCMcQGuSgGGqDkg/QerRWw9CmGRT0iSOVRSZJ29NMLZgIzqaljJ63oaL4NIJQ==}
    engines: {node: '>=4'}
    dev: true

  /path-exists@4.0.0:
    resolution: {integrity: sha512-ak9Qy5Q7jYb2Wwcey5Fpvg2KoAc/ZIhLSLOSBmRmygPsGwkVVt0fZa0qrtMz+m6tJTAHfZQ8FnmB4MG4LWy7/w==}
    engines: {node: '>=8'}
    dev: true

  /path-is-absolute@1.0.1:
    resolution: {integrity: sha512-AVbw3UJ2e9bq64vSaS9Am0fje1Pa8pbGqTTsmXfaIiMpnr5DlDhfJOuLj9Sf95ZPVDAUerDfEk88MPmPe7UCQg==}
    engines: {node: '>=0.10.0'}

  /path-key@2.0.1:
    resolution: {integrity: sha512-fEHGKCSmUSDPv4uoj8AlD+joPlq3peND+HRYyxFz4KPw4z926S/b8rIuFs2FYJg3BwsxJf6A9/3eIdLaYC+9Dw==}
    engines: {node: '>=4'}
    dev: true

  /path-key@3.1.1:
    resolution: {integrity: sha512-ojmeN0qd+y0jszEtoY48r0Peq5dwMEkIlCOu6Q5f41lfkswXuKtYrhgoTpLnyIcHm24Uhqx+5Tqm2InSwLhE6Q==}
    engines: {node: '>=8'}
    dev: true

  /path-parse@1.0.7:
    resolution: {integrity: sha512-LDJzPVEEEPR+y48z93A0Ed0yXb8pAByGWo/k5YYdYgpY2/2EsOsksJrq7lOHxryrVOn1ejG6oAp8ahvOIQD8sw==}

  /path-scurry@1.6.4:
    resolution: {integrity: sha512-Qp/9IHkdNiXJ3/Kon++At2nVpnhRiPq/aSvQN+H3U1WZbvNRK0RIQK/o4HMqPoXjpuGJUEWpHSs6Mnjxqh3TQg==}
    engines: {node: '>=16 || 14 >=14.17'}
    dependencies:
      lru-cache: 9.0.0
      minipass: 5.0.0
    dev: true

  /path-type@2.0.0:
    resolution: {integrity: sha512-dUnb5dXUf+kzhC/W/F4e5/SkluXIFf5VUHolW1Eg1irn1hGWjPGdsRcvYJ1nD6lhk8Ir7VM0bHJKsYTx8Jx9OQ==}
    engines: {node: '>=4'}
    dependencies:
      pify: 2.3.0
    dev: true

  /path-type@4.0.0:
    resolution: {integrity: sha512-gDKb8aZMDeD/tZWs9P6+q0J9Mwkdl6xMV8TjnGP3qJVJ06bdMgkbBlLU8IdfOsIsFz2BW1rNVT3XuNEl8zPAvw==}
    engines: {node: '>=8'}
    dev: true

  /picocolors@1.0.0:
    resolution: {integrity: sha512-1fygroTLlHu66zi26VoTDv8yRgm0Fccecssto+MhsZ0D/DGW2sm8E8AjW7NU5VVTRt5GxbeZ5qBuJr+HyLYkjQ==}

  /picomatch@2.3.1:
    resolution: {integrity: sha512-JU3teHTNjmE2VCGFzuY8EXzCDVwEqB2a8fsIvwaStHhAWJEeVd1o1QD80CU6+ZdEXXSLbSsuLwJjkCBWqRQUVA==}
    engines: {node: '>=8.6'}

  /pify@2.3.0:
    resolution: {integrity: sha512-udgsAY+fTnvv7kI7aaxbqwWNb0AHiB0qBO89PZKPkoTmGOgdbrHDKD+0B2X4uTfJ/FT1R09r9gTsjUjNJotuog==}
    engines: {node: '>=0.10.0'}
    dev: true

  /pify@4.0.1:
    resolution: {integrity: sha512-uB80kBFb/tfd68bVleG9T5GGsGPjJrLAUpR5PZIrhBnIaRTQRjqdJSsIKkOP6OAIFbj7GOrcudc5pNjZ+geV2g==}
    engines: {node: '>=6'}
    dev: true

  /pirates@4.0.5:
    resolution: {integrity: sha512-8V9+HQPupnaXMA23c5hvl69zXvTwTzyAYasnkb0Tts4XvO4CliqONMOnvlq26rkhLC3nWDFBJf73LU1e1VZLaQ==}
    engines: {node: '>= 6'}
    dev: true

  /pkg-dir@4.2.0:
    resolution: {integrity: sha512-HRDzbaKjC+AOWVXxAU/x54COGeIv9eb+6CkDSQoNTt4XyWoIJvuPsXizxu/Fr23EiekbtZwmh1IcIG/l/a10GQ==}
    engines: {node: '>=8'}
    dependencies:
      find-up: 4.1.0
    dev: true

  /playwright-core@1.30.0:
    resolution: {integrity: sha512-7AnRmTCf+GVYhHbLJsGUtskWTE33SwMZkybJ0v6rqR1boxq2x36U7p1vDRV7HO2IwTZgmycracLxPEJI49wu4g==}
    engines: {node: '>=14'}
    hasBin: true
    dev: true

  /playwright@1.30.0:
    resolution: {integrity: sha512-ENbW5o75HYB3YhnMTKJLTErIBExrSlX2ZZ1C/FzmHjUYIfxj/UnI+DWpQr992m+OQVSg0rCExAOlRwB+x+yyIg==}
    engines: {node: '>=14'}
    hasBin: true
    requiresBuild: true
    dependencies:
      playwright-core: 1.30.0
    dev: true

  /pluralize@8.0.0:
    resolution: {integrity: sha512-Nc3IT5yHzflTfbjgqWcCPpo7DaKy4FnpB0l/zCAW0Tc7jxAiuqSxHasntB3D7887LSrA93kDJ9IXovxJYxyLCA==}
    engines: {node: '>=4'}
    dev: true

  /polka@1.0.0-next.22:
    resolution: {integrity: sha512-a7tsZy5gFbJr0aUltZS97xCkbPglXuD67AMvTyZX7BTDBH384FWf0ZQF6rPvdutSxnO1vUlXM2zSLf5tCKk5RA==}
    engines: {node: '>=8'}
    dependencies:
      '@polka/url': 1.0.0-next.21
      trouter: 3.2.0
    dev: true

  /postcss@8.4.21:
    resolution: {integrity: sha512-tP7u/Sn/dVxK2NnruI4H9BG+x+Wxz6oeZ1cJ8P6G/PZY0IKk4k/63TDsQf2kQq3+qoJeLm2kIBUNlZe3zgb4Zg==}
    engines: {node: ^10 || ^12 || >=14}
    dependencies:
      nanoid: 3.3.4
      picocolors: 1.0.0
      source-map-js: 1.0.2

<<<<<<< HEAD
=======
  /prebuild-install@7.1.1:
    resolution: {integrity: sha512-jAXscXWMcCK8GgCoHOfIr0ODh5ai8mj63L2nWrjuAgXE6tDyYGnx4/8o/rCgU+B4JSyZBKbeZqzhtwtC3ovxjw==}
    engines: {node: '>=10'}
    hasBin: true
    dependencies:
      detect-libc: 2.0.1
      expand-template: 2.0.3
      github-from-package: 0.0.0
      minimist: 1.2.8
      mkdirp-classic: 0.5.3
      napi-build-utils: 1.0.2
      node-abi: 3.40.0
      pump: 3.0.0
      rc: 1.2.8
      simple-get: 4.0.1
      tar-fs: 2.1.1
      tunnel-agent: 0.6.0
    dev: true

>>>>>>> ad9669d6
  /preferred-pm@3.0.3:
    resolution: {integrity: sha512-+wZgbxNES/KlJs9q40F/1sfOd/j7f1O9JaHcW5Dsn3aUUOZg3L2bjpVUcKV2jvtElYfoTuQiNeMfQJ4kwUAhCQ==}
    engines: {node: '>=10'}
    dependencies:
      find-up: 5.0.0
      find-yarn-workspace-root2: 1.2.16
      path-exists: 4.0.0
      which-pm: 2.0.0
    dev: true

  /prelude-ls@1.2.1:
    resolution: {integrity: sha512-vkcDPrRZo1QZLbn5RLGPpg/WmIQ65qoWWhcGKf/b5eplkkarX0m9z8ppCat4mlOqUsWpyNuYgO3VRyrYHSzX5g==}
    engines: {node: '>= 0.8.0'}
    dev: true

  /prettier-plugin-svelte@2.8.1(prettier@2.8.0)(svelte@3.56.0):
    resolution: {integrity: sha512-KA3K1J3/wKDnCxW7ZDRA/QL2Q67N7Xs3gOERqJ5X1qFjq1DdnN3K1R29scSKwh+kA8FF67pXbYytUpvN/i3iQw==}
    peerDependencies:
      prettier: ^1.16.4 || ^2.0.0
      svelte: ^3.2.0
    dependencies:
      prettier: 2.8.0
      svelte: 3.56.0
    dev: true

  /prettier@2.8.0:
    resolution: {integrity: sha512-9Lmg8hTFZKG0Asr/kW9Bp8tJjRVluO8EJQVfY2T7FMw9T5jy4I/Uvx0Rca/XWf50QQ1/SS48+6IJWnrb+2yemA==}
    engines: {node: '>=10.13.0'}
    hasBin: true
    dev: true

  /prism-svelte@0.5.0:
    resolution: {integrity: sha512-db91Bf3pRGKDPz1lAqLFSJXeW13mulUJxhycysFpfXV5MIK7RgWWK2E5aPAa71s8TCzQUXxF5JOV42/iOs6QkA==}
    dev: true

  /prismjs@1.29.0:
    resolution: {integrity: sha512-Kx/1w86q/epKcmte75LNrEoT+lX8pBpavuAbvJWRXar7Hz8jrtF+e3vY751p0R8H9HdArwaCTNDDzHg/ScJK1Q==}
    engines: {node: '>=6'}
    dev: true

  /prompts@2.4.2:
    resolution: {integrity: sha512-NxNv/kLguCA7p3jE8oL2aEBsrJWgAakBpgmgK6lpPWV+WuOmY6r2/zbAVnP+T8bQlA0nzHXSJSJW0Hq7ylaD2Q==}
    engines: {node: '>= 6'}
    dependencies:
      kleur: 3.0.3
      sisteransi: 1.0.5
    dev: false

  /pseudomap@1.0.2:
    resolution: {integrity: sha512-b/YwNhb8lk1Zz2+bXXpS/LK9OisiZZ1SNsSLxN1x2OXVEhW2Ckr/7mWE5vrC1ZTiJlD9g19jWszTmJsB+oEpFQ==}
    dev: true

  /punycode@2.3.0:
    resolution: {integrity: sha512-rRV+zQD8tVFys26lAGR9WUuS4iUAngJScM+ZRSKtvl5tKeZ2t5bvdNFdNHBW9FWR4guGHlgmsZ1G7BSm2wTbuA==}
    engines: {node: '>=6'}
    dev: true

  /purify-css@1.2.5:
    resolution: {integrity: sha512-Vy4jRnV2w/kUjTyxzQOKbFkqwUe6RNLuZgIWR/IRQ8nCqRwiFgwC9XiO9+8poq5KL053uWAQnCSbsfihq77zPg==}
    hasBin: true
    dependencies:
      clean-css: 4.2.4
      glob: 7.2.3
      rework: 1.0.1
      uglify-js: 3.17.4
      yargs: 8.0.2
    dev: true

  /queue-microtask@1.2.3:
    resolution: {integrity: sha512-NuaNSa6flKT5JaSYQzJok04JzTL1CA6aGhv5rfLW3PgqA+M2ChpZQnAC8h8i4ZFkBS8X5RqkDBHA7r4hej3K9A==}
    dev: true

  /quick-lru@4.0.1:
    resolution: {integrity: sha512-ARhCpm70fzdcvNQfPoy49IaanKkTlRWF2JMzqhcJbhSFRZv7nPTvZJdcY7301IPmvW+/p0RgIWnQDLJxifsQ7g==}
    engines: {node: '>=8'}
    dev: true

<<<<<<< HEAD
=======
  /rc@1.2.8:
    resolution: {integrity: sha512-y3bGgqKj3QBdxLbLkomlohkvsA8gdAiUQlSBJnBhfn+BPxg4bc62d8TcBW15wavDfgexCgccckhcZvywyQYPOw==}
    hasBin: true
    dependencies:
      deep-extend: 0.6.0
      ini: 1.3.8
      minimist: 1.2.8
      strip-json-comments: 2.0.1
    dev: true

>>>>>>> ad9669d6
  /read-pkg-up@2.0.0:
    resolution: {integrity: sha512-1orxQfbWGUiTn9XsPlChs6rLie/AV9jwZTGmu2NZw/CUDJQchXJFYE0Fq5j7+n558T1JhDWLdhyd1Zj+wLY//w==}
    engines: {node: '>=4'}
    dependencies:
      find-up: 2.1.0
      read-pkg: 2.0.0
    dev: true

  /read-pkg-up@7.0.1:
    resolution: {integrity: sha512-zK0TB7Xd6JpCLmlLmufqykGE+/TlOePD6qKClNW7hHDKFh/J7/7gCWGR7joEQEW1bKq3a3yUZSObOoWLFQ4ohg==}
    engines: {node: '>=8'}
    dependencies:
      find-up: 4.1.0
      read-pkg: 5.2.0
      type-fest: 0.8.1
    dev: true

  /read-pkg@2.0.0:
    resolution: {integrity: sha512-eFIBOPW7FGjzBuk3hdXEuNSiTZS/xEMlH49HxMyzb0hyPfu4EhVjT2DH32K1hSSmVq4sebAWnZuuY5auISUTGA==}
    engines: {node: '>=4'}
    dependencies:
      load-json-file: 2.0.0
      normalize-package-data: 2.5.0
      path-type: 2.0.0
    dev: true

  /read-pkg@5.2.0:
    resolution: {integrity: sha512-Ug69mNOpfvKDAc2Q8DRpMjjzdtrnv9HcSMX+4VsZxD1aZ6ZzrIE7rlzXBtWTyhULSMKg076AW6WR5iZpD0JiOg==}
    engines: {node: '>=8'}
    dependencies:
      '@types/normalize-package-data': 2.4.1
      normalize-package-data: 2.5.0
      parse-json: 5.2.0
      type-fest: 0.6.0
    dev: true

  /read-yaml-file@1.1.0:
    resolution: {integrity: sha512-VIMnQi/Z4HT2Fxuwg5KrY174U1VdUIASQVWXXyqtNRtxSr9IYkn1rsI6Tb6HsrHCmB7gVpNwX6JxPTHcH6IoTA==}
    engines: {node: '>=6'}
    dependencies:
      graceful-fs: 4.2.11
      js-yaml: 3.14.1
      pify: 4.0.1
      strip-bom: 3.0.0
    dev: true

  /readable-stream@3.6.0:
    resolution: {integrity: sha512-BViHy7LKeTz4oNnkcLJ+lVSL6vpiFeX6/d3oSH8zCW7UxP2onchk+vTGB143xuFjHS3deTgkKoXXymXqymiIdA==}
    engines: {node: '>= 6'}
    dependencies:
      inherits: 2.0.4
      string_decoder: 1.3.0
      util-deprecate: 1.0.2
    dev: false

  /readdirp@3.6.0:
    resolution: {integrity: sha512-hOS089on8RduqdbhvQ5Z37A0ESjsqz6qnRcffsMU3495FuTdqSm+7bhJ29JvIOsBDEEnan5DPu9t3To9VRlMzA==}
    engines: {node: '>=8.10.0'}
    dependencies:
      picomatch: 2.3.1

  /redent@3.0.0:
    resolution: {integrity: sha512-6tDA8g98We0zd0GvVeMT9arEOnTw9qM03L9cJXaCjrip1OO764RDBLBfrB4cwzNGDj5OA5ioymC9GkizgWJDUg==}
    engines: {node: '>=8'}
    dependencies:
      indent-string: 4.0.0
      strip-indent: 3.0.0
    dev: true

  /regenerator-runtime@0.13.10:
    resolution: {integrity: sha512-KepLsg4dU12hryUO7bp/axHAKvwGOCV0sGloQtpagJ12ai+ojVDqkeGSiRX1zlq+kjIMZ1t7gpze+26QqtdGqw==}
    dev: true

  /regexp-tree@0.1.24:
    resolution: {integrity: sha512-s2aEVuLhvnVJW6s/iPgEGK6R+/xngd2jNQ+xy4bXNDKxZKJH6jpPHY6kVeVv1IeLCHgswRj+Kl3ELaDjG6V1iw==}
    hasBin: true
    dev: true

  /regexp.prototype.flags@1.4.3:
    resolution: {integrity: sha512-fjggEOO3slI6Wvgjwflkc4NFRCTZAu5CnNfBd5qOMYhWdn67nJBBu34/TkD++eeFmd8C9r9jfXJ27+nSiRkSUA==}
    engines: {node: '>= 0.4'}
    dependencies:
      call-bind: 1.0.2
      define-properties: 1.1.4
      functions-have-names: 1.2.3
    dev: true

  /regexparam@1.3.0:
    resolution: {integrity: sha512-6IQpFBv6e5vz1QAqI+V4k8P2e/3gRrqfCJ9FI+O1FLQTO+Uz6RXZEZOPmTJ6hlGj7gkERzY5BRCv09whKP96/g==}
    engines: {node: '>=6'}
    dev: true

  /regexparam@2.0.1:
    resolution: {integrity: sha512-zRgSaYemnNYxUv+/5SeoHI0eJIgTL/A2pUtXUPLHQxUldagouJ9p+K6IbIZ/JiQuCEv2E2B1O11SjVQy3aMCkw==}
    engines: {node: '>=8'}
    dev: false

  /regexpp@3.2.0:
    resolution: {integrity: sha512-pq2bWo9mVD43nbts2wGv17XLiNLya+GklZ8kaDLV2Z08gDCsGpnKn9BFMepvWuHCbyVvY7J5o5+BVvoQbmlJLg==}
    engines: {node: '>=8'}
    dev: true

  /regjsparser@0.9.1:
    resolution: {integrity: sha512-dQUtn90WanSNl+7mQKcXAgZxvUe7Z0SqXlgzv0za4LwiUhyzBC58yQO3liFoUgu8GiJVInAhJjkj1N0EtQ5nkQ==}
    hasBin: true
    dependencies:
      jsesc: 0.5.0
    dev: true

  /require-directory@2.1.1:
    resolution: {integrity: sha512-fGxEI7+wsG9xrvdjsrlmL22OMTTiHRwAMroiEeMgq8gzoLC/PQr7RsRDSTLUg/bZAZtF+TVIkHc6/4RIKrui+Q==}
    engines: {node: '>=0.10.0'}
    dev: true

  /require-main-filename@1.0.1:
    resolution: {integrity: sha512-IqSUtOVP4ksd1C/ej5zeEh/BIP2ajqpn8c5x+q99gvcIG/Qf0cud5raVnE/Dwd0ua9TXYDoDc0RE5hBSdz22Ug==}
    dev: true

  /require-main-filename@2.0.0:
    resolution: {integrity: sha512-NKN5kMDylKuldxYLSUfrbo5Tuzh4hd+2E8NPPX02mZtn1VuREQToYe/ZdlJy+J3uCpfaiGF05e7B8W0iXbQHmg==}
    dev: true

  /resolve-from@4.0.0:
    resolution: {integrity: sha512-pb/MYmXstAkysRFx8piNI1tGFNQIFA3vkE3Gq4EuA1dF6gHp/+vgZqsCGJapvy8N3Q+4o7FwvquPJcnZ7RYy4g==}
    engines: {node: '>=4'}
    dev: true

  /resolve-from@5.0.0:
    resolution: {integrity: sha512-qYg9KP24dD5qka9J47d0aVky0N+b4fTU89LN9iDnjB5waksiC49rvMB0PrUJQGoTmH50XPiqOvAjDfaijGxYZw==}
    engines: {node: '>=8'}

  /resolve-url@0.2.1:
    resolution: {integrity: sha512-ZuF55hVUQaaczgOIwqWzkEcEidmlD/xl44x1UZnhOXcYuFN2S6+rcxpG+C1N3So0wvNI3DmJICUFfu2SxhBmvg==}
    deprecated: https://github.com/lydell/resolve-url#deprecated
    dev: true

  /resolve@1.22.1:
    resolution: {integrity: sha512-nBpuuYuY5jFsli/JIs1oldw6fOQCBioohqWZg/2hiaOybXOft4lonv85uDOKXdf8rhyK159cxU5cDcK/NKk8zw==}
    hasBin: true
    dependencies:
      is-core-module: 2.11.0
      path-parse: 1.0.7
      supports-preserve-symlinks-flag: 1.0.0

  /reusify@1.0.4:
    resolution: {integrity: sha512-U9nH88a3fc/ekCF1l0/UP1IosiuIjyTh7hBvXVMHYgVcfGvt897Xguj2UOLDeI5BG2m7/uwyaLVT6fbtCwTyzw==}
    engines: {iojs: '>=1.0.0', node: '>=0.10.0'}
    dev: true

  /rework@1.0.1:
    resolution: {integrity: sha512-eEjL8FdkdsxApd0yWVZgBGzfCQiT8yqSc2H1p4jpZpQdtz7ohETiDMoje5PlM8I9WgkqkreVxFUKYOiJdVWDXw==}
    dependencies:
      convert-source-map: 0.3.5
      css: 2.2.4
    dev: true

  /rimraf@2.7.1:
    resolution: {integrity: sha512-uWjbaKIK3T1OSVptzX7Nl6PvQ3qAGtKEtVRjRuazjfL3Bx5eI409VZSqgND+4UNnmzLVdPj9FqFJNPqBZFve4w==}
    hasBin: true
    dependencies:
      glob: 7.2.3
    dev: true

  /rimraf@3.0.2:
    resolution: {integrity: sha512-JZkJMZkAGFFPP2YqXZXPbMlMBgsxzE8ILs4lMIX/2o0L9UBw9O/Y3o6wFw/i9YLapcUJWwqbi3kdxIPdC62TIA==}
    hasBin: true
    dependencies:
      glob: 7.2.3

  /rimraf@5.0.0:
    resolution: {integrity: sha512-Jf9llaP+RvaEVS5nPShYFhtXIrb3LRKP281ib3So0KkeZKo2wIKyq0Re7TOSwanasA423PSr6CCIL4bP6T040g==}
    engines: {node: '>=14'}
    hasBin: true
    dependencies:
      glob: 10.0.0
    dev: true

  /rollup@3.20.6:
    resolution: {integrity: sha512-2yEB3nQXp/tBQDN0hJScJQheXdvU2wFhh6ld7K/aiZ1vYcak6N/BKjY1QrU6BvO2JWYS8bEs14FRaxXosxy2zw==}
    engines: {node: '>=14.18.0', npm: '>=8.0.0'}
    hasBin: true
    optionalDependencies:
      fsevents: 2.3.2

  /rollup@3.7.0:
    resolution: {integrity: sha512-FIJe0msW9P7L9BTfvaJyvn1U1BVCNTL3w8O+PKIrCyiMLg+rIUGb4MbcgVZ10Lnm1uWXOTOWRNARjfXC1+M12Q==}
    engines: {node: '>=14.18.0', npm: '>=8.0.0'}
    hasBin: true
    optionalDependencies:
      fsevents: 2.3.2

  /run-parallel@1.2.0:
    resolution: {integrity: sha512-5l4VyZR86LZ/lDxZTR6jqL8AFE2S0IFLMP26AbjsLVADxHdhB/c0GUsH+y39UfCi3dzz8OlQuPmnaJOMoDHQBA==}
    dependencies:
      queue-microtask: 1.2.3
    dev: true

  /sade@1.8.1:
    resolution: {integrity: sha512-xal3CZX1Xlo/k4ApwCFrHVACi9fBqJ7V+mwhBsuf/1IOKbBy098Fex+Wa/5QMubw09pSZ/u8EY8PWgevJsXp1A==}
    engines: {node: '>=6'}
    dependencies:
      mri: 1.2.0

  /safe-buffer@5.2.1:
    resolution: {integrity: sha512-rp3So07KcdmmKbGvgaNxQSJr7bGVSVk5S9Eq1F+ppbRo70+YeaDxkw5Dd8NPN+GD6bjnYm2VuPuCXmpuYvmCXQ==}
    dev: false

  /safe-regex-test@1.0.0:
    resolution: {integrity: sha512-JBUUzyOgEwXQY1NuPtvcj/qcBDbDmEvWufhlnXZIm75DEHp+afM1r1ujJpJsV/gSM4t59tpDyPi1sd6ZaPFfsA==}
    dependencies:
      call-bind: 1.0.2
      get-intrinsic: 1.1.3
      is-regex: 1.1.4
    dev: true

  /safe-regex@2.1.1:
    resolution: {integrity: sha512-rx+x8AMzKb5Q5lQ95Zoi6ZbJqwCLkqi3XuJXp5P3rT8OEc6sZCJG5AE5dU3lsgRr/F4Bs31jSlVN+j5KrsGu9A==}
    dependencies:
      regexp-tree: 0.1.24
    dev: true

  /safer-buffer@2.1.2:
    resolution: {integrity: sha512-YZo3K82SD7Riyi0E1EQPojLz7kpepnSQI9IyPbHHg1XXXevb5dJI7tpyN2ADxGcQbHG7vcyRHk0cbwqcQriUtg==}
    dev: true

  /sander@0.5.1:
    resolution: {integrity: sha512-3lVqBir7WuKDHGrKRDn/1Ye3kwpXaDOMsiRP1wd6wpZW56gJhsbp5RqQpA6JG/P+pkXizygnr1dKR8vzWaVsfA==}
    dependencies:
      es6-promise: 3.3.1
      graceful-fs: 4.2.11
      mkdirp: 0.5.6
      rimraf: 2.7.1
    dev: true

  /semiver@1.1.0:
    resolution: {integrity: sha512-QNI2ChmuioGC1/xjyYwyZYADILWyW6AmS1UH6gDj/SFUUUS4MBAWs/7mxnkRPc/F4iHezDP+O8t0dO8WHiEOdg==}
    engines: {node: '>=6'}
    dev: true

  /semver@5.7.1:
    resolution: {integrity: sha512-sauaDf/PZdVgrLTNYHRtpXa1iRiKcaebiKQ1BJdpQlWH2lCvexQdX55snPFyK7QzpudqbCI0qXFfOasHdyNDGQ==}
    hasBin: true
    dev: true

  /semver@6.3.0:
    resolution: {integrity: sha512-b39TBaTSfV6yBrapU89p5fKekE2m/NwnDocOVruQFS1/veMgdzuPcnOM34M6CwxW8jH/lxEa5rBoDeUwu5HHTw==}
    hasBin: true

  /semver@7.3.8:
    resolution: {integrity: sha512-NB1ctGL5rlHrPJtFDVIVzTyQylMLu9N9VICA6HSFJo8MCGVTMW6gfpicwKmmK/dAjTOrqu5l63JJOpDSrAis3A==}
    engines: {node: '>=10'}
    hasBin: true
    dependencies:
      lru-cache: 6.0.0
    dev: true

  /semver@7.5.0:
    resolution: {integrity: sha512-+XC0AD/R7Q2mPSRuy2Id0+CGTZ98+8f+KvwirxOKIEyid+XSx6HbC63p+O4IndTHuX5Z+JxQ0TghCkO5Cg/2HA==}
    engines: {node: '>=10'}
    hasBin: true
    dependencies:
      lru-cache: 6.0.0

  /set-blocking@2.0.0:
    resolution: {integrity: sha512-KiKBS8AnWGEyLzofFfmvKwpdPzqiy16LvQfK3yv/fVH7Bj13/wl3JSR1J+rfgRE9q7xUJK4qvgS8raSOeLUehw==}

  /set-cookie-parser@2.6.0:
    resolution: {integrity: sha512-RVnVQxTXuerk653XfuliOxBP81Sf0+qfQE73LIYKcyMYHG94AuH0kgrQpRDuTZnSmjpysHmzxJXKNfa6PjFhyQ==}
    dev: false

<<<<<<< HEAD
=======
  /sharp@0.31.3:
    resolution: {integrity: sha512-XcR4+FCLBFKw1bdB+GEhnUNXNXvnt0tDo4WsBsraKymuo/IAuPuCBVAL2wIkUw2r/dwFW5Q5+g66Kwl2dgDFVg==}
    engines: {node: '>=14.15.0'}
    requiresBuild: true
    dependencies:
      color: 4.2.3
      detect-libc: 2.0.1
      node-addon-api: 5.1.0
      prebuild-install: 7.1.1
      semver: 7.5.0
      simple-get: 4.0.1
      tar-fs: 2.1.1
      tunnel-agent: 0.6.0
    dev: true

>>>>>>> ad9669d6
  /shebang-command@1.2.0:
    resolution: {integrity: sha512-EV3L1+UQWGor21OmnvojK36mhg+TyIKDh3iFBKBohr5xeXIhNBcx8oWdgkTEEQ+BEFFYdLRuqMfd5L84N1V5Vg==}
    engines: {node: '>=0.10.0'}
    dependencies:
      shebang-regex: 1.0.0
    dev: true

  /shebang-command@2.0.0:
    resolution: {integrity: sha512-kHxr2zZpYtdmrN1qDjrrX/Z1rR1kG8Dx+gkpK1G4eXmvXswmcE1hTWBWYUzlraYw1/yZp6YuDY77YtvbN0dmDA==}
    engines: {node: '>=8'}
    dependencies:
      shebang-regex: 3.0.0
    dev: true

  /shebang-regex@1.0.0:
    resolution: {integrity: sha512-wpoSFAxys6b2a2wHZ1XpDSgD7N9iVjg29Ph9uV/uaP9Ex/KXlkTZTeddxDPSYQpgvzKLGJke2UU0AzoGCjNIvQ==}
    engines: {node: '>=0.10.0'}
    dev: true

  /shebang-regex@3.0.0:
    resolution: {integrity: sha512-7++dFhtcx3353uBaq8DDR4NuxBetBzC7ZQOhmTQInHEd6bSrXdiEyzCvG07Z44UYdLShWUyXt5M/yhz8ekcb1A==}
    engines: {node: '>=8'}
    dev: true

  /shiki-twoslash@3.1.0:
    resolution: {integrity: sha512-uDqrTutOIZzyHbo103GsK7Vvc10saK1XCCivnOQ1NHJzgp3FBilEpftGeVzVSMOJs+JyhI7whkvhXV7kXQ5zCg==}
    dependencies:
      '@typescript/twoslash': 3.1.0
      '@typescript/vfs': 1.3.4
      shiki: 0.10.1
      typescript: 5.0.2
    transitivePeerDependencies:
      - supports-color
    dev: true

  /shiki@0.10.1:
    resolution: {integrity: sha512-VsY7QJVzU51j5o1+DguUd+6vmCmZ5v/6gYu4vyYAhzjuNQU6P/vmSy4uQaOhvje031qQMiW0d2BwgMH52vqMng==}
    dependencies:
      jsonc-parser: 3.2.0
      vscode-oniguruma: 1.6.2
      vscode-textmate: 5.2.0
    dev: true

  /side-channel@1.0.4:
    resolution: {integrity: sha512-q5XPytqFEIKHkGdiMIrY10mvLRvnQh42/+GoBlFW3b2LXLE2xxJpZFdm94we0BaoV3RwJyGqg5wS7epxTv0Zvw==}
    dependencies:
      call-bind: 1.0.2
      get-intrinsic: 1.1.3
      object-inspect: 1.12.2
    dev: true

  /signal-exit@3.0.7:
    resolution: {integrity: sha512-wnD2ZE+l+SPC/uoS0vXeE9L1+0wuaMqKlfz9AMUo38JsyLSBWSFcHR1Rri62LZc12vLr1gb3jl7iwQhgwpAbGQ==}

  /sirv-cli@2.0.2:
    resolution: {integrity: sha512-OtSJDwxsF1NWHc7ps3Sa0s+dPtP15iQNJzfKVz+MxkEo3z72mCD+yu30ct79rPr0CaV1HXSOBp+MIY5uIhHZ1A==}
    engines: {node: '>= 10'}
    hasBin: true
    dependencies:
      console-clear: 1.1.1
      get-port: 3.2.0
      kleur: 4.1.5
      local-access: 1.1.0
      sade: 1.8.1
      semiver: 1.1.0
      sirv: 2.0.3
      tinydate: 1.3.0
    dev: true

  /sirv@2.0.2:
    resolution: {integrity: sha512-4Qog6aE29nIjAOKe/wowFTxOdmbEZKb+3tsLljaBRzJwtqto0BChD2zzH0LhgCSXiI+V7X+Y45v14wBZQ1TK3w==}
    engines: {node: '>= 10'}
    dependencies:
      '@polka/url': 1.0.0-next.21
      mrmime: 1.0.1
      totalist: 3.0.0
    dev: false

  /sirv@2.0.3:
    resolution: {integrity: sha512-O9jm9BsID1P+0HOi81VpXPoDxYP374pkOLzACAoyUQ/3OUVndNpsz6wMnY2z+yOxzbllCKZrM+9QrWsv4THnyA==}
    engines: {node: '>= 10'}
    dependencies:
      '@polka/url': 1.0.0-next.21
      mrmime: 1.0.1
      totalist: 3.0.0
    dev: true

  /sisteransi@1.0.5:
    resolution: {integrity: sha512-bLGGlR1QxBcynn2d5YmDX4MGjlZvy2MRBDRNHLJ8VI6l6+9FUiyTFNJ0IveOSP0bcXgVDPRcfGqA0pjaqUpfVg==}
    dev: false

  /slash@3.0.0:
    resolution: {integrity: sha512-g9Q1haeby36OSStwb4ntCGGGaKsaVSjQ68fBxoQcutl5fS1vuY18H3wSt3jFyFtrkx+Kz0V1G85A4MyAdDMi2Q==}
    engines: {node: '>=8'}
    dev: true

  /smartwrap@2.0.2:
    resolution: {integrity: sha512-vCsKNQxb7PnCNd2wY1WClWifAc2lwqsG8OaswpJkVJsvMGcnEntdTCDajZCkk93Ay1U3t/9puJmb525Rg5MZBA==}
    engines: {node: '>=6'}
    hasBin: true
    dependencies:
      array.prototype.flat: 1.3.1
      breakword: 1.0.5
      grapheme-splitter: 1.0.4
      strip-ansi: 6.0.1
      wcwidth: 1.0.1
      yargs: 15.4.1
    dev: true

  /sorcery@0.11.0:
    resolution: {integrity: sha512-J69LQ22xrQB1cIFJhPfgtLuI6BpWRiWu1Y3vSsIwK/eAScqJxd/+CJlUuHQRdX2C9NGFamq+KqNywGgaThwfHw==}
    hasBin: true
    dependencies:
      '@jridgewell/sourcemap-codec': 1.4.15
      buffer-crc32: 0.2.13
      minimist: 1.2.8
      sander: 0.5.1
    dev: true

  /source-map-js@1.0.2:
    resolution: {integrity: sha512-R0XvVJ9WusLiqTCEiGCmICCMplcCkIwwR11mOSD9CR5u+IXYdiseeEuXCVAjS54zqwkLcPNnmU4OeJ6tUrWhDw==}
    engines: {node: '>=0.10.0'}

  /source-map-resolve@0.5.3:
    resolution: {integrity: sha512-Htz+RnsXWk5+P2slx5Jh3Q66vhQj1Cllm0zvnaY98+NFx+Dv2CF/f5O/t8x+KaNdrdIAsruNzoh/KpialbqAnw==}
    deprecated: See https://github.com/lydell/source-map-resolve#deprecated
    dependencies:
      atob: 2.1.2
      decode-uri-component: 0.2.0
      resolve-url: 0.2.1
      source-map-url: 0.4.1
      urix: 0.1.0
    dev: true

  /source-map-url@0.4.1:
    resolution: {integrity: sha512-cPiFOTLUKvJFIg4SKVScy4ilPPW6rFgMgfuZJPNoDuMs3nC1HbMUycBoJw77xFIp6z1UJQJOfx6C9GMH80DiTw==}
    deprecated: See https://github.com/lydell/source-map-url#deprecated
    dev: true

  /source-map@0.6.1:
    resolution: {integrity: sha512-UjgapumWlbMhkBgzT7Ykc5YXUT46F0iKu8SGXq0bcwP5dz/h0Plj6enJqjz1Zbq2l5WaqYnrVbwWOWMyF3F47g==}
    engines: {node: '>=0.10.0'}
    dev: true

  /spawndamnit@2.0.0:
    resolution: {integrity: sha512-j4JKEcncSjFlqIwU5L/rp2N5SIPsdxaRsIv678+TZxZ0SRDJTm8JrxJMjE/XuiEZNEir3S8l0Fa3Ke339WI4qA==}
    dependencies:
      cross-spawn: 5.1.0
      signal-exit: 3.0.7
    dev: true

  /spdx-correct@3.1.1:
    resolution: {integrity: sha512-cOYcUWwhCuHCXi49RhFRCyJEK3iPj1Ziz9DpViV3tbZOwXD49QzIN3MpOLJNxh2qwq2lJJZaKMVw9qNi4jTC0w==}
    dependencies:
      spdx-expression-parse: 3.0.1
      spdx-license-ids: 3.0.12
    dev: true

  /spdx-exceptions@2.3.0:
    resolution: {integrity: sha512-/tTrYOC7PPI1nUAgx34hUpqXuyJG+DTHJTnIULG4rDygi4xu/tfgmq1e1cIRwRzwZgo4NLySi+ricLkZkw4i5A==}
    dev: true

  /spdx-expression-parse@3.0.1:
    resolution: {integrity: sha512-cbqHunsQWnJNE6KhVSMsMeH5H/L9EpymbzqTQ3uLwNCLZ1Q481oWaofqH7nO6V07xlXwY6PhQdQ2IedWx/ZK4Q==}
    dependencies:
      spdx-exceptions: 2.3.0
      spdx-license-ids: 3.0.12
    dev: true

  /spdx-license-ids@3.0.12:
    resolution: {integrity: sha512-rr+VVSXtRhO4OHbXUiAF7xW3Bo9DuuF6C5jH+q/x15j2jniycgKbxU09Hr0WqlSLUs4i4ltHGXqTe7VHclYWyA==}
    dev: true

  /sprintf-js@1.0.3:
    resolution: {integrity: sha512-D9cPgkvLlV3t3IzL0D0YLvGA9Ahk4PcvVwUbN0dSGr1aP0Nrt4AEnTUbuGvquEC0mA64Gqt1fzirlRs5ibXx8g==}
    dev: true

  /stream-transform@2.1.3:
    resolution: {integrity: sha512-9GHUiM5hMiCi6Y03jD2ARC1ettBXkQBoQAe7nJsPknnI0ow10aXjTnew8QtYQmLjzn974BnmWEAJgCY6ZP1DeQ==}
    dependencies:
      mixme: 0.5.4
    dev: true

  /streamsearch@1.1.0:
    resolution: {integrity: sha512-Mcc5wHehp9aXz1ax6bZUyY5afg9u2rv5cqQI3mRrYkGC8rW2hM02jWuwjtL++LS5qinSyhj2QfLyNsuc+VsExg==}
    engines: {node: '>=10.0.0'}
    dev: false

  /string-width@1.0.2:
    resolution: {integrity: sha512-0XsVpQLnVCXHJfyEs8tC0zpTVIr5PKKsQtkT29IwupnPTjtPmQ3xT/4yCREF9hYkV/3M3kzcUTSAZT6a6h81tw==}
    engines: {node: '>=0.10.0'}
    dependencies:
      code-point-at: 1.1.0
      is-fullwidth-code-point: 1.0.0
      strip-ansi: 3.0.1
    dev: true

  /string-width@2.1.1:
    resolution: {integrity: sha512-nOqH59deCq9SRHlxq1Aw85Jnt4w6KvLKqWVik6oA9ZklXLNIOlqg4F2yrT1MVaTjAqvVwdfeZ7w7aCvJD7ugkw==}
    engines: {node: '>=4'}
    dependencies:
      is-fullwidth-code-point: 2.0.0
      strip-ansi: 4.0.0
    dev: true

  /string-width@4.2.3:
    resolution: {integrity: sha512-wKyQRQpjJ0sIp62ErSZdGsjMJWsap5oRNihHhu6G7JVO/9jIB6UyevL+tXuOqrng8j/cxKTWyWUwvSTriiZz/g==}
    engines: {node: '>=8'}
    dependencies:
      emoji-regex: 8.0.0
      is-fullwidth-code-point: 3.0.0
      strip-ansi: 6.0.1

  /string.prototype.trimend@1.0.6:
    resolution: {integrity: sha512-JySq+4mrPf9EsDBEDYMOb/lM7XQLulwg5R/m1r0PXEFqrV0qHvl58sdTilSXtKOflCsK2E8jxf+GKC0T07RWwQ==}
    dependencies:
      call-bind: 1.0.2
      define-properties: 1.1.4
      es-abstract: 1.20.4
    dev: true

  /string.prototype.trimstart@1.0.6:
    resolution: {integrity: sha512-omqjMDaY92pbn5HOX7f9IccLA+U1tA9GvtU4JrodiXFfYB7jPzzHpRzpglLAjtUV6bB557zwClJezTqnAiYnQA==}
    dependencies:
      call-bind: 1.0.2
      define-properties: 1.1.4
      es-abstract: 1.20.4
    dev: true

  /string_decoder@1.3.0:
    resolution: {integrity: sha512-hkRX8U1WjJFd8LsDJ2yQ/wWWxaopEsABU1XfkM8A+j0+85JAGppt16cr1Whg6KIbb4okU6Mql6BOj+uup/wKeA==}
    dependencies:
      safe-buffer: 5.2.1
    dev: false

  /strip-ansi@3.0.1:
    resolution: {integrity: sha512-VhumSSbBqDTP8p2ZLKj40UjBCV4+v8bUSEpUb4KjRgWk9pbqGF4REFj6KEagidb2f/M6AzC0EmFyDNGaw9OCzg==}
    engines: {node: '>=0.10.0'}
    dependencies:
      ansi-regex: 2.1.1
    dev: true

  /strip-ansi@4.0.0:
    resolution: {integrity: sha512-4XaJ2zQdCzROZDivEVIDPkcQn8LMFSa8kj8Gxb/Lnwzv9A8VctNZ+lfivC/sV3ivW8ElJTERXZoPBRrZKkNKow==}
    engines: {node: '>=4'}
    dependencies:
      ansi-regex: 3.0.1
    dev: true

  /strip-ansi@6.0.1:
    resolution: {integrity: sha512-Y38VPSHcqkFrCpFnQ9vuSXmquuv5oXOKpGeT6aGrr3o3Gc9AlVa6JBfUSOCnbxGGZF+/0ooI7KrPuUSztUdU5A==}
    engines: {node: '>=8'}
    dependencies:
      ansi-regex: 5.0.1

  /strip-bom@3.0.0:
    resolution: {integrity: sha512-vavAMRXOgBVNF6nyEEmL3DBK19iRpDcoIwW+swQ+CbGiu7lju6t+JklA1MHweoWtadgt4ISVUsXLyDq34ddcwA==}
    engines: {node: '>=4'}
    dev: true

  /strip-eof@1.0.0:
    resolution: {integrity: sha512-7FCwGGmx8mD5xQd3RPUvnSpUXHM3BWuzjtpD4TXsfcZ9EL4azvVVUscFYwD9nx8Kh+uCBC00XBtAykoMHwTh8Q==}
    engines: {node: '>=0.10.0'}
    dev: true

  /strip-indent@3.0.0:
    resolution: {integrity: sha512-laJTa3Jb+VQpaC6DseHhF7dXVqHTfJPCRDaEbid/drOhgitgYku/letMUqOXFoWV0zIIUbjpdH2t+tYj4bQMRQ==}
    engines: {node: '>=8'}
    dependencies:
      min-indent: 1.0.1
    dev: true

  /strip-json-comments@3.1.1:
    resolution: {integrity: sha512-6fPc+R4ihwqP6N/aIv2f1gMH8lOVtWQHoqC4yK6oSDVVocumAsfCqjkXnqiYMhmMwS/mEHLp7Vehlt3ql6lEig==}
    engines: {node: '>=8'}
    dev: true

  /sucrase@3.29.0:
    resolution: {integrity: sha512-bZPAuGA5SdFHuzqIhTAqt9fvNEo9rESqXIG3oiKdF8K4UmkQxC4KlNL3lVyAErXp+mPvUqZ5l13qx6TrDIGf3A==}
    engines: {node: '>=8'}
    hasBin: true
    dependencies:
      commander: 4.1.1
      glob: 7.1.6
      lines-and-columns: 1.2.4
      mz: 2.7.0
      pirates: 4.0.5
      ts-interface-checker: 0.1.13
    dev: true

  /supports-color@5.5.0:
    resolution: {integrity: sha512-QjVjwdXIt408MIiAqCX4oUKsgU2EqAGzs2Ppkm4aQYbjm+ZEWEcW4SfFNTr4uMNZma0ey4f5lgLrkB0aX0QMow==}
    engines: {node: '>=4'}
    dependencies:
      has-flag: 3.0.0
    dev: true

  /supports-color@7.2.0:
    resolution: {integrity: sha512-qpCAvRl9stuOHveKsn7HncJRvv501qIacKzQlO/+Lwxc9+0q2wLyv4Dfvt80/DPn2pqOBsJdDiogXGR9+OvwRw==}
    engines: {node: '>=8'}
    dependencies:
      has-flag: 4.0.0
    dev: true

  /supports-preserve-symlinks-flag@1.0.0:
    resolution: {integrity: sha512-ot0WnXS9fgdkgIcePe6RHNk1WA8+muPa6cSjeR3V8K27q9BB1rTE3R1p7Hv0z1ZyAc8s6Vvv8DIyWf681MAt0w==}
    engines: {node: '>= 0.4'}

  /svelte-check@3.0.2(svelte@3.56.0):
    resolution: {integrity: sha512-DkhKhV0Jt0gh7q9DBB26+J2Vfb9y4/4JWxnbkXBZha7542LOhwvj3edJFjyJ+xjdaXyInZ+YRRYc3V6wytP2ew==}
    hasBin: true
    peerDependencies:
      svelte: ^3.55.0
    dependencies:
      '@jridgewell/trace-mapping': 0.3.17
      chokidar: 3.5.3
      fast-glob: 3.2.12
      import-fresh: 3.3.0
      picocolors: 1.0.0
      sade: 1.8.1
      svelte: 3.56.0
      svelte-preprocess: 5.0.3(svelte@3.56.0)(typescript@4.9.4)
      typescript: 4.9.4
    transitivePeerDependencies:
      - '@babel/core'
      - coffeescript
      - less
      - postcss
      - postcss-load-config
      - pug
      - sass
      - stylus
      - sugarss
    dev: true

  /svelte-hmr@0.15.1(svelte@3.56.0):
    resolution: {integrity: sha512-BiKB4RZ8YSwRKCNVdNxK/GfY+r4Kjgp9jCLEy0DuqAKfmQtpL38cQK3afdpjw4sqSs4PLi3jIPJIFp259NkZtA==}
    engines: {node: ^12.20 || ^14.13.1 || >= 16}
    peerDependencies:
      svelte: '>=3.19.0'
    dependencies:
      svelte: 3.56.0
    dev: false

  /svelte-local-storage-store@0.4.0(svelte@3.56.0):
    resolution: {integrity: sha512-ctPykTt4S3BE5bF0mfV0jKiUR1qlmqLvnAkQvYHLeb9wRyO1MdIFDVI23X+TZEFleATHkTaOpYZswIvf3b2tWA==}
    engines: {node: '>=0.14'}
    peerDependencies:
      svelte: ^3.48.0
    dependencies:
      svelte: 3.56.0
    dev: true

  /svelte-preprocess@5.0.3(svelte@3.56.0)(typescript@4.9.4):
    resolution: {integrity: sha512-GrHF1rusdJVbOZOwgPWtpqmaexkydznKzy5qIC2FabgpFyKN57bjMUUUqPRfbBXK5igiEWn1uO/DXsa2vJ5VHA==}
    engines: {node: '>= 14.10.0'}
    requiresBuild: true
    peerDependencies:
      '@babel/core': ^7.10.2
      coffeescript: ^2.5.1
      less: ^3.11.3 || ^4.0.0
      postcss: ^7 || ^8
      postcss-load-config: ^2.1.0 || ^3.0.0 || ^4.0.0
      pug: ^3.0.0
      sass: ^1.26.8
      stylus: ^0.55.0
      sugarss: ^2.0.0 || ^3.0.0 || ^4.0.0
      svelte: ^3.23.0
      typescript: '>=3.9.5 || ^4.0.0 || ^5.0.0'
    peerDependenciesMeta:
      '@babel/core':
        optional: true
      coffeescript:
        optional: true
      less:
        optional: true
      postcss:
        optional: true
      postcss-load-config:
        optional: true
      pug:
        optional: true
      sass:
        optional: true
      stylus:
        optional: true
      sugarss:
        optional: true
      typescript:
        optional: true
    dependencies:
      '@types/pug': 2.0.6
      detect-indent: 6.1.0
      magic-string: 0.27.0
      sorcery: 0.11.0
      strip-indent: 3.0.0
      svelte: 3.56.0
      typescript: 4.9.4
    dev: true

  /svelte2tsx@0.6.0(svelte@3.56.0)(typescript@4.9.4):
    resolution: {integrity: sha512-TrxfQkO7CKi8Pu2eC/FyteDCdk3OOeQV5u6z7OjYAsOhsd0ClzAKqxJdvp6xxNQLrbFzf/XvCi9Fy8MQ1MleFA==}
    peerDependencies:
      svelte: ^3.55
      typescript: ^4.9.4
    dependencies:
      dedent-js: 1.0.1
      pascal-case: 3.1.2
      svelte: 3.56.0
      typescript: 4.9.4
    dev: false

  /svelte@3.56.0:
    resolution: {integrity: sha512-LvXiJbjdvJKwB/0CQyYpDX0q+hFqCyWmybzC2G6eK1tJJA/RSRCytTfNmjHv+RHlLuA70vWG7nXp6gbeErYvRA==}
    engines: {node: '>= 8'}

  /tar@6.1.12:
    resolution: {integrity: sha512-jU4TdemS31uABHd+Lt5WEYJuzn+TJTCBLljvIAHZOz6M9Os5pJ4dD+vRFLxPa/n3T0iEFzpi+0x1UfuDZYbRMw==}
    engines: {node: '>=10'}
    dependencies:
      chownr: 2.0.0
      fs-minipass: 2.1.0
      minipass: 3.3.4
      minizlib: 2.1.2
      mkdirp: 1.0.4
      yallist: 4.0.0
    dev: false

  /term-size@2.2.1:
    resolution: {integrity: sha512-wK0Ri4fOGjv/XPy8SBHZChl8CM7uMc5VML7SqiQ0zG7+J5Vr+RMQDoHa2CNT6KHUnTGIXH34UDMkPzAUyapBZg==}
    engines: {node: '>=8'}
    dev: true

  /test-exclude@6.0.0:
    resolution: {integrity: sha512-cAGWPIyOHU6zlmg88jwm7VRyXnMN7iV68OGAbYDk/Mh/xC/pzVPlQtY6ngoIH/5/tciuhGfvESU8GrHrcxD56w==}
    engines: {node: '>=8'}
    dependencies:
      '@istanbuljs/schema': 0.1.3
      glob: 7.2.3
      minimatch: 3.1.2
    dev: true

  /text-table@0.2.0:
    resolution: {integrity: sha512-N+8UisAXDGk8PFXP4HAzVR9nbfmVJ3zYLAWiTIoqC5v5isinhr+r5uaO8+7r3BMfuNIufIsA7RdpVgacC2cSpw==}
    dev: true

  /thenify-all@1.6.0:
    resolution: {integrity: sha512-RNxQH/qI8/t3thXJDwcstUO4zeqo64+Uy/+sNVRBx4Xn2OX+OZ9oP+iJnNFqplFra2ZUVeKCSa2oVWi3T4uVmA==}
    engines: {node: '>=0.8'}
    dependencies:
      thenify: 3.3.1
    dev: true

  /thenify@3.3.1:
    resolution: {integrity: sha512-RVZSIV5IG10Hk3enotrhvz0T9em6cyHBLkH/YAZuKqd8hRkKhSfCGIcP2KUY0EPxndzANBmNllzWPwak+bheSw==}
    dependencies:
      any-promise: 1.3.0
    dev: true

  /tiny-glob@0.2.9:
    resolution: {integrity: sha512-g/55ssRPUjShh+xkfx9UPDXqhckHEsHr4Vd9zX55oSdGZc/MD0m3sferOkwWtp98bv+kcVfEHtRJgBVJzelrzg==}
    dependencies:
      globalyzer: 0.1.0
      globrex: 0.1.2

  /tinydate@1.3.0:
    resolution: {integrity: sha512-7cR8rLy2QhYHpsBDBVYnnWXm8uRTr38RoZakFSW7Bs7PzfMPNZthuMLkwqZv7MTu8lhQ91cOFYS5a7iFj2oR3w==}
    engines: {node: '>=4'}
    dev: true

  /tmp@0.0.33:
    resolution: {integrity: sha512-jRCJlojKnZ3addtTOjdIqoRuPEKBvNXcGYqzO6zWZX8KfKEpnGY5jfggJQ3EjKuu8D4bJRr0y+cYJFmYbImXGw==}
    engines: {node: '>=0.6.0'}
    dependencies:
      os-tmpdir: 1.0.2
    dev: true

  /to-regex-range@5.0.1:
    resolution: {integrity: sha512-65P7iz6X5yEr1cwcgvQxbbIw7Uk3gOy5dIdtZ4rDveLqhrdJP+Li/Hx6tyK0NEb+2GCyneCMJiGqrADCSNk8sQ==}
    engines: {node: '>=8.0'}
    dependencies:
      is-number: 7.0.0

  /topojson-client@3.1.0:
    resolution: {integrity: sha512-605uxS6bcYxGXw9qi62XyrV6Q3xwbndjachmNxu8HWTtVPxZfEJN9fd/SZS1Q54Sn2y0TMyMxFj/cJINqGHrKw==}
    hasBin: true
    dependencies:
      commander: 2.20.3
    dev: false

  /totalist@3.0.0:
    resolution: {integrity: sha512-eM+pCBxXO/njtF7vdFsHuqb+ElbxqtI4r5EAvk6grfAFyJ6IvWlSkfZ5T9ozC6xWw3Fj1fGoSmrl0gUs46JVIw==}
    engines: {node: '>=6'}

  /tr46@0.0.3:
    resolution: {integrity: sha512-N3WMsuqV66lT30CrXNbEjx4GEwlow3v6rr4mCcv6prnfwhS01rkgyFdjPNBYd9br7LpXV1+Emh01fHnq2Gdgrw==}

  /trim-newlines@3.0.1:
    resolution: {integrity: sha512-c1PTsA3tYrIsLGkJkzHF+w9F2EyxfXGo4UyJc4pFL++FMjnq0HJS69T3M7d//gKrFKwy429bouPescbjecU+Zw==}
    engines: {node: '>=8'}
    dev: true

  /trouter@3.2.0:
    resolution: {integrity: sha512-rLLXbhTObLy2MBVjLC+jTnoIKw99n0GuJs9ov10J870vDw5qhTurPzsDrudNtBf5w/CZ9ctZy2p2IMmhGcel2w==}
    engines: {node: '>=6'}
    dependencies:
      regexparam: 1.3.0
    dev: true

  /ts-interface-checker@0.1.13:
    resolution: {integrity: sha512-Y/arvbn+rrz3JCKl9C4kVNfTfSm2/mEp5FSz5EsZSANGPSlQrpRI5M4PKF+mJnE52jOO90PnPSc3Ur3bTQw0gA==}
    dev: true

  /tslib@1.14.1:
    resolution: {integrity: sha512-Xni35NKzjgMrwevysHTCArtLDpPvye8zV/0E4EyYn43P7/7qvQwPh9BGkHewbMulVntbigmcT7rdX3BNo9wRJg==}
    dev: true

  /tslib@2.4.1:
    resolution: {integrity: sha512-tGyy4dAjRIEwI7BzsB0lynWgOpfqjUdq91XXAlIWD2OwKBH7oCl/GZG/HT4BOHrTlPMOASlMQ7veyTqpmRcrNA==}
    dev: false

  /tsutils@3.21.0(typescript@4.9.4):
    resolution: {integrity: sha512-mHKK3iUXL+3UF6xL5k0PEhKRUBKPBCv/+RkEOpjRWxxx27KKRBmmA60A9pgOUvMi8GKhRMPEmjBRPzs2W7O1OA==}
    engines: {node: '>= 6'}
    peerDependencies:
      typescript: '>=2.8.0 || >= 3.2.0-dev || >= 3.3.0-dev || >= 3.4.0-dev || >= 3.5.0-dev || >= 3.6.0-dev || >= 3.6.0-beta || >= 3.7.0-dev || >= 3.7.0-beta'
    dependencies:
      tslib: 1.14.1
      typescript: 4.9.4
    dev: true

  /tty-table@4.1.6:
    resolution: {integrity: sha512-kRj5CBzOrakV4VRRY5kUWbNYvo/FpOsz65DzI5op9P+cHov3+IqPbo1JE1ZnQGkHdZgNFDsrEjrfqqy/Ply9fw==}
    engines: {node: '>=8.0.0'}
    hasBin: true
    dependencies:
      chalk: 4.1.2
      csv: 5.5.3
      kleur: 4.1.5
      smartwrap: 2.0.2
      strip-ansi: 6.0.1
      wcwidth: 1.0.1
      yargs: 17.6.2
    dev: true

  /type-check@0.4.0:
    resolution: {integrity: sha512-XleUoc9uwGXqjWwXaUTZAmzMcFZ5858QA2vvx1Ur5xIcixXIP+8LnFDgRplU30us6teqdlskFfu+ae4K79Ooew==}
    engines: {node: '>= 0.8.0'}
    dependencies:
      prelude-ls: 1.2.1
    dev: true

  /type-fest@0.13.1:
    resolution: {integrity: sha512-34R7HTnG0XIJcBSn5XhDd7nNFPRcXYRZrBB2O2jdKqYODldSzBAqzsWoZYYvduky73toYS/ESqxPvkDf/F0XMg==}
    engines: {node: '>=10'}
    dev: true

  /type-fest@0.20.2:
    resolution: {integrity: sha512-Ne+eE4r0/iWnpAxD852z3A+N0Bt5RN//NjJwRd2VFHEmrywxf5vsZlh4R6lixl6B+wz/8d+maTSAkN1FIkI3LQ==}
    engines: {node: '>=10'}
    dev: true

  /type-fest@0.6.0:
    resolution: {integrity: sha512-q+MB8nYR1KDLrgr4G5yemftpMC7/QLqVndBmEEdqzmNj5dcFOO4Oo8qlwZE3ULT3+Zim1F8Kq4cBnikNhlCMlg==}
    engines: {node: '>=8'}
    dev: true

  /type-fest@0.8.1:
    resolution: {integrity: sha512-4dbzIzqvjtgiM5rw1k5rEHtBANKmdudhGyBEajN01fEyhaAIhsoKNy6y7+IN93IfpFtwY9iqi7kD+xwKhQsNJA==}
    engines: {node: '>=8'}
    dev: true

  /typescript@4.9.4:
    resolution: {integrity: sha512-Uz+dTXYzxXXbsFpM86Wh3dKCxrQqUcVMxwU54orwlJjOpO3ao8L7j5lH+dWfTwgCwIuM9GQ2kvVotzYJMXTBZg==}
    engines: {node: '>=4.2.0'}
    hasBin: true

  /typescript@5.0.2:
    resolution: {integrity: sha512-wVORMBGO/FAs/++blGNeAVdbNKtIh1rbBL2EyQ1+J9lClJ93KiiKe8PmFIVdXhHcyv44SL9oglmfeSsndo0jRw==}
    engines: {node: '>=12.20'}
    hasBin: true
    dev: true

  /uglify-js@3.17.4:
    resolution: {integrity: sha512-T9q82TJI9e/C1TAxYvfb16xO120tMVFZrGA3f9/P4424DNu6ypK103y0GPFVa17yotwSyZW5iYXgjYHkGrJW/g==}
    engines: {node: '>=0.8.0'}
    hasBin: true
    dev: true

  /unbox-primitive@1.0.2:
    resolution: {integrity: sha512-61pPlCD9h51VoreyJ0BReideM3MDKMKnh6+V9L08331ipq6Q8OFXZYiqP6n/tbHx4s5I9uRhcye6BrbkizkBDw==}
    dependencies:
      call-bind: 1.0.2
      has-bigints: 1.0.2
      has-symbols: 1.0.3
      which-boxed-primitive: 1.0.2
    dev: true

  /undici@5.22.0:
    resolution: {integrity: sha512-fR9RXCc+6Dxav4P9VV/sp5w3eFiSdOjJYsbtWfd4s5L5C4ogyuVpdKIVHeW0vV1MloM65/f7W45nR9ZxwVdyiA==}
    engines: {node: '>=14.0'}
    dependencies:
      busboy: 1.6.0
    dev: false

  /universalify@0.1.2:
    resolution: {integrity: sha512-rBJeI5CXAlmy1pV+617WB9J63U6XcazHHF2f2dbJix4XzpUF0RS3Zbj0FGIOCAva5P/d/GBOYaACQ1w+0azUkg==}
    engines: {node: '>= 4.0.0'}
    dev: true

  /uri-js@4.4.1:
    resolution: {integrity: sha512-7rKUyy33Q1yc98pQ1DAmLtwX109F7TIfWlW1Ydo8Wl1ii1SeHieeh0HHfPeL2fMXK6z0s8ecKs9frCuLJvndBg==}
    dependencies:
      punycode: 2.3.0
    dev: true

  /urix@0.1.0:
    resolution: {integrity: sha512-Am1ousAhSLBeB9cG/7k7r2R0zj50uDRlZHPGbazid5s9rlF1F/QKYObEKSIunSjIOkJZqwRRLpvewjEkM7pSqg==}
    deprecated: Please see https://github.com/lydell/urix#deprecated
    dev: true

  /util-deprecate@1.0.2:
    resolution: {integrity: sha512-EPD5q1uXyFxJpCrLnCc1nHnq3gOa6DZBocAIiI2TaSCA7VCJ1UJDMagCzIkXNsUYfD1daK//LTEQ8xiIbrHtcw==}
    dev: false

  /uvu@0.5.6:
    resolution: {integrity: sha512-+g8ENReyr8YsOc6fv/NVJs2vFdHBnBNdfE49rshrTzDWOlUx4Gq7KOS2GD8eqhy2j+Ejq29+SbKH8yjkAqXqoA==}
    engines: {node: '>=8'}
    hasBin: true
    dependencies:
      dequal: 2.0.3
      diff: 5.1.0
      kleur: 4.1.5
      sade: 1.8.1
    dev: true

  /v8-to-istanbul@9.0.1:
    resolution: {integrity: sha512-74Y4LqY74kLE6IFyIjPtkSTWzUZmj8tdHT9Ii/26dvQ6K9Dl2NbEfj0XgU2sHCtKgt5VupqhlO/5aWuqS+IY1w==}
    engines: {node: '>=10.12.0'}
    dependencies:
      '@jridgewell/trace-mapping': 0.3.17
      '@types/istanbul-lib-coverage': 2.0.4
      convert-source-map: 1.9.0
    dev: true

  /validate-npm-package-license@3.0.4:
    resolution: {integrity: sha512-DpKm2Ui/xN7/HQKCtpZxoRWBhZ9Z0kqtygG8XCgNQ8ZlDnxuQmWhj566j8fN4Cu3/JmbhsDo7fcAJq4s9h27Ew==}
    dependencies:
      spdx-correct: 3.1.1
      spdx-expression-parse: 3.0.1
    dev: true

  /vite@4.3.0(@types/node@16.18.6):
    resolution: {integrity: sha512-JTGFgDh3dVxeGBpuQX04Up+JZmuG6wu9414Ei36vQzaEruY/M4K0AgwtuB2b4HaBgB7R8l+LHxjB0jcgz4d2qQ==}
    engines: {node: ^14.18.0 || >=16.0.0}
    hasBin: true
    peerDependencies:
      '@types/node': '>= 14'
      less: '*'
      sass: '*'
      stylus: '*'
      sugarss: '*'
      terser: ^5.4.0
    peerDependenciesMeta:
      '@types/node':
        optional: true
      less:
        optional: true
      sass:
        optional: true
      stylus:
        optional: true
      sugarss:
        optional: true
      terser:
        optional: true
    dependencies:
      '@types/node': 16.18.6
      esbuild: 0.17.18
      postcss: 8.4.21
      rollup: 3.20.6
    optionalDependencies:
      fsevents: 2.3.2

  /vitefu@0.2.4(vite@4.3.0):
    resolution: {integrity: sha512-fanAXjSaf9xXtOOeno8wZXIhgia+CZury481LsDaV++lSvcU2R9Ch2bPh3PYFyoHW+w9LqAeYRISVQjUIew14g==}
    peerDependencies:
      vite: ^3.0.0 || ^4.0.0
    peerDependenciesMeta:
      vite:
        optional: true
    dependencies:
      vite: 4.3.0(@types/node@16.18.6)
    dev: false

  /vscode-oniguruma@1.6.2:
    resolution: {integrity: sha512-KH8+KKov5eS/9WhofZR8M8dMHWN2gTxjMsG4jd04YhpbPR91fUj7rYQ2/XjeHCJWbg7X++ApRIU9NUwM2vTvLA==}
    dev: true

  /vscode-textmate@5.2.0:
    resolution: {integrity: sha512-Uw5ooOQxRASHgu6C7GVvUxisKXfSgW4oFlO+aa+PAkgmH89O3CXxEEzNRNtHSqtXFTl0nAC1uYj0GMSH27uwtQ==}
    dev: true

  /wcwidth@1.0.1:
    resolution: {integrity: sha512-XHPEwS0q6TaxcvG85+8EYkbiCux2XtWG2mkc47Ng2A77BQu9+DqIOJldST4HgPkuea7dvKSj5VgX3P1d4rW8Tg==}
    dependencies:
      defaults: 1.0.4
    dev: true

  /webidl-conversions@3.0.1:
    resolution: {integrity: sha512-2JAn3z8AR6rjK8Sm8orRC0h/bcl/DqL7tRPdGZ4I1CjdF+EaMLmYxBHyXuKL849eucPFhvBoxMsflfOb8kxaeQ==}

  /whatwg-url@5.0.0:
    resolution: {integrity: sha512-saE57nupxk6v3HY35+jzBwYa0rKSy0XR8JSxZPwgLr7ys0IBzhGviA1/TUGJLmSVqs8pb9AnvICXEuOHLprYTw==}
    dependencies:
      tr46: 0.0.3
      webidl-conversions: 3.0.1

  /which-boxed-primitive@1.0.2:
    resolution: {integrity: sha512-bwZdv0AKLpplFY2KZRX6TvyuN7ojjr7lwkg6ml0roIy9YeuSr7JS372qlNW18UQYzgYK9ziGcerWqZOmEn9VNg==}
    dependencies:
      is-bigint: 1.0.4
      is-boolean-object: 1.1.2
      is-number-object: 1.0.7
      is-string: 1.0.7
      is-symbol: 1.0.4
    dev: true

  /which-module@2.0.0:
    resolution: {integrity: sha512-B+enWhmw6cjfVC7kS8Pj9pCrKSc5txArRyaYGe088shv/FGWH+0Rjx/xPgtsWfsUtS27FkP697E4DDhgrgoc0Q==}
    dev: true

  /which-pm@2.0.0:
    resolution: {integrity: sha512-Lhs9Pmyph0p5n5Z3mVnN0yWcbQYUAD7rbQUiMsQxOJ3T57k7RFe35SUwWMf7dsbDZks1uOmw4AecB/JMDj3v/w==}
    engines: {node: '>=8.15'}
    dependencies:
      load-yaml-file: 0.2.0
      path-exists: 4.0.0
    dev: true

  /which@1.3.1:
    resolution: {integrity: sha512-HxJdYWq1MTIQbJ3nw0cqssHoTNU267KlrDuGZ1WYlxDStUtKUhOaJmh112/TZmHxxUfuJqPXSOm7tDyas0OSIQ==}
    hasBin: true
    dependencies:
      isexe: 2.0.0
    dev: true

  /which@2.0.2:
    resolution: {integrity: sha512-BLI3Tl1TW3Pvl70l3yq3Y64i+awpwXqsGBYWkkqMtnbXgrMD+yj7rhW0kuEDxzJaYXGjEW5ogapKNMEKNMjibA==}
    engines: {node: '>= 8'}
    hasBin: true
    dependencies:
      isexe: 2.0.0
    dev: true

  /wide-align@1.1.5:
    resolution: {integrity: sha512-eDMORYaPNZ4sQIuuYPDHdQvf4gyCF9rEEV/yPxGfwPkRodwEgiMUUXTx/dex+Me0wxx53S+NgUHaP7y3MGlDmg==}
    dependencies:
      string-width: 4.2.3
    dev: false

  /word-wrap@1.2.3:
    resolution: {integrity: sha512-Hz/mrNwitNRh/HUAtM/VT/5VH+ygD6DV7mYKZAtHOrbs8U7lvPS6xf7EJKMF0uW1KJCl0H701g3ZGus+muE5vQ==}
    engines: {node: '>=0.10.0'}
    dev: true

  /worktop@0.8.0-next.15:
    resolution: {integrity: sha512-0ycNO52P6nVwsjr1y20zuf0nqJatAb8L7MODBfQIxbxndHV5O4s50oZZMHWhJG1RLpHwbK0Epq8aaQK4E2GlgQ==}
    engines: {node: '>=12'}
    dependencies:
      mrmime: 1.0.1
      regexparam: 2.0.1
    dev: false

  /wrap-ansi@2.1.0:
    resolution: {integrity: sha512-vAaEaDM946gbNpH5pLVNR+vX2ht6n0Bt3GXwVB1AuAqZosOvHNF3P7wDnh8KLkSqgUh0uh77le7Owgoz+Z9XBw==}
    engines: {node: '>=0.10.0'}
    dependencies:
      string-width: 1.0.2
      strip-ansi: 3.0.1
    dev: true

  /wrap-ansi@6.2.0:
    resolution: {integrity: sha512-r6lPcBGxZXlIcymEu7InxDMhdW0KDxpLgoFLcguasxCaJ/SOIZwINatK9KY/tf+ZrlywOKU0UDj3ATXUBfxJXA==}
    engines: {node: '>=8'}
    dependencies:
      ansi-styles: 4.3.0
      string-width: 4.2.3
      strip-ansi: 6.0.1
    dev: true

  /wrap-ansi@7.0.0:
    resolution: {integrity: sha512-YVGIj2kamLSTxw6NsZjoBxfSwsn0ycdesmc4p+Q21c5zPuZ1pl+NfxVdxPtdHvmNVOQ6XSYG4AUtyt/Fi7D16Q==}
    engines: {node: '>=10'}
    dependencies:
      ansi-styles: 4.3.0
      string-width: 4.2.3
      strip-ansi: 6.0.1
    dev: true

  /wrappy@1.0.2:
    resolution: {integrity: sha512-l4Sp/DRseor9wL6EvV2+TuQn63dMkPjZ/sp9XkghTEbV9KlPS1xUsZ3u7/IQO4wxtcFB4bgpQPRcR3QCvezPcQ==}

  /y18n@3.2.2:
    resolution: {integrity: sha512-uGZHXkHnhF0XeeAPgnKfPv1bgKAYyVvmNL1xlKsPYZPaIHxGti2hHqvOCQv71XMsLxu1QjergkqogUnms5D3YQ==}
    dev: true

  /y18n@4.0.3:
    resolution: {integrity: sha512-JKhqTOwSrqNA1NY5lSztJ1GrBiUodLMmIZuLiDaMRJ+itFd+ABVE8XBjOvIWL+rSqNDC74LCSFmlb/U4UZ4hJQ==}
    dev: true

  /y18n@5.0.8:
    resolution: {integrity: sha512-0pfFzegeDWJHJIAmTLRP2DwHjdF5s7jo9tuztdQxAhINCdvS+3nGINqPd00AphqJR/0LhANUS6/+7SCb98YOfA==}
    engines: {node: '>=10'}
    dev: true

  /yallist@2.1.2:
    resolution: {integrity: sha512-ncTzHV7NvsQZkYe1DW7cbDLm0YpzHmZF5r/iyP3ZnQtMiJ+pjzisCiMNI+Sj+xQF5pXhSHxSB3uDbsBTzY/c2A==}
    dev: true

  /yallist@4.0.0:
    resolution: {integrity: sha512-3wdGidZyq5PB084XLES5TpOSRA3wjXAlIWMhum2kRcv/41Sn2emQ0dycQW4uZXLejwKvg6EsvbdlVL+FYEct7A==}

  /yargs-parser@18.1.3:
    resolution: {integrity: sha512-o50j0JeToy/4K6OZcaQmW6lyXXKhq7csREXcDwk2omFPJEwUNOVtJKvmDr9EI1fAJZUyZcRF7kxGBWmRXudrCQ==}
    engines: {node: '>=6'}
    dependencies:
      camelcase: 5.3.1
      decamelize: 1.2.0
    dev: true

  /yargs-parser@20.2.9:
    resolution: {integrity: sha512-y11nGElTIV+CT3Zv9t7VKl+Q3hTQoT9a1Qzezhhl6Rp21gJ/IVTW7Z3y9EWXhuUBC2Shnf+DX0antecpAwSP8w==}
    engines: {node: '>=10'}
    dev: true

  /yargs-parser@21.1.1:
    resolution: {integrity: sha512-tVpsJW7DdjecAiFpbIB1e3qxIQsE6NoPc5/eTdrbbIC4h0LVsWhnoa3g+m2HclBIujHzsxZ4VJVA+GUuc2/LBw==}
    engines: {node: '>=12'}
    dev: true

  /yargs-parser@7.0.0:
    resolution: {integrity: sha512-WhzC+xgstid9MbVUktco/bf+KJG+Uu6vMX0LN1sLJvwmbCQVxb4D8LzogobonKycNasCZLdOzTAk1SK7+K7swg==}
    dependencies:
      camelcase: 4.1.0
    dev: true

  /yargs@15.4.1:
    resolution: {integrity: sha512-aePbxDmcYW++PaqBsJ+HYUFwCdv4LVvdnhBy78E57PIor8/OVvhMrADFFEDh8DHDFRv/O9i3lPhsENjO7QX0+A==}
    engines: {node: '>=8'}
    dependencies:
      cliui: 6.0.0
      decamelize: 1.2.0
      find-up: 4.1.0
      get-caller-file: 2.0.5
      require-directory: 2.1.1
      require-main-filename: 2.0.0
      set-blocking: 2.0.0
      string-width: 4.2.3
      which-module: 2.0.0
      y18n: 4.0.3
      yargs-parser: 18.1.3
    dev: true

  /yargs@16.2.0:
    resolution: {integrity: sha512-D1mvvtDG0L5ft/jGWkLpG1+m0eQxOfaBvTNELraWj22wSVUMWxZUvYgJYcKh6jGGIkJFhH4IZPQhR4TKpc8mBw==}
    engines: {node: '>=10'}
    dependencies:
      cliui: 7.0.4
      escalade: 3.1.1
      get-caller-file: 2.0.5
      require-directory: 2.1.1
      string-width: 4.2.3
      y18n: 5.0.8
      yargs-parser: 20.2.9
    dev: true

  /yargs@17.6.2:
    resolution: {integrity: sha512-1/9UrdHjDZc0eOU0HxOHoS78C69UD3JRMvzlJ7S79S2nTaWRA/whGCTV8o9e/N/1Va9YIV7Q4sOxD8VV4pCWOw==}
    engines: {node: '>=12'}
    dependencies:
      cliui: 8.0.1
      escalade: 3.1.1
      get-caller-file: 2.0.5
      require-directory: 2.1.1
      string-width: 4.2.3
      y18n: 5.0.8
      yargs-parser: 21.1.1
    dev: true

  /yargs@8.0.2:
    resolution: {integrity: sha512-3RiZrpLpjrzIAKgGdPktBcMP/eG5bDFlkI+PHle1qwzyVXyDQL+pD/eZaMoOOO0Y7LLBfjpucObuUm/icvbpKQ==}
    dependencies:
      camelcase: 4.1.0
      cliui: 3.2.0
      decamelize: 1.2.0
      get-caller-file: 1.0.3
      os-locale: 2.1.0
      read-pkg-up: 2.0.0
      require-directory: 2.1.1
      require-main-filename: 1.0.1
      set-blocking: 2.0.0
      string-width: 2.1.1
      which-module: 2.0.0
      y18n: 3.2.2
      yargs-parser: 7.0.0
    dev: true

  /yocto-queue@0.1.0:
    resolution: {integrity: sha512-rVksvsnNCdJ/ohGc6xgPwyN8eheCxsiLM8mxuE/t/mOVqJewPuO1miLpTHQiRgTKCLexL4MeAFVagts7HmNZ2Q==}
    engines: {node: '>=10'}
    dev: true<|MERGE_RESOLUTION|>--- conflicted
+++ resolved
@@ -459,11 +459,7 @@
         specifier: ^3.56.0
         version: 3.56.0
       svelte-preprocess:
-<<<<<<< HEAD
-        specifier: ^5.0.0
-=======
         specifier: ^5.0.3
->>>>>>> ad9669d6
         version: 5.0.3(svelte@3.56.0)(typescript@4.9.4)
       typescript:
         specifier: ^4.9.4
@@ -963,11 +959,7 @@
         specifier: ^3.56.0
         version: 3.56.0
       svelte-preprocess:
-<<<<<<< HEAD
-        specifier: ^5.0.0
-=======
         specifier: ^5.0.3
->>>>>>> ad9669d6
         version: 5.0.3(svelte@3.56.0)(typescript@4.9.4)
       typescript:
         specifier: ^4.9.4
@@ -3968,20 +3960,6 @@
       tslib: 2.4.1
     dev: false
 
-<<<<<<< HEAD
-=======
-  /node-abi@3.40.0:
-    resolution: {integrity: sha512-zNy02qivjjRosswoYmPi8hIKJRr8MpQyeKT6qlcq/OnOgA3Rhoae+IYOqsM9V5+JnHWmxKnWOT2GxvtqdtOCXA==}
-    engines: {node: '>=10'}
-    dependencies:
-      semver: 7.5.0
-    dev: true
-
-  /node-addon-api@5.1.0:
-    resolution: {integrity: sha512-eh0GgfEkpnoWDq+VY8OyvYhFEzBk6jIYbRKdIlyTiAXIVJ8PyBaKb0rp7oDtoddbdoHWhq8wwr+XZ81F1rpNdA==}
-    dev: true
-
->>>>>>> ad9669d6
   /node-fetch@2.6.7:
     resolution: {integrity: sha512-ZjMPFEfVx5j+y2yF35Kzx5sF7kDzxuDj6ziH4FFbOp87zKDZNx8yExJIb05OGF4Nlt9IHFIMBkRl41VdvcNdbQ==}
     engines: {node: 4.x || >=6.0.0}
@@ -4310,28 +4288,6 @@
       picocolors: 1.0.0
       source-map-js: 1.0.2
 
-<<<<<<< HEAD
-=======
-  /prebuild-install@7.1.1:
-    resolution: {integrity: sha512-jAXscXWMcCK8GgCoHOfIr0ODh5ai8mj63L2nWrjuAgXE6tDyYGnx4/8o/rCgU+B4JSyZBKbeZqzhtwtC3ovxjw==}
-    engines: {node: '>=10'}
-    hasBin: true
-    dependencies:
-      detect-libc: 2.0.1
-      expand-template: 2.0.3
-      github-from-package: 0.0.0
-      minimist: 1.2.8
-      mkdirp-classic: 0.5.3
-      napi-build-utils: 1.0.2
-      node-abi: 3.40.0
-      pump: 3.0.0
-      rc: 1.2.8
-      simple-get: 4.0.1
-      tar-fs: 2.1.1
-      tunnel-agent: 0.6.0
-    dev: true
-
->>>>>>> ad9669d6
   /preferred-pm@3.0.3:
     resolution: {integrity: sha512-+wZgbxNES/KlJs9q40F/1sfOd/j7f1O9JaHcW5Dsn3aUUOZg3L2bjpVUcKV2jvtElYfoTuQiNeMfQJ4kwUAhCQ==}
     engines: {node: '>=10'}
@@ -4409,19 +4365,6 @@
     engines: {node: '>=8'}
     dev: true
 
-<<<<<<< HEAD
-=======
-  /rc@1.2.8:
-    resolution: {integrity: sha512-y3bGgqKj3QBdxLbLkomlohkvsA8gdAiUQlSBJnBhfn+BPxg4bc62d8TcBW15wavDfgexCgccckhcZvywyQYPOw==}
-    hasBin: true
-    dependencies:
-      deep-extend: 0.6.0
-      ini: 1.3.8
-      minimist: 1.2.8
-      strip-json-comments: 2.0.1
-    dev: true
-
->>>>>>> ad9669d6
   /read-pkg-up@2.0.0:
     resolution: {integrity: sha512-1orxQfbWGUiTn9XsPlChs6rLie/AV9jwZTGmu2NZw/CUDJQchXJFYE0Fq5j7+n558T1JhDWLdhyd1Zj+wLY//w==}
     engines: {node: '>=4'}
@@ -4692,24 +4635,6 @@
     resolution: {integrity: sha512-RVnVQxTXuerk653XfuliOxBP81Sf0+qfQE73LIYKcyMYHG94AuH0kgrQpRDuTZnSmjpysHmzxJXKNfa6PjFhyQ==}
     dev: false
 
-<<<<<<< HEAD
-=======
-  /sharp@0.31.3:
-    resolution: {integrity: sha512-XcR4+FCLBFKw1bdB+GEhnUNXNXvnt0tDo4WsBsraKymuo/IAuPuCBVAL2wIkUw2r/dwFW5Q5+g66Kwl2dgDFVg==}
-    engines: {node: '>=14.15.0'}
-    requiresBuild: true
-    dependencies:
-      color: 4.2.3
-      detect-libc: 2.0.1
-      node-addon-api: 5.1.0
-      prebuild-install: 7.1.1
-      semver: 7.5.0
-      simple-get: 4.0.1
-      tar-fs: 2.1.1
-      tunnel-agent: 0.6.0
-    dev: true
-
->>>>>>> ad9669d6
   /shebang-command@1.2.0:
     resolution: {integrity: sha512-EV3L1+UQWGor21OmnvojK36mhg+TyIKDh3iFBKBohr5xeXIhNBcx8oWdgkTEEQ+BEFFYdLRuqMfd5L84N1V5Vg==}
     engines: {node: '>=0.10.0'}
