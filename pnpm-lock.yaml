lockfileVersion: '6.0'

settings:
  autoInstallPeers: true
  excludeLinksFromLockfile: false

importers:

  .:
    devDependencies:
      '@changesets/cli':
        specifier: ^2.26.0
        version: 2.26.0
      '@rollup/plugin-commonjs':
        specifier: ^25.0.0
        version: 25.0.0(rollup@3.29.4)
      '@rollup/plugin-json':
        specifier: ^6.0.0
        version: 6.0.0(rollup@3.29.4)
      '@rollup/plugin-node-resolve':
        specifier: ^15.0.1
        version: 15.0.1(rollup@3.29.4)
      '@sveltejs/eslint-config':
        specifier: ^6.0.4
        version: 6.0.4(@typescript-eslint/eslint-plugin@6.0.0)(@typescript-eslint/parser@6.9.1)(eslint-config-prettier@9.0.0)(eslint-plugin-svelte@2.31.0)(eslint-plugin-unicorn@49.0.0)(eslint@8.52.0)(typescript@4.9.4)
      '@svitejs/changesets-changelog-github-compact':
        specifier: ^1.1.0
        version: 1.1.0
      '@typescript-eslint/eslint-plugin':
        specifier: ^6.0.0
        version: 6.0.0(@typescript-eslint/parser@6.9.1)(eslint@8.52.0)(typescript@4.9.4)
      eslint:
        specifier: ^8.52.0
        version: 8.52.0
      eslint-config-prettier:
        specifier: ^9.0.0
        version: 9.0.0(eslint@8.52.0)
      eslint-plugin-svelte:
        specifier: ^2.31.0
        version: 2.31.0(eslint@8.52.0)(svelte@4.2.2)
      eslint-plugin-unicorn:
        specifier: ^49.0.0
        version: 49.0.0(eslint@8.52.0)
      playwright:
        specifier: 1.30.0
        version: 1.30.0
      prettier:
        specifier: ^2.8.0
        version: 2.8.0
      rollup:
        specifier: ^3.29.4
        version: 3.29.4
      svelte:
        specifier: ^4.2.2
        version: 4.2.2
      typescript:
        specifier: ^4.9.4
        version: 4.9.4

  packages/adapter-auto:
    dependencies:
      import-meta-resolve:
        specifier: ^4.0.0
        version: 4.0.0
    devDependencies:
      '@sveltejs/kit':
        specifier: workspace:^
        version: link:../kit
      '@types/node':
        specifier: ^16.18.6
        version: 16.18.6
      typescript:
        specifier: ^4.9.4
        version: 4.9.4

  packages/adapter-cloudflare:
    dependencies:
      '@cloudflare/workers-types':
        specifier: ^4.20230404.0
        version: 4.20230404.0
      '@sveltejs/kit':
        specifier: ^1.0.0
        version: 1.27.5(svelte@4.2.3)(vite@4.5.0)
      esbuild:
        specifier: ^0.18.11
        version: 0.18.11
      worktop:
        specifier: 0.8.0-next.15
        version: 0.8.0-next.15
    devDependencies:
      '@types/node':
        specifier: ^16.18.6
        version: 16.18.6
      '@types/ws':
        specifier: ^8.5.3
        version: 8.5.3
      typescript:
        specifier: ^4.9.4
        version: 4.9.4

  packages/adapter-cloudflare-workers:
    dependencies:
      '@cloudflare/workers-types':
        specifier: ^4.20230404.0
        version: 4.20230404.0
      '@iarna/toml':
        specifier: ^2.2.5
        version: 2.2.5
      '@sveltejs/kit':
        specifier: ^1.0.0
        version: 1.27.5(svelte@4.2.3)(vite@4.5.0)
      esbuild:
        specifier: ^0.18.11
        version: 0.18.11
    devDependencies:
      '@cloudflare/kv-asset-handler':
        specifier: ^0.3.0
        version: 0.3.0
      '@types/node':
        specifier: ^16.18.6
        version: 16.18.6
      typescript:
        specifier: ^4.9.4
        version: 4.9.4

  packages/adapter-netlify:
    dependencies:
      '@iarna/toml':
        specifier: ^2.2.5
        version: 2.2.5
      esbuild:
        specifier: ^0.18.11
        version: 0.18.11
      set-cookie-parser:
        specifier: ^2.6.0
        version: 2.6.0
    devDependencies:
      '@netlify/functions':
        specifier: ^2.0.1
        version: 2.0.2
      '@rollup/plugin-commonjs':
        specifier: ^25.0.0
        version: 25.0.0(rollup@3.29.4)
      '@rollup/plugin-json':
        specifier: ^6.0.0
        version: 6.0.0(rollup@3.29.4)
      '@rollup/plugin-node-resolve':
        specifier: ^15.0.1
        version: 15.0.1(rollup@3.29.4)
      '@sveltejs/kit':
        specifier: workspace:^
        version: link:../kit
      '@types/node':
        specifier: ^16.18.6
        version: 16.18.6
      '@types/set-cookie-parser':
        specifier: ^2.4.2
        version: 2.4.2
      rollup:
        specifier: ^3.29.4
        version: 3.29.4
      typescript:
        specifier: ^4.9.4
        version: 4.9.4
      vitest:
        specifier: ^0.34.5
        version: 0.34.5(lightningcss@1.21.8)(playwright@1.30.0)

  packages/adapter-node:
    dependencies:
      '@rollup/plugin-commonjs':
        specifier: ^25.0.0
        version: 25.0.0(rollup@3.29.4)
      '@rollup/plugin-json':
        specifier: ^6.0.0
        version: 6.0.0(rollup@3.29.4)
      '@rollup/plugin-node-resolve':
        specifier: ^15.0.1
        version: 15.0.1(rollup@3.29.4)
      rollup:
        specifier: ^3.7.0
        version: 3.29.4
    devDependencies:
      '@polka/url':
        specifier: ^1.0.0-next.23
        version: 1.0.0-next.23
      '@sveltejs/kit':
        specifier: workspace:^
        version: link:../kit
      '@types/node':
        specifier: ^16.18.6
        version: 16.18.6
      c8:
        specifier: ^8.0.0
        version: 8.0.0
      polka:
        specifier: ^1.0.0-next.23
        version: 1.0.0-next.23
      sirv:
        specifier: ^2.0.3
        version: 2.0.3
      typescript:
        specifier: ^4.9.4
        version: 4.9.4
      vitest:
        specifier: ^0.34.5
        version: 0.34.5(lightningcss@1.21.8)(playwright@1.30.0)

  packages/adapter-static:
    devDependencies:
      '@playwright/test':
        specifier: 1.30.0
        version: 1.30.0
      '@sveltejs/kit':
        specifier: workspace:^
        version: link:../kit
      '@types/node':
        specifier: ^16.18.6
        version: 16.18.6
      sirv:
        specifier: ^2.0.3
        version: 2.0.3
      svelte:
        specifier: ^4.2.2
        version: 4.2.2
      typescript:
        specifier: ^4.9.4
        version: 4.9.4
      vite:
        specifier: ^4.4.9
        version: 4.4.9(@types/node@16.18.6)(lightningcss@1.21.8)

  packages/adapter-static/test/apps/prerendered:
    devDependencies:
      '@sveltejs/kit':
        specifier: workspace:^
        version: link:../../../../kit
      sirv-cli:
        specifier: ^2.0.2
        version: 2.0.2
      svelte:
        specifier: ^4.2.2
        version: 4.2.2
      vite:
        specifier: ^4.4.9
        version: 4.4.9(@types/node@16.18.6)(lightningcss@1.21.8)

  packages/adapter-static/test/apps/spa:
    devDependencies:
      '@sveltejs/adapter-node':
        specifier: workspace:^
        version: link:../../../../adapter-node
      '@sveltejs/kit':
        specifier: workspace:^
        version: link:../../../../kit
      sirv-cli:
        specifier: ^2.0.2
        version: 2.0.2
      svelte:
        specifier: ^4.2.2
        version: 4.2.2
      vite:
        specifier: ^4.4.9
        version: 4.4.9(@types/node@16.18.6)(lightningcss@1.21.8)

  packages/adapter-vercel:
    dependencies:
      '@vercel/nft':
        specifier: ^0.24.0
        version: 0.24.0
      esbuild:
        specifier: ^0.18.11
        version: 0.18.11
    devDependencies:
      '@playwright/test':
        specifier: 1.30.0
        version: 1.30.0
      '@sveltejs/kit':
        specifier: workspace:^
        version: link:../kit
      '@types/node':
        specifier: ^16.18.6
        version: 16.18.6
      typescript:
        specifier: ^4.9.4
        version: 4.9.4
      vitest:
        specifier: ^0.34.5
        version: 0.34.5(lightningcss@1.21.8)(playwright@1.30.0)

  packages/adapter-vercel/test/apps/split:
    devDependencies:
      '@sveltejs/kit':
        specifier: workspace:^
        version: link:../../../../kit
      svelte:
        specifier: ^4.2.3
        version: 4.2.3
      vite:
        specifier: ^4.5.0
        version: 4.5.0(@types/node@16.18.6)(lightningcss@1.21.8)

  packages/amp:
    dependencies:
      '@sveltejs/kit':
        specifier: ^1.0.0
        version: 1.27.5(svelte@4.2.3)(vite@4.5.0)

  packages/create-svelte:
    dependencies:
      '@clack/prompts':
        specifier: ^0.7.0
        version: 0.7.0
      kleur:
        specifier: ^4.1.5
        version: 4.1.5
    devDependencies:
      '@playwright/test':
        specifier: 1.30.0
        version: 1.30.0
      '@types/gitignore-parser':
        specifier: ^0.0.2
        version: 0.0.2
      '@types/prettier':
        specifier: ^2.7.1
        version: 2.7.1
      gitignore-parser:
        specifier: ^0.0.2
        version: 0.0.2
      prettier:
        specifier: ^2.8.0
        version: 2.8.0
      prettier-plugin-svelte:
        specifier: ^2.10.1
        version: 2.10.1(prettier@2.8.0)(svelte@4.2.2)
      sucrase:
        specifier: ^3.29.0
        version: 3.29.0
      svelte:
        specifier: ^4.2.2
        version: 4.2.2
      tiny-glob:
        specifier: ^0.2.9
        version: 0.2.9
      vitest:
        specifier: ^0.34.5
        version: 0.34.5(lightningcss@1.21.8)(playwright@1.30.0)

  packages/create-svelte/templates/default:
    dependencies:
      '@fontsource/fira-mono':
        specifier: ^5.0.5
        version: 5.0.5
    devDependencies:
      '@neoconfetti/svelte':
        specifier: ^1.0.0
        version: 1.0.0
      '@sveltejs/adapter-auto':
        specifier: workspace:*
        version: link:../../../adapter-auto
      '@sveltejs/kit':
        specifier: workspace:*
        version: link:../../../kit
      svelte:
        specifier: ^4.2.2
        version: 4.2.2
      typescript:
        specifier: ^5.0.0
        version: 5.0.4
      vite:
        specifier: ^4.4.9
        version: 4.4.9(@types/node@16.18.6)(lightningcss@1.21.8)

  packages/create-svelte/templates/skeleton:
    devDependencies:
      '@sveltejs/adapter-auto':
        specifier: workspace:*
        version: link:../../../adapter-auto

  packages/enhanced-img:
    dependencies:
      magic-string:
        specifier: ^0.30.0
        version: 0.30.5
      svelte-parse-markup:
        specifier: ^0.1.1
        version: 0.1.2(svelte@4.2.2)
      vite-imagetools:
        specifier: ^6.2.3
        version: 6.2.3(rollup@3.29.4)
    devDependencies:
      '@types/estree':
        specifier: ^1.0.2
        version: 1.0.3
      '@types/node':
        specifier: ^16.18.6
        version: 16.18.6
      estree-walker:
        specifier: ^3.0.3
        version: 3.0.3
      svelte:
        specifier: ^4.0.5
        version: 4.2.2
      typescript:
        specifier: ^4.9.4
        version: 4.9.4
      vite:
        specifier: ^4.4.2
        version: 4.4.9(@types/node@16.18.6)(lightningcss@1.21.8)
      vitest:
        specifier: ^0.34.0
        version: 0.34.5(lightningcss@1.21.8)(playwright@1.30.0)

  packages/kit:
    dependencies:
      '@sveltejs/vite-plugin-svelte':
        specifier: ^2.5.0
        version: 2.5.0(svelte@4.2.2)(vite@4.4.9)
      '@types/cookie':
        specifier: ^0.5.1
        version: 0.5.1
      cookie:
        specifier: ^0.5.0
        version: 0.5.0
      devalue:
        specifier: ^4.3.1
        version: 4.3.1
      esm-env:
        specifier: ^1.0.0
        version: 1.0.0
      kleur:
        specifier: ^4.1.5
        version: 4.1.5
      magic-string:
        specifier: ^0.30.0
        version: 0.30.2
      mrmime:
        specifier: ^1.0.1
        version: 1.0.1
      sade:
        specifier: ^1.8.1
        version: 1.8.1
      set-cookie-parser:
        specifier: ^2.6.0
        version: 2.6.0
      sirv:
        specifier: ^2.0.2
        version: 2.0.3
      tiny-glob:
        specifier: ^0.2.9
        version: 0.2.9
      undici:
        specifier: ~5.26.2
        version: 5.26.3
    devDependencies:
      '@playwright/test':
        specifier: 1.30.0
        version: 1.30.0
      '@types/connect':
        specifier: ^3.4.35
        version: 3.4.35
      '@types/node':
        specifier: ^16.18.6
        version: 16.18.6
      '@types/sade':
        specifier: ^1.7.4
        version: 1.7.4
      '@types/set-cookie-parser':
        specifier: ^2.4.2
        version: 2.4.2
      dts-buddy:
        specifier: ^0.2.4
        version: 0.2.4
      marked:
        specifier: ^9.0.0
        version: 9.0.0
      rollup:
        specifier: ^3.29.4
        version: 3.29.4
      svelte:
        specifier: ^4.2.2
        version: 4.2.2
      svelte-preprocess:
        specifier: ^5.0.4
        version: 5.0.4(postcss@8.4.31)(svelte@4.2.2)(typescript@4.9.4)
      typescript:
        specifier: ^4.9.4
        version: 4.9.4
      vite:
        specifier: ^4.4.9
        version: 4.4.9(@types/node@16.18.6)(lightningcss@1.21.8)
      vitest:
        specifier: ^0.34.5
        version: 0.34.5(lightningcss@1.21.8)(playwright@1.30.0)

  packages/kit/test/apps/amp:
    devDependencies:
      '@sveltejs/amp':
        specifier: workspace:^
        version: link:../../../../amp
      '@sveltejs/kit':
        specifier: workspace:^
        version: link:../../..
      cross-env:
        specifier: ^7.0.3
        version: 7.0.3
      dropcss:
        specifier: ^1.0.16
        version: 1.0.16
      svelte:
        specifier: ^4.2.2
        version: 4.2.2
      svelte-check:
        specifier: ^3.4.4
        version: 3.4.4(postcss@8.4.31)(svelte@4.2.2)
      typescript:
        specifier: ^4.9.4
        version: 4.9.4
      vite:
        specifier: ^4.4.9
        version: 4.4.9(@types/node@16.18.6)(lightningcss@1.21.8)

  packages/kit/test/apps/basics:
    devDependencies:
      '@sveltejs/kit':
        specifier: workspace:^
        version: link:../../..
      cross-env:
        specifier: ^7.0.3
        version: 7.0.3
      svelte:
        specifier: ^4.2.2
        version: 4.2.2
      svelte-check:
        specifier: ^3.4.4
        version: 3.4.4(postcss@8.4.31)(svelte@4.2.2)
      typescript:
        specifier: ^4.9.4
        version: 4.9.4
      vite:
        specifier: ^4.4.9
        version: 4.4.9(@types/node@16.18.6)(lightningcss@1.21.8)

  packages/kit/test/apps/dev-only:
    devDependencies:
      '@sveltejs/kit':
        specifier: workspace:^
        version: link:../../..
      cross-env:
        specifier: ^7.0.3
        version: 7.0.3
      svelte:
        specifier: ^4.2.2
        version: 4.2.2
      svelte-check:
        specifier: ^3.4.4
        version: 3.4.4(postcss@8.4.31)(svelte@4.2.2)
      typescript:
        specifier: ^4.9.4
        version: 4.9.4
      vite:
        specifier: ^4.4.9
        version: 4.4.9(@types/node@16.18.6)(lightningcss@1.21.8)

  packages/kit/test/apps/embed:
    devDependencies:
      '@sveltejs/kit':
        specifier: workspace:^
        version: link:../../..
      cross-env:
        specifier: ^7.0.3
        version: 7.0.3
      svelte:
        specifier: ^4.2.2
        version: 4.2.2
      svelte-check:
        specifier: ^3.4.4
        version: 3.4.4(postcss@8.4.31)(svelte@4.2.2)
      typescript:
        specifier: ^4.9.4
        version: 4.9.4
      vite:
        specifier: ^4.4.9
        version: 4.4.9(@types/node@16.18.6)(lightningcss@1.21.8)

  packages/kit/test/apps/options:
    devDependencies:
      '@sveltejs/kit':
        specifier: workspace:^
        version: link:../../..
      cross-env:
        specifier: ^7.0.3
        version: 7.0.3
      svelte:
        specifier: ^4.2.2
        version: 4.2.2
      svelte-check:
        specifier: ^3.4.4
        version: 3.4.4(postcss@8.4.31)(svelte@4.2.2)
      typescript:
        specifier: ^4.9.4
        version: 4.9.4
      vite:
        specifier: ^4.4.9
        version: 4.4.9(@types/node@16.18.6)(lightningcss@1.21.8)

  packages/kit/test/apps/options-2:
    devDependencies:
      '@sveltejs/adapter-node':
        specifier: workspace:^
        version: link:../../../../adapter-node
      '@sveltejs/kit':
        specifier: workspace:^
        version: link:../../..
      cross-env:
        specifier: ^7.0.3
        version: 7.0.3
      svelte:
        specifier: ^4.2.2
        version: 4.2.2
      svelte-check:
        specifier: ^3.4.4
        version: 3.4.4(postcss@8.4.31)(svelte@4.2.2)
      typescript:
        specifier: ^4.9.4
        version: 4.9.4
      vite:
        specifier: ^4.4.9
        version: 4.4.9(@types/node@16.18.6)(lightningcss@1.21.8)

  packages/kit/test/apps/writes:
    devDependencies:
      '@sveltejs/kit':
        specifier: workspace:^
        version: link:../../..
      cross-env:
        specifier: ^7.0.3
        version: 7.0.3
      svelte:
        specifier: ^4.2.2
        version: 4.2.2
      svelte-check:
        specifier: ^3.4.4
        version: 3.4.4(postcss@8.4.31)(svelte@4.2.2)
      typescript:
        specifier: ^4.9.4
        version: 4.9.4
      vite:
        specifier: ^4.4.9
        version: 4.4.9(@types/node@16.18.6)(lightningcss@1.21.8)

  packages/kit/test/build-errors:
    devDependencies:
      vitest:
        specifier: ^0.34.5
        version: 0.34.5(lightningcss@1.21.8)(playwright@1.30.0)

  packages/kit/test/build-errors/apps/prerender-entry-generator-mismatch:
    devDependencies:
      '@sveltejs/adapter-auto':
        specifier: workspace:^
        version: link:../../../../../adapter-auto
      '@sveltejs/kit':
        specifier: workspace:^
        version: link:../../../..
      svelte:
        specifier: ^4.2.2
        version: 4.2.2
      svelte-check:
        specifier: ^3.4.4
        version: 3.4.4(postcss@8.4.31)(svelte@4.2.2)
      typescript:
        specifier: ^4.9.4
        version: 4.9.4
      vite:
        specifier: ^4.4.9
        version: 4.4.9(@types/node@16.18.6)(lightningcss@1.21.8)

  packages/kit/test/build-errors/apps/prerenderable-incorrect-fragment:
    devDependencies:
      '@sveltejs/adapter-auto':
        specifier: workspace:^
        version: link:../../../../../adapter-auto
      '@sveltejs/kit':
        specifier: workspace:^
        version: link:../../../..
      svelte:
        specifier: ^4.2.2
        version: 4.2.2
      svelte-check:
        specifier: ^3.4.4
        version: 3.4.4(postcss@8.4.31)(svelte@4.2.2)
      typescript:
        specifier: ^4.9.4
        version: 4.9.4
      vite:
        specifier: ^4.4.9
        version: 4.4.9(@types/node@16.18.6)(lightningcss@1.21.8)

  packages/kit/test/build-errors/apps/prerenderable-not-prerendered:
    devDependencies:
      '@sveltejs/adapter-auto':
        specifier: workspace:^
        version: link:../../../../../adapter-auto
      '@sveltejs/kit':
        specifier: workspace:^
        version: link:../../../..
      svelte:
        specifier: ^4.2.2
        version: 4.2.2
      svelte-check:
        specifier: ^3.4.4
        version: 3.4.4(postcss@8.4.31)(svelte@4.2.2)
      typescript:
        specifier: ^4.9.4
        version: 4.9.4
      vite:
        specifier: ^4.4.9
        version: 4.4.9(@types/node@16.18.6)(lightningcss@1.21.8)

  packages/kit/test/build-errors/apps/private-dynamic-env:
    devDependencies:
      '@sveltejs/kit':
        specifier: workspace:^
        version: link:../../../..
      svelte:
        specifier: ^4.2.2
        version: 4.2.2
      svelte-check:
        specifier: ^3.4.4
        version: 3.4.4(postcss@8.4.31)(svelte@4.2.2)
      typescript:
        specifier: ^4.9.4
        version: 4.9.4
      vite:
        specifier: ^4.4.9
        version: 4.4.9(@types/node@16.18.6)(lightningcss@1.21.8)

  packages/kit/test/build-errors/apps/private-dynamic-env-dynamic-import:
    devDependencies:
      '@sveltejs/kit':
        specifier: workspace:^
        version: link:../../../..
      svelte:
        specifier: ^4.2.2
        version: 4.2.2
      svelte-check:
        specifier: ^3.4.4
        version: 3.4.4(postcss@8.4.31)(svelte@4.2.2)
      typescript:
        specifier: ^4.9.4
        version: 4.9.4
      vite:
        specifier: ^4.4.9
        version: 4.4.9(@types/node@16.18.6)(lightningcss@1.21.8)

  packages/kit/test/build-errors/apps/private-static-env:
    devDependencies:
      '@sveltejs/kit':
        specifier: workspace:^
        version: link:../../../..
      cross-env:
        specifier: ^7.0.3
        version: 7.0.3
      svelte:
        specifier: ^4.2.2
        version: 4.2.2
      svelte-check:
        specifier: ^3.4.4
        version: 3.4.4(postcss@8.4.31)(svelte@4.2.2)
      typescript:
        specifier: ^4.9.4
        version: 4.9.4
      vite:
        specifier: ^4.4.9
        version: 4.4.9(@types/node@16.18.6)(lightningcss@1.21.8)

  packages/kit/test/build-errors/apps/private-static-env-dynamic-import:
    devDependencies:
      '@sveltejs/kit':
        specifier: workspace:^
        version: link:../../../..
      svelte:
        specifier: ^4.2.2
        version: 4.2.2
      svelte-check:
        specifier: ^3.4.4
        version: 3.4.4(postcss@8.4.31)(svelte@4.2.2)
      typescript:
        specifier: ^4.9.4
        version: 4.9.4
      vite:
        specifier: ^4.4.9
        version: 4.4.9(@types/node@16.18.6)(lightningcss@1.21.8)

  packages/kit/test/build-errors/apps/server-only-folder:
    devDependencies:
      '@sveltejs/kit':
        specifier: workspace:^
        version: link:../../../..
      svelte:
        specifier: ^4.2.2
        version: 4.2.2
      svelte-check:
        specifier: ^3.4.4
        version: 3.4.4(postcss@8.4.31)(svelte@4.2.2)
      typescript:
        specifier: ^4.9.4
        version: 4.9.4
      vite:
        specifier: ^4.4.9
        version: 4.4.9(@types/node@16.18.6)(lightningcss@1.21.8)

  packages/kit/test/build-errors/apps/server-only-folder-dynamic-import:
    devDependencies:
      '@sveltejs/kit':
        specifier: workspace:^
        version: link:../../../..
      svelte:
        specifier: ^4.2.2
        version: 4.2.2
      svelte-check:
        specifier: ^3.4.4
        version: 3.4.4(postcss@8.4.31)(svelte@4.2.2)
      typescript:
        specifier: ^4.9.4
        version: 4.9.4
      vite:
        specifier: ^4.4.9
        version: 4.4.9(@types/node@16.18.6)(lightningcss@1.21.8)

  packages/kit/test/build-errors/apps/server-only-module:
    devDependencies:
      '@sveltejs/kit':
        specifier: workspace:^
        version: link:../../../..
      svelte:
        specifier: ^4.2.2
        version: 4.2.2
      svelte-check:
        specifier: ^3.4.4
        version: 3.4.4(postcss@8.4.31)(svelte@4.2.2)
      typescript:
        specifier: ^4.9.4
        version: 4.9.4
      vite:
        specifier: ^4.4.9
        version: 4.4.9(@types/node@16.18.6)(lightningcss@1.21.8)

  packages/kit/test/build-errors/apps/server-only-module-dynamic-import:
    devDependencies:
      '@sveltejs/kit':
        specifier: workspace:^
        version: link:../../../..
      svelte:
        specifier: ^4.2.2
        version: 4.2.2
      svelte-check:
        specifier: ^3.4.4
        version: 3.4.4(postcss@8.4.31)(svelte@4.2.2)
      typescript:
        specifier: ^4.9.4
        version: 4.9.4
      vite:
        specifier: ^4.4.9
        version: 4.4.9(@types/node@16.18.6)(lightningcss@1.21.8)

  packages/kit/test/build-errors/apps/syntax-error:
    devDependencies:
      '@sveltejs/kit':
        specifier: workspace:^
        version: link:../../../..
      svelte:
        specifier: ^4.2.2
        version: 4.2.2
      svelte-check:
        specifier: ^3.4.4
        version: 3.4.4(postcss@8.4.31)(svelte@4.2.2)
      typescript:
        specifier: ^4.9.4
        version: 4.9.4
      vite:
        specifier: ^4.4.9
        version: 4.4.9(@types/node@16.18.6)(lightningcss@1.21.8)

  packages/kit/test/prerendering/basics:
    devDependencies:
      '@sveltejs/kit':
        specifier: workspace:^
        version: link:../../..
      svelte:
        specifier: ^4.2.2
        version: 4.2.2
      svelte-check:
        specifier: ^3.4.4
        version: 3.4.4(postcss@8.4.31)(svelte@4.2.2)
      typescript:
        specifier: ^4.9.4
        version: 4.9.4
      vite:
        specifier: ^4.4.9
        version: 4.4.9(@types/node@16.18.6)(lightningcss@1.21.8)
      vitest:
        specifier: ^0.34.5
        version: 0.34.5(lightningcss@1.21.8)(playwright@1.30.0)

  packages/kit/test/prerendering/options:
    devDependencies:
      '@sveltejs/kit':
        specifier: workspace:^
        version: link:../../..
      svelte:
        specifier: ^4.2.2
        version: 4.2.2
      svelte-check:
        specifier: ^3.4.4
        version: 3.4.4(postcss@8.4.31)(svelte@4.2.2)
      typescript:
        specifier: ^4.9.4
        version: 4.9.4
      vite:
        specifier: ^4.4.9
        version: 4.4.9(@types/node@16.18.6)(lightningcss@1.21.8)
      vitest:
        specifier: ^0.34.5
        version: 0.34.5(lightningcss@1.21.8)(playwright@1.30.0)

  packages/kit/test/prerendering/paths-base:
    devDependencies:
      '@sveltejs/kit':
        specifier: workspace:^
        version: link:../../..
      svelte:
        specifier: ^4.2.2
        version: 4.2.2
      svelte-check:
        specifier: ^3.4.4
        version: 3.4.4(postcss@8.4.31)(svelte@4.2.2)
      typescript:
        specifier: ^4.9.4
        version: 4.9.4
      vite:
        specifier: ^4.4.9
        version: 4.4.9(@types/node@16.18.6)(lightningcss@1.21.8)
      vitest:
        specifier: ^0.34.5
        version: 0.34.5(lightningcss@1.21.8)(playwright@1.30.0)

  packages/migrate:
    dependencies:
      kleur:
        specifier: ^4.1.5
        version: 4.1.5
      magic-string:
        specifier: ^0.30.0
        version: 0.30.2
      prompts:
        specifier: ^2.4.2
        version: 2.4.2
      semver:
        specifier: ^7.5.3
        version: 7.5.3
      tiny-glob:
        specifier: ^0.2.9
        version: 0.2.9
      ts-morph:
        specifier: ^20.0.0
        version: 20.0.0
      typescript:
        specifier: ^5.0.4
        version: 5.0.4
    devDependencies:
      '@types/node':
        specifier: ^16.18.6
        version: 16.18.6
      '@types/prompts':
        specifier: ^2.4.1
        version: 2.4.1
      '@types/semver':
        specifier: ^7.5.0
        version: 7.5.0
      prettier:
        specifier: ^2.8.0
        version: 2.8.0
      vitest:
        specifier: ^0.34.5
        version: 0.34.5(lightningcss@1.21.8)(playwright@1.30.0)

  packages/package:
    dependencies:
      chokidar:
        specifier: ^3.5.3
        version: 3.5.3
      kleur:
        specifier: ^4.1.5
        version: 4.1.5
      sade:
        specifier: ^1.8.1
        version: 1.8.1
      semver:
        specifier: ^7.5.3
        version: 7.5.3
      svelte2tsx:
        specifier: ~0.6.19
        version: 0.6.19(svelte@4.2.2)(typescript@4.9.4)
    devDependencies:
      '@types/node':
        specifier: ^16.18.6
        version: 16.18.6
      '@types/semver':
        specifier: ^7.5.0
        version: 7.5.0
      svelte:
        specifier: ^4.2.2
        version: 4.2.2
      svelte-preprocess:
        specifier: ^5.0.4
        version: 5.0.4(postcss@8.4.31)(svelte@4.2.2)(typescript@4.9.4)
      typescript:
        specifier: ^4.9.4
        version: 4.9.4
      uvu:
        specifier: ^0.5.6
        version: 0.5.6

  playgrounds/basic:
    devDependencies:
      '@sveltejs/adapter-auto':
        specifier: workspace:*
        version: link:../../packages/adapter-auto
      '@sveltejs/kit':
        specifier: workspace:*
        version: link:../../packages/kit
      svelte:
        specifier: ^4.2.2
        version: 4.2.2
      typescript:
        specifier: ^5.0.0
        version: 5.0.4
      vite:
        specifier: ^4.4.9
        version: 4.4.9(@types/node@16.18.6)(lightningcss@1.21.8)

  sites/kit.svelte.dev:
    dependencies:
      d3-geo:
        specifier: ^3.1.0
        version: 3.1.0
      d3-geo-projection:
        specifier: ^4.0.0
        version: 4.0.0
      topojson-client:
        specifier: ^3.1.0
        version: 3.1.0
    devDependencies:
      '@sveltejs/adapter-vercel':
        specifier: workspace:^
        version: link:../../packages/adapter-vercel
      '@sveltejs/amp':
        specifier: workspace:^
        version: link:../../packages/amp
      '@sveltejs/enhanced-img':
        specifier: workspace:^
        version: link:../../packages/enhanced-img
      '@sveltejs/kit':
        specifier: workspace:^
        version: link:../../packages/kit
      '@sveltejs/site-kit':
        specifier: 6.0.0-next.52
        version: 6.0.0-next.52(@sveltejs/kit@packages+kit)(svelte@4.2.2)
      '@types/d3-geo':
        specifier: ^3.0.4
        version: 3.0.4
      '@types/node':
        specifier: ^16.18.6
        version: 16.18.6
      browserslist:
        specifier: ^4.21.10
        version: 4.21.10
      flexsearch:
        specifier: ^0.7.31
        version: 0.7.31
      lightningcss:
        specifier: ^1.21.8
        version: 1.21.8
      marked:
        specifier: ^9.0.0
        version: 9.0.0
      prettier:
        specifier: ^3.0.3
        version: 3.0.3
      prettier-plugin-svelte:
        specifier: ^3.0.3
        version: 3.0.3(prettier@3.0.3)(svelte@4.2.2)
      prism-svelte:
        specifier: ^0.5.0
        version: 0.5.0
      prismjs:
        specifier: ^1.29.0
        version: 1.29.0
      shiki-twoslash:
        specifier: ^3.1.2
        version: 3.1.2(typescript@5.0.4)
      svelte:
        specifier: ^4.2.2
        version: 4.2.2
      tiny-glob:
        specifier: ^0.2.9
        version: 0.2.9
      typescript:
        specifier: 5.0.4
        version: 5.0.4
      vite:
        specifier: ^4.4.9
        version: 4.4.9(@types/node@16.18.6)(lightningcss@1.21.8)
      vitest:
        specifier: ^0.34.5
        version: 0.34.5(lightningcss@1.21.8)(playwright@1.30.0)

packages:

  /@aashutoshrathi/word-wrap@1.2.6:
    resolution: {integrity: sha512-1Yjs2SvM8TflER/OD3cOjhWWOZb58A2t7wpE2S9XfBYTiIl+XFhQG2bjy4Pu1I+EAlCNUzRDYDdFwFYUKvXcIA==}
    engines: {node: '>=0.10.0'}
    dev: true

  /@ampproject/remapping@2.2.1:
    resolution: {integrity: sha512-lFMjJTrFL3j7L9yBxwYfCq2k6qqwHyzuUl/XBnif78PWTJYyL/dfowQHWE3sp6U6ZzqWiiIZnpTMO96zhkjwtg==}
    engines: {node: '>=6.0.0'}
    dependencies:
      '@jridgewell/gen-mapping': 0.3.3
      '@jridgewell/trace-mapping': 0.3.19

  /@babel/code-frame@7.22.10:
    resolution: {integrity: sha512-/KKIMG4UEL35WmI9OlvMhurwtytjvXoFcGNrOvyG9zIzA8YmPjVtIZUf7b05+TPO7G7/GEmLHDaoCgACHl9hhA==}
    engines: {node: '>=6.9.0'}
    dependencies:
      '@babel/highlight': 7.22.10
      chalk: 2.4.2
    dev: true

  /@babel/helper-validator-identifier@7.22.20:
    resolution: {integrity: sha512-Y4OZ+ytlatR8AI+8KZfKuL5urKp7qey08ha31L8b3BwewJAoJamTzyvxPR/5D+KkdJCGPq/+8TukHBlY10FX9A==}
    engines: {node: '>=6.9.0'}
    dev: true

  /@babel/highlight@7.22.10:
    resolution: {integrity: sha512-78aUtVcT7MUscr0K5mIEnkwxPE0MaxkR5RxRwuHaQ+JuU5AmTPhY+do2mdzVTnIJJpyBglql2pehuBIWHug+WQ==}
    engines: {node: '>=6.9.0'}
    dependencies:
      '@babel/helper-validator-identifier': 7.22.20
      chalk: 2.4.2
      js-tokens: 4.0.0
    dev: true

  /@babel/runtime@7.22.10:
    resolution: {integrity: sha512-21t/fkKLMZI4pqP2wlmsQAWnYW1PDyKyyUV4vCi+B25ydmdaYTKXPwCj0BzSUnZf4seIiYvSA3jcZ3gdsMFkLQ==}
    engines: {node: '>=6.9.0'}
    dependencies:
      regenerator-runtime: 0.14.0
    dev: true

  /@bcoe/v8-coverage@0.2.3:
    resolution: {integrity: sha512-0hYQ8SB4Db5zvZB4axdMHGwEaQjkZzFjQiN9LVYvIFB2nSUHW9tYpxWriPrWDASIxiaXax83REcLxuSdnGPZtw==}
    dev: true

  /@changesets/apply-release-plan@6.1.4:
    resolution: {integrity: sha512-FMpKF1fRlJyCZVYHr3CbinpZZ+6MwvOtWUuO8uo+svcATEoc1zRDcj23pAurJ2TZ/uVz1wFHH6K3NlACy0PLew==}
    dependencies:
      '@babel/runtime': 7.22.10
      '@changesets/config': 2.3.1
      '@changesets/get-version-range-type': 0.3.2
      '@changesets/git': 2.0.0
      '@changesets/types': 5.2.1
      '@manypkg/get-packages': 1.1.3
      detect-indent: 6.1.0
      fs-extra: 7.0.1
      lodash.startcase: 4.4.0
      outdent: 0.5.0
      prettier: 2.8.0
      resolve-from: 5.0.0
      semver: 7.5.4
    dev: true

  /@changesets/assemble-release-plan@5.2.4:
    resolution: {integrity: sha512-xJkWX+1/CUaOUWTguXEbCDTyWJFECEhmdtbkjhn5GVBGxdP/JwaHBIU9sW3FR6gD07UwZ7ovpiPclQZs+j+mvg==}
    dependencies:
      '@babel/runtime': 7.22.10
      '@changesets/errors': 0.1.4
      '@changesets/get-dependents-graph': 1.3.6
      '@changesets/types': 5.2.1
      '@manypkg/get-packages': 1.1.3
      semver: 7.5.4
    dev: true

  /@changesets/changelog-git@0.1.14:
    resolution: {integrity: sha512-+vRfnKtXVWsDDxGctOfzJsPhaCdXRYoe+KyWYoq5X/GqoISREiat0l3L8B0a453B2B4dfHGcZaGyowHbp9BSaA==}
    dependencies:
      '@changesets/types': 5.2.1
    dev: true

  /@changesets/cli@2.26.0:
    resolution: {integrity: sha512-0cbTiDms+ICTVtEwAFLNW0jBNex9f5+fFv3I771nBvdnV/mOjd1QJ4+f8KtVSOrwD9SJkk9xbDkWFb0oXd8d1Q==}
    hasBin: true
    dependencies:
      '@babel/runtime': 7.22.10
      '@changesets/apply-release-plan': 6.1.4
      '@changesets/assemble-release-plan': 5.2.4
      '@changesets/changelog-git': 0.1.14
      '@changesets/config': 2.3.1
      '@changesets/errors': 0.1.4
      '@changesets/get-dependents-graph': 1.3.6
      '@changesets/get-release-plan': 3.0.17
      '@changesets/git': 2.0.0
      '@changesets/logger': 0.0.5
      '@changesets/pre': 1.0.14
      '@changesets/read': 0.5.9
      '@changesets/types': 5.2.1
      '@changesets/write': 0.2.3
      '@manypkg/get-packages': 1.1.3
      '@types/is-ci': 3.0.0
      '@types/semver': 6.2.3
      ansi-colors: 4.1.3
      chalk: 2.4.2
      enquirer: 2.4.1
      external-editor: 3.1.0
      fs-extra: 7.0.1
      human-id: 1.0.2
      is-ci: 3.0.1
      meow: 6.1.1
      outdent: 0.5.0
      p-limit: 2.3.0
      preferred-pm: 3.0.3
      resolve-from: 5.0.0
      semver: 5.7.2
      spawndamnit: 2.0.0
      term-size: 2.2.1
      tty-table: 4.2.1
    dev: true

  /@changesets/config@2.3.1:
    resolution: {integrity: sha512-PQXaJl82CfIXddUOppj4zWu+987GCw2M+eQcOepxN5s+kvnsZOwjEJO3DH9eVy+OP6Pg/KFEWdsECFEYTtbg6w==}
    dependencies:
      '@changesets/errors': 0.1.4
      '@changesets/get-dependents-graph': 1.3.6
      '@changesets/logger': 0.0.5
      '@changesets/types': 5.2.1
      '@manypkg/get-packages': 1.1.3
      fs-extra: 7.0.1
      micromatch: 4.0.5
    dev: true

  /@changesets/errors@0.1.4:
    resolution: {integrity: sha512-HAcqPF7snsUJ/QzkWoKfRfXushHTu+K5KZLJWPb34s4eCZShIf8BFO3fwq6KU8+G7L5KdtN2BzQAXOSXEyiY9Q==}
    dependencies:
      extendable-error: 0.1.7
    dev: true

  /@changesets/get-dependents-graph@1.3.6:
    resolution: {integrity: sha512-Q/sLgBANmkvUm09GgRsAvEtY3p1/5OCzgBE5vX3vgb5CvW0j7CEljocx5oPXeQSNph6FXulJlXV3Re/v3K3P3Q==}
    dependencies:
      '@changesets/types': 5.2.1
      '@manypkg/get-packages': 1.1.3
      chalk: 2.4.2
      fs-extra: 7.0.1
      semver: 7.5.4
    dev: true

  /@changesets/get-github-info@0.5.2:
    resolution: {integrity: sha512-JppheLu7S114aEs157fOZDjFqUDpm7eHdq5E8SSR0gUBTEK0cNSHsrSR5a66xs0z3RWuo46QvA3vawp8BxDHvg==}
    dependencies:
      dataloader: 1.4.0
      node-fetch: 2.6.12
    transitivePeerDependencies:
      - encoding
    dev: true

  /@changesets/get-release-plan@3.0.17:
    resolution: {integrity: sha512-6IwKTubNEgoOZwDontYc2x2cWXfr6IKxP3IhKeK+WjyD6y3M4Gl/jdQvBw+m/5zWILSOCAaGLu2ZF6Q+WiPniw==}
    dependencies:
      '@babel/runtime': 7.22.10
      '@changesets/assemble-release-plan': 5.2.4
      '@changesets/config': 2.3.1
      '@changesets/pre': 1.0.14
      '@changesets/read': 0.5.9
      '@changesets/types': 5.2.1
      '@manypkg/get-packages': 1.1.3
    dev: true

  /@changesets/get-version-range-type@0.3.2:
    resolution: {integrity: sha512-SVqwYs5pULYjYT4op21F2pVbcrca4qA/bAA3FmFXKMN7Y+HcO8sbZUTx3TAy2VXulP2FACd1aC7f2nTuqSPbqg==}
    dev: true

  /@changesets/git@2.0.0:
    resolution: {integrity: sha512-enUVEWbiqUTxqSnmesyJGWfzd51PY4H7mH9yUw0hPVpZBJ6tQZFMU3F3mT/t9OJ/GjyiM4770i+sehAn6ymx6A==}
    dependencies:
      '@babel/runtime': 7.22.10
      '@changesets/errors': 0.1.4
      '@changesets/types': 5.2.1
      '@manypkg/get-packages': 1.1.3
      is-subdir: 1.2.0
      micromatch: 4.0.5
      spawndamnit: 2.0.0
    dev: true

  /@changesets/logger@0.0.5:
    resolution: {integrity: sha512-gJyZHomu8nASHpaANzc6bkQMO9gU/ib20lqew1rVx753FOxffnCrJlGIeQVxNWCqM+o6OOleCo/ivL8UAO5iFw==}
    dependencies:
      chalk: 2.4.2
    dev: true

  /@changesets/parse@0.3.16:
    resolution: {integrity: sha512-127JKNd167ayAuBjUggZBkmDS5fIKsthnr9jr6bdnuUljroiERW7FBTDNnNVyJ4l69PzR57pk6mXQdtJyBCJKg==}
    dependencies:
      '@changesets/types': 5.2.1
      js-yaml: 3.14.1
    dev: true

  /@changesets/pre@1.0.14:
    resolution: {integrity: sha512-dTsHmxQWEQekHYHbg+M1mDVYFvegDh9j/kySNuDKdylwfMEevTeDouR7IfHNyVodxZXu17sXoJuf2D0vi55FHQ==}
    dependencies:
      '@babel/runtime': 7.22.10
      '@changesets/errors': 0.1.4
      '@changesets/types': 5.2.1
      '@manypkg/get-packages': 1.1.3
      fs-extra: 7.0.1
    dev: true

  /@changesets/read@0.5.9:
    resolution: {integrity: sha512-T8BJ6JS6j1gfO1HFq50kU3qawYxa4NTbI/ASNVVCBTsKquy2HYwM9r7ZnzkiMe8IEObAJtUVGSrePCOxAK2haQ==}
    dependencies:
      '@babel/runtime': 7.22.10
      '@changesets/git': 2.0.0
      '@changesets/logger': 0.0.5
      '@changesets/parse': 0.3.16
      '@changesets/types': 5.2.1
      chalk: 2.4.2
      fs-extra: 7.0.1
      p-filter: 2.1.0
    dev: true

  /@changesets/types@4.1.0:
    resolution: {integrity: sha512-LDQvVDv5Kb50ny2s25Fhm3d9QSZimsoUGBsUioj6MC3qbMUCuC8GPIvk/M6IvXx3lYhAs0lwWUQLb+VIEUCECw==}
    dev: true

  /@changesets/types@5.2.1:
    resolution: {integrity: sha512-myLfHbVOqaq9UtUKqR/nZA/OY7xFjQMdfgfqeZIBK4d0hA6pgxArvdv8M+6NUzzBsjWLOtvApv8YHr4qM+Kpfg==}
    dev: true

  /@changesets/write@0.2.3:
    resolution: {integrity: sha512-Dbamr7AIMvslKnNYsLFafaVORx4H0pvCA2MHqgtNCySMe1blImEyAEOzDmcgKAkgz4+uwoLz7demIrX+JBr/Xw==}
    dependencies:
      '@babel/runtime': 7.22.10
      '@changesets/types': 5.2.1
      fs-extra: 7.0.1
      human-id: 1.0.2
      prettier: 2.8.0
    dev: true

  /@clack/core@0.3.3:
    resolution: {integrity: sha512-5ZGyb75BUBjlll6eOa1m/IZBxwk91dooBWhPSL67sWcLS0zt9SnswRL0l26TVdBhb0wnWORRxUn//uH6n4z7+A==}
    dependencies:
      picocolors: 1.0.0
      sisteransi: 1.0.5
    dev: false

  /@clack/prompts@0.7.0:
    resolution: {integrity: sha512-0MhX9/B4iL6Re04jPrttDm+BsP8y6mS7byuv0BvXgdXhbV5PdlsHt55dvNsuBCPZ7xq1oTAOOuotR9NFbQyMSA==}
    dependencies:
      '@clack/core': 0.3.3
      picocolors: 1.0.0
      sisteransi: 1.0.5
    dev: false
    bundledDependencies:
      - is-unicode-supported

  /@cloudflare/kv-asset-handler@0.3.0:
    resolution: {integrity: sha512-9CB/MKf/wdvbfkUdfrj+OkEwZ5b7rws0eogJ4293h+7b6KX5toPwym+VQKmILafNB9YiehqY0DlNrDcDhdWHSQ==}
    dependencies:
      mime: 3.0.0
    dev: true

  /@cloudflare/workers-types@4.20230404.0:
    resolution: {integrity: sha512-fG3oaJX1icfsGV74nhx1+AC6opvZsGqnpx6FvrcVqQaBmCNkjKNqDRFrpasXWFiOIvysBXHKQAzsAJkBZgnM+A==}
    dev: false

  /@esbuild/android-arm64@0.18.11:
    resolution: {integrity: sha512-snieiq75Z1z5LJX9cduSAjUr7vEI1OdlzFPMw0HH5YI7qQHDd3qs+WZoMrWYDsfRJSq36lIA6mfZBkvL46KoIw==}
    engines: {node: '>=12'}
    cpu: [arm64]
    os: [android]
    requiresBuild: true
    dev: false
    optional: true

  /@esbuild/android-arm64@0.18.20:
    resolution: {integrity: sha512-Nz4rJcchGDtENV0eMKUNa6L12zz2zBDXuhj/Vjh18zGqB44Bi7MBMSXjgunJgjRhCmKOjnPuZp4Mb6OKqtMHLQ==}
    engines: {node: '>=12'}
    cpu: [arm64]
    os: [android]
    requiresBuild: true
    optional: true

  /@esbuild/android-arm@0.18.11:
    resolution: {integrity: sha512-q4qlUf5ucwbUJZXF5tEQ8LF7y0Nk4P58hOsGk3ucY0oCwgQqAnqXVbUuahCddVHfrxmpyewRpiTHwVHIETYu7Q==}
    engines: {node: '>=12'}
    cpu: [arm]
    os: [android]
    requiresBuild: true
    dev: false
    optional: true

  /@esbuild/android-arm@0.18.20:
    resolution: {integrity: sha512-fyi7TDI/ijKKNZTUJAQqiG5T7YjJXgnzkURqmGj13C6dCqckZBLdl4h7bkhHt/t0WP+zO9/zwroDvANaOqO5Sw==}
    engines: {node: '>=12'}
    cpu: [arm]
    os: [android]
    requiresBuild: true
    optional: true

  /@esbuild/android-x64@0.18.11:
    resolution: {integrity: sha512-iPuoxQEV34+hTF6FT7om+Qwziv1U519lEOvekXO9zaMMlT9+XneAhKL32DW3H7okrCOBQ44BMihE8dclbZtTuw==}
    engines: {node: '>=12'}
    cpu: [x64]
    os: [android]
    requiresBuild: true
    dev: false
    optional: true

  /@esbuild/android-x64@0.18.20:
    resolution: {integrity: sha512-8GDdlePJA8D6zlZYJV/jnrRAi6rOiNaCC/JclcXpB+KIuvfBN4owLtgzY2bsxnx666XjJx2kDPUmnTtR8qKQUg==}
    engines: {node: '>=12'}
    cpu: [x64]
    os: [android]
    requiresBuild: true
    optional: true

  /@esbuild/darwin-arm64@0.18.11:
    resolution: {integrity: sha512-Gm0QkI3k402OpfMKyQEEMG0RuW2LQsSmI6OeO4El2ojJMoF5NLYb3qMIjvbG/lbMeLOGiW6ooU8xqc+S0fgz2w==}
    engines: {node: '>=12'}
    cpu: [arm64]
    os: [darwin]
    requiresBuild: true
    dev: false
    optional: true

  /@esbuild/darwin-arm64@0.18.20:
    resolution: {integrity: sha512-bxRHW5kHU38zS2lPTPOyuyTm+S+eobPUnTNkdJEfAddYgEcll4xkT8DB9d2008DtTbl7uJag2HuE5NZAZgnNEA==}
    engines: {node: '>=12'}
    cpu: [arm64]
    os: [darwin]
    requiresBuild: true
    optional: true

  /@esbuild/darwin-x64@0.18.11:
    resolution: {integrity: sha512-N15Vzy0YNHu6cfyDOjiyfJlRJCB/ngKOAvoBf1qybG3eOq0SL2Lutzz9N7DYUbb7Q23XtHPn6lMDF6uWbGv9Fw==}
    engines: {node: '>=12'}
    cpu: [x64]
    os: [darwin]
    requiresBuild: true
    dev: false
    optional: true

  /@esbuild/darwin-x64@0.18.20:
    resolution: {integrity: sha512-pc5gxlMDxzm513qPGbCbDukOdsGtKhfxD1zJKXjCCcU7ju50O7MeAZ8c4krSJcOIJGFR+qx21yMMVYwiQvyTyQ==}
    engines: {node: '>=12'}
    cpu: [x64]
    os: [darwin]
    requiresBuild: true
    optional: true

  /@esbuild/freebsd-arm64@0.18.11:
    resolution: {integrity: sha512-atEyuq6a3omEY5qAh5jIORWk8MzFnCpSTUruBgeyN9jZq1K/QI9uke0ATi3MHu4L8c59CnIi4+1jDKMuqmR71A==}
    engines: {node: '>=12'}
    cpu: [arm64]
    os: [freebsd]
    requiresBuild: true
    dev: false
    optional: true

  /@esbuild/freebsd-arm64@0.18.20:
    resolution: {integrity: sha512-yqDQHy4QHevpMAaxhhIwYPMv1NECwOvIpGCZkECn8w2WFHXjEwrBn3CeNIYsibZ/iZEUemj++M26W3cNR5h+Tw==}
    engines: {node: '>=12'}
    cpu: [arm64]
    os: [freebsd]
    requiresBuild: true
    optional: true

  /@esbuild/freebsd-x64@0.18.11:
    resolution: {integrity: sha512-XtuPrEfBj/YYYnAAB7KcorzzpGTvOr/dTtXPGesRfmflqhA4LMF0Gh/n5+a9JBzPuJ+CGk17CA++Hmr1F/gI0Q==}
    engines: {node: '>=12'}
    cpu: [x64]
    os: [freebsd]
    requiresBuild: true
    dev: false
    optional: true

  /@esbuild/freebsd-x64@0.18.20:
    resolution: {integrity: sha512-tgWRPPuQsd3RmBZwarGVHZQvtzfEBOreNuxEMKFcd5DaDn2PbBxfwLcj4+aenoh7ctXcbXmOQIn8HI6mCSw5MQ==}
    engines: {node: '>=12'}
    cpu: [x64]
    os: [freebsd]
    requiresBuild: true
    optional: true

  /@esbuild/linux-arm64@0.18.11:
    resolution: {integrity: sha512-c6Vh2WS9VFKxKZ2TvJdA7gdy0n6eSy+yunBvv4aqNCEhSWVor1TU43wNRp2YLO9Vng2G+W94aRz+ILDSwAiYog==}
    engines: {node: '>=12'}
    cpu: [arm64]
    os: [linux]
    requiresBuild: true
    dev: false
    optional: true

  /@esbuild/linux-arm64@0.18.20:
    resolution: {integrity: sha512-2YbscF+UL7SQAVIpnWvYwM+3LskyDmPhe31pE7/aoTMFKKzIc9lLbyGUpmmb8a8AixOL61sQ/mFh3jEjHYFvdA==}
    engines: {node: '>=12'}
    cpu: [arm64]
    os: [linux]
    requiresBuild: true
    optional: true

  /@esbuild/linux-arm@0.18.11:
    resolution: {integrity: sha512-Idipz+Taso/toi2ETugShXjQ3S59b6m62KmLHkJlSq/cBejixmIydqrtM2XTvNCywFl3VC7SreSf6NV0i6sRyg==}
    engines: {node: '>=12'}
    cpu: [arm]
    os: [linux]
    requiresBuild: true
    dev: false
    optional: true

  /@esbuild/linux-arm@0.18.20:
    resolution: {integrity: sha512-/5bHkMWnq1EgKr1V+Ybz3s1hWXok7mDFUMQ4cG10AfW3wL02PSZi5kFpYKrptDsgb2WAJIvRcDm+qIvXf/apvg==}
    engines: {node: '>=12'}
    cpu: [arm]
    os: [linux]
    requiresBuild: true
    optional: true

  /@esbuild/linux-ia32@0.18.11:
    resolution: {integrity: sha512-S3hkIF6KUqRh9n1Q0dSyYcWmcVa9Cg+mSoZEfFuzoYXXsk6196qndrM+ZiHNwpZKi3XOXpShZZ+9dfN5ykqjjw==}
    engines: {node: '>=12'}
    cpu: [ia32]
    os: [linux]
    requiresBuild: true
    dev: false
    optional: true

  /@esbuild/linux-ia32@0.18.20:
    resolution: {integrity: sha512-P4etWwq6IsReT0E1KHU40bOnzMHoH73aXp96Fs8TIT6z9Hu8G6+0SHSw9i2isWrD2nbx2qo5yUqACgdfVGx7TA==}
    engines: {node: '>=12'}
    cpu: [ia32]
    os: [linux]
    requiresBuild: true
    optional: true

  /@esbuild/linux-loong64@0.18.11:
    resolution: {integrity: sha512-MRESANOoObQINBA+RMZW+Z0TJWpibtE7cPFnahzyQHDCA9X9LOmGh68MVimZlM9J8n5Ia8lU773te6O3ILW8kw==}
    engines: {node: '>=12'}
    cpu: [loong64]
    os: [linux]
    requiresBuild: true
    dev: false
    optional: true

  /@esbuild/linux-loong64@0.18.20:
    resolution: {integrity: sha512-nXW8nqBTrOpDLPgPY9uV+/1DjxoQ7DoB2N8eocyq8I9XuqJ7BiAMDMf9n1xZM9TgW0J8zrquIb/A7s3BJv7rjg==}
    engines: {node: '>=12'}
    cpu: [loong64]
    os: [linux]
    requiresBuild: true
    optional: true

  /@esbuild/linux-mips64el@0.18.11:
    resolution: {integrity: sha512-qVyPIZrXNMOLYegtD1u8EBccCrBVshxMrn5MkuFc3mEVsw7CCQHaqZ4jm9hbn4gWY95XFnb7i4SsT3eflxZsUg==}
    engines: {node: '>=12'}
    cpu: [mips64el]
    os: [linux]
    requiresBuild: true
    dev: false
    optional: true

  /@esbuild/linux-mips64el@0.18.20:
    resolution: {integrity: sha512-d5NeaXZcHp8PzYy5VnXV3VSd2D328Zb+9dEq5HE6bw6+N86JVPExrA6O68OPwobntbNJ0pzCpUFZTo3w0GyetQ==}
    engines: {node: '>=12'}
    cpu: [mips64el]
    os: [linux]
    requiresBuild: true
    optional: true

  /@esbuild/linux-ppc64@0.18.11:
    resolution: {integrity: sha512-T3yd8vJXfPirZaUOoA9D2ZjxZX4Gr3QuC3GztBJA6PklLotc/7sXTOuuRkhE9W/5JvJP/K9b99ayPNAD+R+4qQ==}
    engines: {node: '>=12'}
    cpu: [ppc64]
    os: [linux]
    requiresBuild: true
    dev: false
    optional: true

  /@esbuild/linux-ppc64@0.18.20:
    resolution: {integrity: sha512-WHPyeScRNcmANnLQkq6AfyXRFr5D6N2sKgkFo2FqguP44Nw2eyDlbTdZwd9GYk98DZG9QItIiTlFLHJHjxP3FA==}
    engines: {node: '>=12'}
    cpu: [ppc64]
    os: [linux]
    requiresBuild: true
    optional: true

  /@esbuild/linux-riscv64@0.18.11:
    resolution: {integrity: sha512-evUoRPWiwuFk++snjH9e2cAjF5VVSTj+Dnf+rkO/Q20tRqv+644279TZlPK8nUGunjPAtQRCj1jQkDAvL6rm2w==}
    engines: {node: '>=12'}
    cpu: [riscv64]
    os: [linux]
    requiresBuild: true
    dev: false
    optional: true

  /@esbuild/linux-riscv64@0.18.20:
    resolution: {integrity: sha512-WSxo6h5ecI5XH34KC7w5veNnKkju3zBRLEQNY7mv5mtBmrP/MjNBCAlsM2u5hDBlS3NGcTQpoBvRzqBcRtpq1A==}
    engines: {node: '>=12'}
    cpu: [riscv64]
    os: [linux]
    requiresBuild: true
    optional: true

  /@esbuild/linux-s390x@0.18.11:
    resolution: {integrity: sha512-/SlRJ15XR6i93gRWquRxYCfhTeC5PdqEapKoLbX63PLCmAkXZHY2uQm2l9bN0oPHBsOw2IswRZctMYS0MijFcg==}
    engines: {node: '>=12'}
    cpu: [s390x]
    os: [linux]
    requiresBuild: true
    dev: false
    optional: true

  /@esbuild/linux-s390x@0.18.20:
    resolution: {integrity: sha512-+8231GMs3mAEth6Ja1iK0a1sQ3ohfcpzpRLH8uuc5/KVDFneH6jtAJLFGafpzpMRO6DzJ6AvXKze9LfFMrIHVQ==}
    engines: {node: '>=12'}
    cpu: [s390x]
    os: [linux]
    requiresBuild: true
    optional: true

  /@esbuild/linux-x64@0.18.11:
    resolution: {integrity: sha512-xcncej+wF16WEmIwPtCHi0qmx1FweBqgsRtEL1mSHLFR6/mb3GEZfLQnx+pUDfRDEM4DQF8dpXIW7eDOZl1IbA==}
    engines: {node: '>=12'}
    cpu: [x64]
    os: [linux]
    requiresBuild: true
    dev: false
    optional: true

  /@esbuild/linux-x64@0.18.20:
    resolution: {integrity: sha512-UYqiqemphJcNsFEskc73jQ7B9jgwjWrSayxawS6UVFZGWrAAtkzjxSqnoclCXxWtfwLdzU+vTpcNYhpn43uP1w==}
    engines: {node: '>=12'}
    cpu: [x64]
    os: [linux]
    requiresBuild: true
    optional: true

  /@esbuild/netbsd-x64@0.18.11:
    resolution: {integrity: sha512-aSjMHj/F7BuS1CptSXNg6S3M4F3bLp5wfFPIJM+Km2NfIVfFKhdmfHF9frhiCLIGVzDziggqWll0B+9AUbud/Q==}
    engines: {node: '>=12'}
    cpu: [x64]
    os: [netbsd]
    requiresBuild: true
    dev: false
    optional: true

  /@esbuild/netbsd-x64@0.18.20:
    resolution: {integrity: sha512-iO1c++VP6xUBUmltHZoMtCUdPlnPGdBom6IrO4gyKPFFVBKioIImVooR5I83nTew5UOYrk3gIJhbZh8X44y06A==}
    engines: {node: '>=12'}
    cpu: [x64]
    os: [netbsd]
    requiresBuild: true
    optional: true

  /@esbuild/openbsd-x64@0.18.11:
    resolution: {integrity: sha512-tNBq+6XIBZtht0xJGv7IBB5XaSyvYPCm1PxJ33zLQONdZoLVM0bgGqUrXnJyiEguD9LU4AHiu+GCXy/Hm9LsdQ==}
    engines: {node: '>=12'}
    cpu: [x64]
    os: [openbsd]
    requiresBuild: true
    dev: false
    optional: true

  /@esbuild/openbsd-x64@0.18.20:
    resolution: {integrity: sha512-e5e4YSsuQfX4cxcygw/UCPIEP6wbIL+se3sxPdCiMbFLBWu0eiZOJ7WoD+ptCLrmjZBK1Wk7I6D/I3NglUGOxg==}
    engines: {node: '>=12'}
    cpu: [x64]
    os: [openbsd]
    requiresBuild: true
    optional: true

  /@esbuild/sunos-x64@0.18.11:
    resolution: {integrity: sha512-kxfbDOrH4dHuAAOhr7D7EqaYf+W45LsAOOhAet99EyuxxQmjbk8M9N4ezHcEiCYPaiW8Dj3K26Z2V17Gt6p3ng==}
    engines: {node: '>=12'}
    cpu: [x64]
    os: [sunos]
    requiresBuild: true
    dev: false
    optional: true

  /@esbuild/sunos-x64@0.18.20:
    resolution: {integrity: sha512-kDbFRFp0YpTQVVrqUd5FTYmWo45zGaXe0X8E1G/LKFC0v8x0vWrhOWSLITcCn63lmZIxfOMXtCfti/RxN/0wnQ==}
    engines: {node: '>=12'}
    cpu: [x64]
    os: [sunos]
    requiresBuild: true
    optional: true

  /@esbuild/win32-arm64@0.18.11:
    resolution: {integrity: sha512-Sh0dDRyk1Xi348idbal7lZyfSkjhJsdFeuC13zqdipsvMetlGiFQNdO+Yfp6f6B4FbyQm7qsk16yaZk25LChzg==}
    engines: {node: '>=12'}
    cpu: [arm64]
    os: [win32]
    requiresBuild: true
    dev: false
    optional: true

  /@esbuild/win32-arm64@0.18.20:
    resolution: {integrity: sha512-ddYFR6ItYgoaq4v4JmQQaAI5s7npztfV4Ag6NrhiaW0RrnOXqBkgwZLofVTlq1daVTQNhtI5oieTvkRPfZrePg==}
    engines: {node: '>=12'}
    cpu: [arm64]
    os: [win32]
    requiresBuild: true
    optional: true

  /@esbuild/win32-ia32@0.18.11:
    resolution: {integrity: sha512-o9JUIKF1j0rqJTFbIoF4bXj6rvrTZYOrfRcGyL0Vm5uJ/j5CkBD/51tpdxe9lXEDouhRgdr/BYzUrDOvrWwJpg==}
    engines: {node: '>=12'}
    cpu: [ia32]
    os: [win32]
    requiresBuild: true
    dev: false
    optional: true

  /@esbuild/win32-ia32@0.18.20:
    resolution: {integrity: sha512-Wv7QBi3ID/rROT08SABTS7eV4hX26sVduqDOTe1MvGMjNd3EjOz4b7zeexIR62GTIEKrfJXKL9LFxTYgkyeu7g==}
    engines: {node: '>=12'}
    cpu: [ia32]
    os: [win32]
    requiresBuild: true
    optional: true

  /@esbuild/win32-x64@0.18.11:
    resolution: {integrity: sha512-rQI4cjLHd2hGsM1LqgDI7oOCYbQ6IBOVsX9ejuRMSze0GqXUG2ekwiKkiBU1pRGSeCqFFHxTrcEydB2Hyoz9CA==}
    engines: {node: '>=12'}
    cpu: [x64]
    os: [win32]
    requiresBuild: true
    dev: false
    optional: true

  /@esbuild/win32-x64@0.18.20:
    resolution: {integrity: sha512-kTdfRcSiDfQca/y9QIkng02avJ+NCaQvrMejlsB3RRv5sE9rRoeBPISaZpKxHELzRxZyLvNts1P27W3wV+8geQ==}
    engines: {node: '>=12'}
    cpu: [x64]
    os: [win32]
    requiresBuild: true
    optional: true

  /@eslint-community/eslint-utils@4.4.0(eslint@8.52.0):
    resolution: {integrity: sha512-1/sA4dwrzBAyeUoQ6oxahHKmrZvsnLCg4RfxW3ZFGGmQkSNQPFNLV9CUEFQP1x9EYXHTo5p6xdhZM1Ne9p/AfA==}
    engines: {node: ^12.22.0 || ^14.17.0 || >=16.0.0}
    peerDependencies:
      eslint: ^6.0.0 || ^7.0.0 || >=8.0.0
    dependencies:
      eslint: 8.52.0
      eslint-visitor-keys: 3.4.3
    dev: true

  /@eslint-community/regexpp@4.6.2:
    resolution: {integrity: sha512-pPTNuaAG3QMH+buKyBIGJs3g/S5y0caxw0ygM3YyE6yJFySwiGGSzA+mM3KJ8QQvzeLh3blwgSonkFjgQdxzMw==}
    engines: {node: ^12.0.0 || ^14.0.0 || >=16.0.0}
    dev: true

  /@eslint/eslintrc@2.1.2:
    resolution: {integrity: sha512-+wvgpDsrB1YqAMdEUCcnTlpfVBH7Vqn6A/NT3D8WVXFIaKMlErPIZT3oCIAVCOtarRpMtelZLqJeU3t7WY6X6g==}
    engines: {node: ^12.22.0 || ^14.17.0 || >=16.0.0}
    dependencies:
      ajv: 6.12.6
      debug: 4.3.4
      espree: 9.6.1
      globals: 13.20.0
      ignore: 5.2.4
      import-fresh: 3.3.0
      js-yaml: 4.1.0
      minimatch: 3.1.2
      strip-json-comments: 3.1.1
    transitivePeerDependencies:
      - supports-color
    dev: true

  /@eslint/js@8.52.0:
    resolution: {integrity: sha512-mjZVbpaeMZludF2fsWLD0Z9gCref1Tk4i9+wddjRvpUNqqcndPkBD09N/Mapey0b3jaXbLm2kICwFv2E64QinA==}
    engines: {node: ^12.22.0 || ^14.17.0 || >=16.0.0}
    dev: true

  /@fastify/busboy@2.0.0:
    resolution: {integrity: sha512-JUFJad5lv7jxj926GPgymrWQxxjPYuJNiNjNMzqT+HiuP6Vl3dk5xzG+8sTX96np0ZAluvaMzPsjhHZ5rNuNQQ==}
    engines: {node: '>=14'}
    dev: false

  /@fontsource/fira-mono@5.0.5:
    resolution: {integrity: sha512-R5HaONNjI8zzZgjATOrtDhhl58U19OslqNOanPpiHqXV8XWKmFqRF1hIekrWemLfpSTK1WO3wyNcFMZMwkKhlA==}
    dev: false

  /@humanwhocodes/config-array@0.11.13:
    resolution: {integrity: sha512-JSBDMiDKSzQVngfRjOdFXgFfklaXI4K9nLF49Auh21lmBWRLIK3+xTErTWD4KU54pb6coM6ESE7Awz/FNU3zgQ==}
    engines: {node: '>=10.10.0'}
    dependencies:
      '@humanwhocodes/object-schema': 2.0.1
      debug: 4.3.4
      minimatch: 3.1.2
    transitivePeerDependencies:
      - supports-color
    dev: true

  /@humanwhocodes/module-importer@1.0.1:
    resolution: {integrity: sha512-bxveV4V8v5Yb4ncFTT3rPSgZBOpCkjfK0y4oVVVJwIuDVBRMDXrPyXRL988i5ap9m9bnyEEjWfm5WkBmtffLfA==}
    engines: {node: '>=12.22'}
    dev: true

  /@humanwhocodes/object-schema@2.0.1:
    resolution: {integrity: sha512-dvuCeX5fC9dXgJn9t+X5atfmgQAzUOWqS1254Gh0m6i8wKd10ebXkfNKiRK+1GWi/yTvvLDHpoxLr0xxxeslWw==}
    dev: true

  /@iarna/toml@2.2.5:
    resolution: {integrity: sha512-trnsAYxU3xnS1gPHPyU961coFyLkh4gAD/0zQ5mymY4yOZ+CYvsPqUbOFSw0aDM4y0tV7tiFxL/1XfXPNC6IPg==}
    dev: false

  /@istanbuljs/schema@0.1.3:
    resolution: {integrity: sha512-ZXRY4jNvVgSVQ8DL3LTcakaAtXwTVUxE81hslsyD2AtoXW/wVob10HkOJ1X/pAlcI7D+2YoZKg5do8G/w6RYgA==}
    engines: {node: '>=8'}
    dev: true

  /@jest/schemas@29.6.3:
    resolution: {integrity: sha512-mo5j5X+jIZmJQveBKeS/clAueipV7KgiX1vMgCxam1RNYiqE1w62n0/tJJnHtjW8ZHcQco5gY85jA3mi0L+nSA==}
    engines: {node: ^14.15.0 || ^16.10.0 || >=18.0.0}
    dependencies:
      '@sinclair/typebox': 0.27.8
    dev: true

  /@jridgewell/gen-mapping@0.3.3:
    resolution: {integrity: sha512-HLhSWOLRi875zjjMG/r+Nv0oCW8umGb0BgEhyX3dDX3egwZtB8PqLnjz3yedt8R5StBrzcg4aBpnh8UA9D1BoQ==}
    engines: {node: '>=6.0.0'}
    dependencies:
      '@jridgewell/set-array': 1.1.2
      '@jridgewell/sourcemap-codec': 1.4.15
      '@jridgewell/trace-mapping': 0.3.19

  /@jridgewell/resolve-uri@3.1.1:
    resolution: {integrity: sha512-dSYZh7HhCDtCKm4QakX0xFpsRDqjjtZf/kjI/v3T3Nwt5r8/qz/M19F9ySyOqU94SXBmeG9ttTul+YnR4LOxFA==}
    engines: {node: '>=6.0.0'}

  /@jridgewell/set-array@1.1.2:
    resolution: {integrity: sha512-xnkseuNADM0gt2bs+BvhO0p78Mk762YnZdsuzFV018NoG1Sj1SCQvpSqa7XUaTam5vAGasABV9qXASMKnFMwMw==}
    engines: {node: '>=6.0.0'}

  /@jridgewell/source-map@0.3.5:
    resolution: {integrity: sha512-UTYAUj/wviwdsMfzoSJspJxbkH5o1snzwX0//0ENX1u/55kkZZkcTZP6u9bwKGkv+dkk9at4m1Cpt0uY80kcpQ==}
    dependencies:
      '@jridgewell/gen-mapping': 0.3.3
      '@jridgewell/trace-mapping': 0.3.19
    dev: true

  /@jridgewell/sourcemap-codec@1.4.15:
    resolution: {integrity: sha512-eF2rxCRulEKXHTRiDrDy6erMYWqNw4LPdQ8UQA4huuxaQsVeRPFl2oM8oDGxMFhJUWZf9McpLtJasDDZb/Bpeg==}

  /@jridgewell/trace-mapping@0.3.19:
    resolution: {integrity: sha512-kf37QtfW+Hwx/buWGMPcR60iF9ziHa6r/CZJIHbmcm4+0qrXiVdxegAH0F6yddEVQ7zdkjcGCgCzUu+BcbhQxw==}
    dependencies:
      '@jridgewell/resolve-uri': 3.1.1
      '@jridgewell/sourcemap-codec': 1.4.15

  /@manypkg/find-root@1.1.0:
    resolution: {integrity: sha512-mki5uBvhHzO8kYYix/WRy2WX8S3B5wdVSc9D6KcU5lQNglP2yt58/VfLuAK49glRXChosY8ap2oJ1qgma3GUVA==}
    dependencies:
      '@babel/runtime': 7.22.10
      '@types/node': 12.20.55
      find-up: 4.1.0
      fs-extra: 8.1.0
    dev: true

  /@manypkg/get-packages@1.1.3:
    resolution: {integrity: sha512-fo+QhuU3qE/2TQMQmbVMqaQ6EWbMhi4ABWP+O4AM1NqPBuy0OrApV5LO6BrrgnhtAHS2NH6RrVk9OL181tTi8A==}
    dependencies:
      '@babel/runtime': 7.22.10
      '@changesets/types': 4.1.0
      '@manypkg/find-root': 1.1.0
      fs-extra: 8.1.0
      globby: 11.1.0
      read-yaml-file: 1.1.0
    dev: true

  /@mapbox/node-pre-gyp@1.0.11:
    resolution: {integrity: sha512-Yhlar6v9WQgUp/He7BdgzOz8lqMQ8sU+jkCq7Wx8Myc5YFJLbEe7lgui/V7G1qB1DJykHSGwreceSaD60Y0PUQ==}
    hasBin: true
    dependencies:
      detect-libc: 2.0.2
      https-proxy-agent: 5.0.1
      make-dir: 3.1.0
      node-fetch: 2.6.12
      nopt: 5.0.0
      npmlog: 5.0.1
      rimraf: 3.0.2
      semver: 7.5.4
      tar: 6.1.15
    transitivePeerDependencies:
      - encoding
      - supports-color
    dev: false

  /@neoconfetti/svelte@1.0.0:
    resolution: {integrity: sha512-SmksyaJAdSlMa9cTidVSIqYo1qti+WTsviNDwgjNVm+KQ3DRP2Df9umDIzC4vCcpEYY+chQe0i2IKnLw03AT8Q==}
    dev: true

  /@netlify/functions@2.0.2:
    resolution: {integrity: sha512-goWRtaIPUK/q47qLYtfGGj7HgJIRaT0snw7zZ0yeoNTfQfCRwQwvRrMAsXkCsCtq2N2Oo81L26SpkMxEQMk9hg==}
    engines: {node: '>=14.0.0'}
    dependencies:
      '@netlify/serverless-functions-api': 1.7.3
      is-promise: 4.0.0
    dev: true

  /@netlify/node-cookies@0.1.0:
    resolution: {integrity: sha512-OAs1xG+FfLX0LoRASpqzVntVV/RpYkgpI0VrUnw2u0Q1qiZUzcPffxRK8HF3gc4GjuhG5ahOEMJ9bswBiZPq0g==}
    engines: {node: ^14.16.0 || >=16.0.0}
    dev: true

  /@netlify/serverless-functions-api@1.7.3:
    resolution: {integrity: sha512-n6/7cJlSWvvbBlUOEAbkGyEld80S6KbG/ldQI9OhLfe1lTatgKmrTNIgqVNpaWpUdTgP2OHWFjmFBzkxxBWs5w==}
    engines: {node: ^14.18.0 || >=16.0.0}
    dependencies:
      '@netlify/node-cookies': 0.1.0
      urlpattern-polyfill: 8.0.2
    dev: true

  /@nodelib/fs.scandir@2.1.5:
    resolution: {integrity: sha512-vq24Bq3ym5HEQm2NKCr3yXDwjc7vTsEThRDnkp2DK9p1uqLR+DHurm/NOTo0KG7HYHU7eppKZj3MyqYuMBf62g==}
    engines: {node: '>= 8'}
    dependencies:
      '@nodelib/fs.stat': 2.0.5
      run-parallel: 1.2.0

  /@nodelib/fs.stat@2.0.5:
    resolution: {integrity: sha512-RkhPPp2zrqDAQA/2jNhnztcPAlv64XdhIp7a7454A5ovI7Bukxgt7MX7udwAu3zg1DcpPU0rz3VV1SeaqvY4+A==}
    engines: {node: '>= 8'}

  /@nodelib/fs.walk@1.2.8:
    resolution: {integrity: sha512-oGB+UxlgWcgQkgwo8GcEGwemoTFt3FIO9ababBmaGwXIoBKZ+GTy0pP185beGg7Llih/NSHSV2XAs1lnznocSg==}
    engines: {node: '>= 8'}
    dependencies:
      '@nodelib/fs.scandir': 2.1.5
      fastq: 1.15.0

  /@playwright/test@1.30.0:
    resolution: {integrity: sha512-SVxkQw1xvn/Wk/EvBnqWIq6NLo1AppwbYOjNLmyU0R1RoQ3rLEBtmjTnElcnz8VEtn11fptj1ECxK0tgURhajw==}
    engines: {node: '>=14'}
    hasBin: true
    dependencies:
      '@types/node': 16.18.6
      playwright-core: 1.30.0
    dev: true

  /@polka/url@1.0.0-next.23:
    resolution: {integrity: sha512-C16M+IYz0rgRhWZdCmK+h58JMv8vijAA61gmz2rspCSwKwzBebpdcsiUmwrtJRdphuY30i6BSLEOP8ppbNLyLg==}

  /@rollup/plugin-commonjs@25.0.0(rollup@3.29.4):
    resolution: {integrity: sha512-hoho2Kay9TZrLu0bnDsTTCaj4Npa+THk9snajP/XDNb9a9mmjTjh52EQM9sKl3HD1LsnihX7js+eA2sd2uKAhw==}
    engines: {node: '>=14.0.0'}
    peerDependencies:
      rollup: ^2.68.0||^3.0.0
    peerDependenciesMeta:
      rollup:
        optional: true
    dependencies:
      '@rollup/pluginutils': 5.0.2(rollup@3.29.4)
      commondir: 1.0.1
      estree-walker: 2.0.2
      glob: 8.1.0
      is-reference: 1.2.1
      magic-string: 0.27.0
      rollup: 3.29.4

  /@rollup/plugin-json@6.0.0(rollup@3.29.4):
    resolution: {integrity: sha512-i/4C5Jrdr1XUarRhVu27EEwjt4GObltD7c+MkCIpO2QIbojw8MUs+CCTqOphQi3Qtg1FLmYt+l+6YeoIf51J7w==}
    engines: {node: '>=14.0.0'}
    peerDependencies:
      rollup: ^1.20.0||^2.0.0||^3.0.0
    peerDependenciesMeta:
      rollup:
        optional: true
    dependencies:
      '@rollup/pluginutils': 5.0.2(rollup@3.29.4)
      rollup: 3.29.4

  /@rollup/plugin-node-resolve@15.0.1(rollup@3.29.4):
    resolution: {integrity: sha512-ReY88T7JhJjeRVbfCyNj+NXAG3IIsVMsX9b5/9jC98dRP8/yxlZdz7mHZbHk5zHr24wZZICS5AcXsFZAXYUQEg==}
    engines: {node: '>=14.0.0'}
    peerDependencies:
      rollup: ^2.78.0||^3.0.0
    peerDependenciesMeta:
      rollup:
        optional: true
    dependencies:
      '@rollup/pluginutils': 5.0.2(rollup@3.29.4)
      '@types/resolve': 1.20.2
      deepmerge: 4.3.1
      is-builtin-module: 3.2.1
      is-module: 1.0.0
      resolve: 1.22.4
      rollup: 3.29.4

  /@rollup/pluginutils@4.2.1:
    resolution: {integrity: sha512-iKnFXr7NkdZAIHiIWE+BX5ULi/ucVFYWD6TbAV+rZctiRTY2PL6tsIKhoIOaoskiWAkgu+VsbXgUVDNLHf+InQ==}
    engines: {node: '>= 8.0.0'}
    dependencies:
      estree-walker: 2.0.2
      picomatch: 2.3.1
    dev: false

  /@rollup/pluginutils@5.0.2(rollup@3.29.4):
    resolution: {integrity: sha512-pTd9rIsP92h+B6wWwFbW8RkZv4hiR/xKsqre4SIuAOaOEQRxi0lqLke9k2/7WegC85GgUs9pjmOjCUi3In4vwA==}
    engines: {node: '>=14.0.0'}
    peerDependencies:
      rollup: ^1.20.0||^2.0.0||^3.0.0
    peerDependenciesMeta:
      rollup:
        optional: true
    dependencies:
      '@types/estree': 1.0.3
      estree-walker: 2.0.2
      picomatch: 2.3.1
      rollup: 3.29.4

  /@rollup/pluginutils@5.0.4(rollup@3.29.4):
    resolution: {integrity: sha512-0KJnIoRI8A+a1dqOYLxH8vBf8bphDmty5QvIm2hqm7oFCFYKCAZWWd2hXgMibaPsNDhI0AtpYfQZJG47pt/k4g==}
    engines: {node: '>=14.0.0'}
    peerDependencies:
      rollup: ^1.20.0||^2.0.0||^3.0.0
    peerDependenciesMeta:
      rollup:
        optional: true
    dependencies:
      '@types/estree': 1.0.3
      estree-walker: 2.0.2
      picomatch: 2.3.1
      rollup: 3.29.4
    dev: false

  /@sinclair/typebox@0.27.8:
    resolution: {integrity: sha512-+Fj43pSMwJs4KRrH/938Uf+uAELIgVBmQzg/q1YG10djyfA3TnrU8N8XzqCh/okZdszqBQTZf96idMfE5lnwTA==}
    dev: true

  /@sveltejs/eslint-config@6.0.4(@typescript-eslint/eslint-plugin@6.0.0)(@typescript-eslint/parser@6.9.1)(eslint-config-prettier@9.0.0)(eslint-plugin-svelte@2.31.0)(eslint-plugin-unicorn@49.0.0)(eslint@8.52.0)(typescript@4.9.4):
    resolution: {integrity: sha512-U9pwmDs+DbmsnCgTfu6Bacdwqn0DuI1IQNSiQqTgzVyYfaaj+zy9ZoQCiJfxFBGXHkklyXuRHp0KMx346N0lcQ==}
    peerDependencies:
      '@typescript-eslint/eslint-plugin': '>= 5'
      '@typescript-eslint/parser': '>= 5'
      eslint: '>= 8'
      eslint-config-prettier: '>= 8'
      eslint-plugin-svelte: '>= 2'
      eslint-plugin-unicorn: '>= 47'
      typescript: '>= 4'
    dependencies:
      '@typescript-eslint/eslint-plugin': 6.0.0(@typescript-eslint/parser@6.9.1)(eslint@8.52.0)(typescript@4.9.4)
      '@typescript-eslint/parser': 6.9.1(eslint@8.52.0)(typescript@4.9.4)
      eslint: 8.52.0
      eslint-config-prettier: 9.0.0(eslint@8.52.0)
      eslint-plugin-svelte: 2.31.0(eslint@8.52.0)(svelte@4.2.2)
      eslint-plugin-unicorn: 49.0.0(eslint@8.52.0)
      typescript: 4.9.4
    dev: true

  /@sveltejs/kit@1.27.5(svelte@4.2.3)(vite@4.5.0):
    resolution: {integrity: sha512-+L1WPs/ZYNjXoBFoFARypD4aZOjkT51vFpRCtQI45+Fmmfi4Y0dH/8VFlmYD6VlGe89ViIPg7lgf/JpGQ2tr7A==}
    engines: {node: ^16.14 || >=18}
    hasBin: true
    requiresBuild: true
    peerDependencies:
      svelte: ^3.54.0 || ^4.0.0-next.0 || ^5.0.0-next.0
      vite: ^4.0.0
    dependencies:
      '@sveltejs/vite-plugin-svelte': 2.5.2(svelte@4.2.3)(vite@4.5.0)
      '@types/cookie': 0.5.1
      cookie: 0.5.0
      devalue: 4.3.1
      esm-env: 1.0.0
      kleur: 4.1.5
      magic-string: 0.30.5
      mrmime: 1.0.1
      sade: 1.8.1
      set-cookie-parser: 2.6.0
      sirv: 2.0.3
      svelte: 4.2.3
      tiny-glob: 0.2.9
      undici: 5.26.3
      vite: 4.5.0(@types/node@16.18.6)(lightningcss@1.21.8)
    transitivePeerDependencies:
      - supports-color
    dev: false

  /@sveltejs/site-kit@6.0.0-next.52(@sveltejs/kit@packages+kit)(svelte@4.2.2):
    resolution: {integrity: sha512-r/VoVllvrr9So9LcYT7XRXDK38Q6Fx062gosuTkDztENBw+qGp3hMq1vg9qSomJastmavRzze1cjJnQFgacWMw==}
    peerDependencies:
      '@sveltejs/kit': ^1.20.0
      svelte: ^4.0.0
    dependencies:
      '@sveltejs/kit': link:packages/kit
      esm-env: 1.0.0
      svelte: 4.2.2
      svelte-local-storage-store: 0.6.0(svelte@4.2.2)
    dev: true

  /@sveltejs/vite-plugin-svelte-inspector@1.0.4(@sveltejs/vite-plugin-svelte@2.5.0)(svelte@4.2.2)(vite@4.4.9):
    resolution: {integrity: sha512-zjiuZ3yydBtwpF3bj0kQNV0YXe+iKE545QGZVTaylW3eAzFr+pJ/cwK8lZEaRp4JtaJXhD5DyWAV4AxLh6DgaQ==}
    engines: {node: ^14.18.0 || >= 16}
    peerDependencies:
      '@sveltejs/vite-plugin-svelte': ^2.2.0
      svelte: ^3.54.0 || ^4.0.0
      vite: ^4.0.0
    dependencies:
      '@sveltejs/vite-plugin-svelte': 2.5.0(svelte@4.2.2)(vite@4.4.9)
      debug: 4.3.4
      svelte: 4.2.2
      vite: 4.4.9(@types/node@16.18.6)(lightningcss@1.21.8)
    transitivePeerDependencies:
      - supports-color
    dev: false

<<<<<<< HEAD
  /@sveltejs/vite-plugin-svelte-inspector@1.0.4(@sveltejs/vite-plugin-svelte@2.5.2)(svelte@4.2.3)(vite@4.5.0):
    resolution: {integrity: sha512-zjiuZ3yydBtwpF3bj0kQNV0YXe+iKE545QGZVTaylW3eAzFr+pJ/cwK8lZEaRp4JtaJXhD5DyWAV4AxLh6DgaQ==}
    engines: {node: ^14.18.0 || >= 16}
    peerDependencies:
      '@sveltejs/vite-plugin-svelte': ^2.2.0
      svelte: ^3.54.0 || ^4.0.0
      vite: ^4.0.0
    dependencies:
      '@sveltejs/vite-plugin-svelte': 2.5.2(svelte@4.2.3)(vite@4.5.0)
      debug: 4.3.4
      svelte: 4.2.3
      vite: 4.5.0(@types/node@16.18.6)(lightningcss@1.21.8)
    transitivePeerDependencies:
      - supports-color
    dev: false

  /@sveltejs/vite-plugin-svelte@2.4.1(svelte@4.2.2)(vite@4.4.9):
    resolution: {integrity: sha512-bNNKvoRY89ptY7udeBSCmTdCVwkjmMcZ0j/z9J5MuedT8jPjq0zrknAo/jF1sToAza4NVaAgR9AkZoD9oJJmnA==}
=======
  /@sveltejs/vite-plugin-svelte@2.5.0(svelte@4.2.2)(vite@4.4.9):
    resolution: {integrity: sha512-FxLZLVfFA2soGw7ej8Ohuav7+AOsJILiPlL8FgY5MABDDmDqb637o8Xd/QGkrXLC1qXyG1bnteOw5Z5yrA2lHA==}
>>>>>>> 20d2fe7d
    engines: {node: ^14.18.0 || >= 16}
    peerDependencies:
      svelte: ^3.54.0 || ^4.0.0 || ^5.0.0-next.0
      vite: ^4.0.0
    dependencies:
      '@sveltejs/vite-plugin-svelte-inspector': 1.0.4(@sveltejs/vite-plugin-svelte@2.5.0)(svelte@4.2.2)(vite@4.4.9)
      debug: 4.3.4
      deepmerge: 4.3.1
      kleur: 4.1.5
      magic-string: 0.30.5
      svelte: 4.2.2
      svelte-hmr: 0.15.3(svelte@4.2.2)
      vite: 4.4.9(@types/node@16.18.6)(lightningcss@1.21.8)
      vitefu: 0.2.4(vite@4.4.9)
    transitivePeerDependencies:
      - supports-color
    dev: false

  /@sveltejs/vite-plugin-svelte@2.5.2(svelte@4.2.3)(vite@4.5.0):
    resolution: {integrity: sha512-Dfy0Rbl+IctOVfJvWGxrX/3m6vxPLH8o0x+8FA5QEyMUQMo4kGOVIojjryU7YomBAexOTAuYf1RT7809yDziaA==}
    engines: {node: ^14.18.0 || >= 16}
    peerDependencies:
      svelte: ^3.54.0 || ^4.0.0 || ^5.0.0-next.0
      vite: ^4.0.0
    dependencies:
      '@sveltejs/vite-plugin-svelte-inspector': 1.0.4(@sveltejs/vite-plugin-svelte@2.5.2)(svelte@4.2.3)(vite@4.5.0)
      debug: 4.3.4
      deepmerge: 4.3.1
      kleur: 4.1.5
      magic-string: 0.30.5
      svelte: 4.2.3
      svelte-hmr: 0.15.3(svelte@4.2.3)
      vite: 4.5.0(@types/node@16.18.6)(lightningcss@1.21.8)
      vitefu: 0.2.4(vite@4.5.0)
    transitivePeerDependencies:
      - supports-color
    dev: false

  /@svitejs/changesets-changelog-github-compact@1.1.0:
    resolution: {integrity: sha512-qhUGGDHcpbY2zpjW3SwqchuW8J/5EzlPFud7xNntHKA7f3a/mx5+g+ruJKFHSAiVZYo30PALt+AyhmPUNKH/Og==}
    engines: {node: ^14.13.1 || ^16.0.0 || >=18}
    dependencies:
      '@changesets/get-github-info': 0.5.2
      dotenv: 16.3.1
    transitivePeerDependencies:
      - encoding
    dev: true

  /@ts-morph/common@0.21.0:
    resolution: {integrity: sha512-ES110Mmne5Vi4ypUKrtVQfXFDtCsDXiUiGxF6ILVlE90dDD4fdpC1LSjydl/ml7xJWKSDZwUYD2zkOePMSrPBA==}
    dependencies:
      fast-glob: 3.3.1
      minimatch: 7.4.6
      mkdirp: 2.1.6
      path-browserify: 1.0.1
    dev: false

  /@types/chai-subset@1.3.3:
    resolution: {integrity: sha512-frBecisrNGz+F4T6bcc+NLeolfiojh5FxW2klu669+8BARtyQv2C/GkNW6FUodVe4BroGMP/wER/YDGc7rEllw==}
    dependencies:
      '@types/chai': 4.3.6
    dev: true

  /@types/chai@4.3.6:
    resolution: {integrity: sha512-VOVRLM1mBxIRxydiViqPcKn6MIxZytrbMpd6RJLIWKxUNr3zux8no0Oc7kJx0WAPIitgZ0gkrDS+btlqQpubpw==}
    dev: true

  /@types/connect@3.4.35:
    resolution: {integrity: sha512-cdeYyv4KWoEgpBISTxWvqYsVy444DOqehiF3fM3ne10AmJ62RSyNkUnxMJXHQWRQQX2eR94m5y1IZyDwBjV9FQ==}
    dependencies:
      '@types/node': 16.18.6
    dev: true

  /@types/cookie@0.5.1:
    resolution: {integrity: sha512-COUnqfB2+ckwXXSFInsFdOAWQzCCx+a5hq2ruyj+Vjund94RJQd4LG2u9hnvJrTgunKAaax7ancBYlDrNYxA0g==}
    dev: false

  /@types/d3-geo@3.0.4:
    resolution: {integrity: sha512-kmUK8rVVIBPKJ1/v36bk2aSgwRj2N/ZkjDT+FkMT5pgedZoPlyhaG62J+9EgNIgUXE6IIL0b7bkLxCzhE6U4VQ==}
    dependencies:
      '@types/geojson': 7946.0.10
    dev: true

  /@types/estree@1.0.3:
    resolution: {integrity: sha512-CS2rOaoQ/eAgAfcTfq6amKG7bsN+EMcgGY4FAFQdvSj2y1ixvOZTUA9mOtCai7E1SYu283XNw7urKK30nP3wkQ==}

  /@types/geojson@7946.0.10:
    resolution: {integrity: sha512-Nmh0K3iWQJzniTuPRcJn5hxXkfB1T1pgB89SBig5PlJQU5yocazeu4jATJlaA0GYFKWMqDdvYemoSnF2pXgLVA==}
    dev: true

  /@types/gitignore-parser@0.0.2:
    resolution: {integrity: sha512-T1yLXu5BQ5Wet3gYfXBA+Nj1fTZp1ijl8EMMKPdAOy3WDVDJGXNmHTF7LMXS+FVYG+919bdil0LwLjPtX8w8Tg==}
    dev: true

  /@types/is-ci@3.0.0:
    resolution: {integrity: sha512-Q0Op0hdWbYd1iahB+IFNQcWXFq4O0Q5MwQP7uN0souuQ4rPg1vEYcnIOfr1gY+M+6rc8FGoRaBO1mOOvL29sEQ==}
    dependencies:
      ci-info: 3.8.0
    dev: true

  /@types/istanbul-lib-coverage@2.0.4:
    resolution: {integrity: sha512-z/QT1XN4K4KYuslS23k62yDIDLwLFkzxOuMplDtObz0+y7VqJCaO2o+SPwHCvLFZh7xazvvoor2tA/hPz9ee7g==}
    dev: true

  /@types/json-schema@7.0.12:
    resolution: {integrity: sha512-Hr5Jfhc9eYOQNPYO5WLDq/n4jqijdHNlDXjuAQkkt+mWdQR+XJToOHrsD4cPaMXpn6KO7y2+wM8AZEs8VpBLVA==}
    dev: true

  /@types/minimist@1.2.2:
    resolution: {integrity: sha512-jhuKLIRrhvCPLqwPcx6INqmKeiA5EWrsCOPhrlFSrbrmU4ZMPjj5Ul/oLCMDO98XRUIwVm78xICz4EPCektzeQ==}
    dev: true

  /@types/mri@1.1.1:
    resolution: {integrity: sha512-nJOuiTlsvmClSr3+a/trTSx4DTuY/VURsWGKSf/eeavh0LRMqdsK60ti0TlwM5iHiGOK3/Ibkxsbr7i9rzGreA==}
    dev: true

  /@types/node@12.20.55:
    resolution: {integrity: sha512-J8xLz7q2OFulZ2cyGTLE1TbbZcjpno7FaN6zdJNrgAdrJ+DZzh/uFR6YrTb4C+nXakvud8Q4+rbhoIWlYQbUFQ==}
    dev: true

  /@types/node@16.18.6:
    resolution: {integrity: sha512-vmYJF0REqDyyU0gviezF/KHq/fYaUbFhkcNbQCuPGFQj6VTbXuHZoxs/Y7mutWe73C8AC6l9fFu8mSYiBAqkGA==}

  /@types/normalize-package-data@2.4.1:
    resolution: {integrity: sha512-Gj7cI7z+98M282Tqmp2K5EIsoouUEzbBJhQQzDE3jSIRk6r9gsz0oUokqIUR4u1R3dMHo0pDHM7sNOHyhulypw==}
    dev: true

  /@types/prettier@2.7.1:
    resolution: {integrity: sha512-ri0UmynRRvZiiUJdiz38MmIblKK+oH30MztdBVR95dv/Ubw6neWSb8u1XpRb72L4qsZOhz+L+z9JD40SJmfWow==}
    dev: true

  /@types/prompts@2.4.1:
    resolution: {integrity: sha512-1Mqzhzi9W5KlooNE4o0JwSXGUDeQXKldbGn9NO4tpxwZbHXYd+WcKpCksG2lbhH7U9I9LigfsdVsP2QAY0lNPA==}
    dependencies:
      '@types/node': 16.18.6
    dev: true

  /@types/pug@2.0.6:
    resolution: {integrity: sha512-SnHmG9wN1UVmagJOnyo/qkk0Z7gejYxOYYmaAwr5u2yFYfsupN3sg10kyzN8Hep/2zbHxCnsumxOoRIRMBwKCg==}
    dev: true

  /@types/resolve@1.20.2:
    resolution: {integrity: sha512-60BCwRFOZCQhDncwQdxxeOEEkbc5dIMccYLwbxsS4TUNeVECQ/pBJ0j09mrHOl/JJvpRPGwO9SvE4nR2Nb/a4Q==}

  /@types/sade@1.7.4:
    resolution: {integrity: sha512-6ys13kmtlY0aIOz4KtMdeBD9BHs6vSE3aRcj4vAZqXjypT2el8WZt6799CMjElVgh1cbOH/t3vrpQ4IpwytcPA==}
    dependencies:
      '@types/mri': 1.1.1
    dev: true

  /@types/semver@6.2.3:
    resolution: {integrity: sha512-KQf+QAMWKMrtBMsB8/24w53tEsxllMj6TuA80TT/5igJalLI/zm0L3oXRbIAl4Ohfc85gyHX/jhMwsVkmhLU4A==}
    dev: true

  /@types/semver@7.5.0:
    resolution: {integrity: sha512-G8hZ6XJiHnuhQKR7ZmysCeJWE08o8T0AXtk5darsCaTVsYZhhgUrq53jizaR2FvsoeCwJhlmwTjkXBY5Pn/ZHw==}
    dev: true

  /@types/set-cookie-parser@2.4.2:
    resolution: {integrity: sha512-fBZgytwhYAUkj/jC/FAV4RQ5EerRup1YQsXQCh8rZfiHkc4UahC192oH0smGwsXol3cL3A5oETuAHeQHmhXM4w==}
    dependencies:
      '@types/node': 16.18.6
    dev: true

  /@types/ws@8.5.3:
    resolution: {integrity: sha512-6YOoWjruKj1uLf3INHH7D3qTXwFfEsg1kf3c0uDdSBJwfa/llkwIjrAGV7j7mVgGNbzTQ3HiHKKDXl6bJPD97w==}
    dependencies:
      '@types/node': 16.18.6
    dev: true

  /@typescript-eslint/eslint-plugin@6.0.0(@typescript-eslint/parser@6.9.1)(eslint@8.52.0)(typescript@4.9.4):
    resolution: {integrity: sha512-xuv6ghKGoiq856Bww/yVYnXGsKa588kY3M0XK7uUW/3fJNNULKRfZfSBkMTSpqGG/8ZCXCadfh8G/z/B4aqS/A==}
    engines: {node: ^16.0.0 || >=18.0.0}
    peerDependencies:
      '@typescript-eslint/parser': ^6.0.0 || ^6.0.0-alpha
      eslint: ^7.0.0 || ^8.0.0
      typescript: '*'
    peerDependenciesMeta:
      typescript:
        optional: true
    dependencies:
      '@eslint-community/regexpp': 4.6.2
      '@typescript-eslint/parser': 6.9.1(eslint@8.52.0)(typescript@4.9.4)
      '@typescript-eslint/scope-manager': 6.0.0
      '@typescript-eslint/type-utils': 6.0.0(eslint@8.52.0)(typescript@4.9.4)
      '@typescript-eslint/utils': 6.0.0(eslint@8.52.0)(typescript@4.9.4)
      '@typescript-eslint/visitor-keys': 6.0.0
      debug: 4.3.4
      eslint: 8.52.0
      grapheme-splitter: 1.0.4
      graphemer: 1.4.0
      ignore: 5.2.4
      natural-compare: 1.4.0
      natural-compare-lite: 1.4.0
      semver: 7.5.4
      ts-api-utils: 1.0.1(typescript@4.9.4)
      typescript: 4.9.4
    transitivePeerDependencies:
      - supports-color
    dev: true

  /@typescript-eslint/parser@6.9.1(eslint@8.52.0)(typescript@4.9.4):
    resolution: {integrity: sha512-C7AK2wn43GSaCUZ9do6Ksgi2g3mwFkMO3Cis96kzmgudoVaKyt62yNzJOktP0HDLb/iO2O0n2lBOzJgr6Q/cyg==}
    engines: {node: ^16.0.0 || >=18.0.0}
    peerDependencies:
      eslint: ^7.0.0 || ^8.0.0
      typescript: '*'
    peerDependenciesMeta:
      typescript:
        optional: true
    dependencies:
      '@typescript-eslint/scope-manager': 6.9.1
      '@typescript-eslint/types': 6.9.1
      '@typescript-eslint/typescript-estree': 6.9.1(typescript@4.9.4)
      '@typescript-eslint/visitor-keys': 6.9.1
      debug: 4.3.4
      eslint: 8.52.0
      typescript: 4.9.4
    transitivePeerDependencies:
      - supports-color
    dev: true

  /@typescript-eslint/scope-manager@6.0.0:
    resolution: {integrity: sha512-o4q0KHlgCZTqjuaZ25nw5W57NeykZT9LiMEG4do/ovwvOcPnDO1BI5BQdCsUkjxFyrCL0cSzLjvIMfR9uo7cWg==}
    engines: {node: ^16.0.0 || >=18.0.0}
    dependencies:
      '@typescript-eslint/types': 6.0.0
      '@typescript-eslint/visitor-keys': 6.0.0
    dev: true

  /@typescript-eslint/scope-manager@6.9.1:
    resolution: {integrity: sha512-38IxvKB6NAne3g/+MyXMs2Cda/Sz+CEpmm+KLGEM8hx/CvnSRuw51i8ukfwB/B/sESdeTGet1NH1Wj7I0YXswg==}
    engines: {node: ^16.0.0 || >=18.0.0}
    dependencies:
      '@typescript-eslint/types': 6.9.1
      '@typescript-eslint/visitor-keys': 6.9.1
    dev: true

  /@typescript-eslint/type-utils@6.0.0(eslint@8.52.0)(typescript@4.9.4):
    resolution: {integrity: sha512-ah6LJvLgkoZ/pyJ9GAdFkzeuMZ8goV6BH7eC9FPmojrnX9yNCIsfjB+zYcnex28YO3RFvBkV6rMV6WpIqkPvoQ==}
    engines: {node: ^16.0.0 || >=18.0.0}
    peerDependencies:
      eslint: ^7.0.0 || ^8.0.0
      typescript: '*'
    peerDependenciesMeta:
      typescript:
        optional: true
    dependencies:
      '@typescript-eslint/typescript-estree': 6.0.0(typescript@4.9.4)
      '@typescript-eslint/utils': 6.0.0(eslint@8.52.0)(typescript@4.9.4)
      debug: 4.3.4
      eslint: 8.52.0
      ts-api-utils: 1.0.1(typescript@4.9.4)
      typescript: 4.9.4
    transitivePeerDependencies:
      - supports-color
    dev: true

  /@typescript-eslint/types@6.0.0:
    resolution: {integrity: sha512-Zk9KDggyZM6tj0AJWYYKgF0yQyrcnievdhG0g5FqyU3Y2DRxJn4yWY21sJC0QKBckbsdKKjYDV2yVrrEvuTgxg==}
    engines: {node: ^16.0.0 || >=18.0.0}
    dev: true

  /@typescript-eslint/types@6.9.1:
    resolution: {integrity: sha512-BUGslGOb14zUHOUmDB2FfT6SI1CcZEJYfF3qFwBeUrU6srJfzANonwRYHDpLBuzbq3HaoF2XL2hcr01c8f8OaQ==}
    engines: {node: ^16.0.0 || >=18.0.0}
    dev: true

  /@typescript-eslint/typescript-estree@6.0.0(typescript@4.9.4):
    resolution: {integrity: sha512-2zq4O7P6YCQADfmJ5OTDQTP3ktajnXIRrYAtHM9ofto/CJZV3QfJ89GEaM2BNGeSr1KgmBuLhEkz5FBkS2RQhQ==}
    engines: {node: ^16.0.0 || >=18.0.0}
    peerDependencies:
      typescript: '*'
    peerDependenciesMeta:
      typescript:
        optional: true
    dependencies:
      '@typescript-eslint/types': 6.0.0
      '@typescript-eslint/visitor-keys': 6.0.0
      debug: 4.3.4
      globby: 11.1.0
      is-glob: 4.0.3
      semver: 7.5.4
      ts-api-utils: 1.0.1(typescript@4.9.4)
      typescript: 4.9.4
    transitivePeerDependencies:
      - supports-color
    dev: true

  /@typescript-eslint/typescript-estree@6.9.1(typescript@4.9.4):
    resolution: {integrity: sha512-U+mUylTHfcqeO7mLWVQ5W/tMLXqVpRv61wm9ZtfE5egz7gtnmqVIw9ryh0mgIlkKk9rZLY3UHygsBSdB9/ftyw==}
    engines: {node: ^16.0.0 || >=18.0.0}
    peerDependencies:
      typescript: '*'
    peerDependenciesMeta:
      typescript:
        optional: true
    dependencies:
      '@typescript-eslint/types': 6.9.1
      '@typescript-eslint/visitor-keys': 6.9.1
      debug: 4.3.4
      globby: 11.1.0
      is-glob: 4.0.3
      semver: 7.5.4
      ts-api-utils: 1.0.3(typescript@4.9.4)
      typescript: 4.9.4
    transitivePeerDependencies:
      - supports-color
    dev: true

  /@typescript-eslint/utils@6.0.0(eslint@8.52.0)(typescript@4.9.4):
    resolution: {integrity: sha512-SOr6l4NB6HE4H/ktz0JVVWNXqCJTOo/mHnvIte1ZhBQ0Cvd04x5uKZa3zT6tiodL06zf5xxdK8COiDvPnQ27JQ==}
    engines: {node: ^16.0.0 || >=18.0.0}
    peerDependencies:
      eslint: ^7.0.0 || ^8.0.0
    dependencies:
      '@eslint-community/eslint-utils': 4.4.0(eslint@8.52.0)
      '@types/json-schema': 7.0.12
      '@types/semver': 7.5.0
      '@typescript-eslint/scope-manager': 6.0.0
      '@typescript-eslint/types': 6.0.0
      '@typescript-eslint/typescript-estree': 6.0.0(typescript@4.9.4)
      eslint: 8.52.0
      eslint-scope: 5.1.1
      semver: 7.5.4
    transitivePeerDependencies:
      - supports-color
      - typescript
    dev: true

  /@typescript-eslint/visitor-keys@6.0.0:
    resolution: {integrity: sha512-cvJ63l8c0yXdeT5POHpL0Q1cZoRcmRKFCtSjNGJxPkcP571EfZMcNbzWAc7oK3D1dRzm/V5EwtkANTZxqvuuUA==}
    engines: {node: ^16.0.0 || >=18.0.0}
    dependencies:
      '@typescript-eslint/types': 6.0.0
      eslint-visitor-keys: 3.4.3
    dev: true

  /@typescript-eslint/visitor-keys@6.9.1:
    resolution: {integrity: sha512-MUaPUe/QRLEffARsmNfmpghuQkW436DvESW+h+M52w0coICHRfD6Np9/K6PdACwnrq1HmuLl+cSPZaJmeVPkSw==}
    engines: {node: ^16.0.0 || >=18.0.0}
    dependencies:
      '@typescript-eslint/types': 6.9.1
      eslint-visitor-keys: 3.4.3
    dev: true

  /@typescript/twoslash@3.1.0:
    resolution: {integrity: sha512-kTwMUQ8xtAZaC4wb2XuLkPqFVBj2dNBueMQ89NWEuw87k2nLBbuafeG5cob/QEr6YduxIdTVUjix0MtC7mPlmg==}
    dependencies:
      '@typescript/vfs': 1.3.5
      debug: 4.3.4
      lz-string: 1.5.0
    transitivePeerDependencies:
      - supports-color
    dev: true

  /@typescript/vfs@1.3.4:
    resolution: {integrity: sha512-RbyJiaAGQPIcAGWFa3jAXSuAexU4BFiDRF1g3hy7LmRqfNpYlTQWGXjcrOaVZjJ8YkkpuwG0FcsYvtWQpd9igQ==}
    dependencies:
      debug: 4.3.4
    transitivePeerDependencies:
      - supports-color
    dev: true

  /@typescript/vfs@1.3.5:
    resolution: {integrity: sha512-pI8Saqjupf9MfLw7w2+og+fmb0fZS0J6vsKXXrp4/PDXEFvntgzXmChCXC/KefZZS0YGS6AT8e0hGAJcTsdJlg==}
    dependencies:
      debug: 4.3.4
    transitivePeerDependencies:
      - supports-color
    dev: true

  /@ungap/structured-clone@1.2.0:
    resolution: {integrity: sha512-zuVdFrMJiuCDQUMCzQaD6KL28MjnqqN8XnAqiEq9PNm/hCPTSGfrXCOfwj1ow4LFb/tNymJPwsNbVePc1xFqrQ==}
    dev: true

  /@vercel/nft@0.24.0:
    resolution: {integrity: sha512-6TaZleggfN0zsT8QVyOGStYAfKgvfinhpj8jEcdN6Hx6BSWpfkipoM7IVmQd4rCnEgPUFx9zLU2Di6iA0nstUA==}
    engines: {node: '>=16'}
    hasBin: true
    dependencies:
      '@mapbox/node-pre-gyp': 1.0.11
      '@rollup/pluginutils': 4.2.1
      acorn: 8.10.0
      async-sema: 3.1.1
      bindings: 1.5.0
      estree-walker: 2.0.2
      glob: 7.2.3
      graceful-fs: 4.2.11
      micromatch: 4.0.5
      node-gyp-build: 4.6.0
      resolve-from: 5.0.0
    transitivePeerDependencies:
      - encoding
      - supports-color
    dev: false

  /@vitest/expect@0.34.5:
    resolution: {integrity: sha512-/3RBIV9XEH+nRpRMqDJBufKIOQaYUH2X6bt0rKSCW0MfKhXFLYsR5ivHifeajRSTsln0FwJbitxLKHSQz/Xwkw==}
    dependencies:
      '@vitest/spy': 0.34.5
      '@vitest/utils': 0.34.5
      chai: 4.3.8
    dev: true

  /@vitest/runner@0.34.5:
    resolution: {integrity: sha512-RDEE3ViVvl7jFSCbnBRyYuu23XxmvRTSZWW6W4M7eC5dOsK75d5LIf6uhE5Fqf809DQ1+9ICZZNxhIolWHU4og==}
    dependencies:
      '@vitest/utils': 0.34.5
      p-limit: 4.0.0
      pathe: 1.1.1
    dev: true

  /@vitest/snapshot@0.34.5:
    resolution: {integrity: sha512-+ikwSbhu6z2yOdtKmk/aeoDZ9QPm2g/ZO5rXT58RR9Vmu/kB2MamyDSx77dctqdZfP3Diqv4mbc/yw2kPT8rmA==}
    dependencies:
      magic-string: 0.30.5
      pathe: 1.1.1
      pretty-format: 29.7.0
    dev: true

  /@vitest/spy@0.34.5:
    resolution: {integrity: sha512-epsicsfhvBjRjCMOC/3k00mP/TBGQy8/P0DxOFiWyLt55gnZ99dqCfCiAsKO17BWVjn4eZRIjKvcqNmSz8gvmg==}
    dependencies:
      tinyspy: 2.1.1
    dev: true

  /@vitest/utils@0.34.5:
    resolution: {integrity: sha512-ur6CmmYQoeHMwmGb0v+qwkwN3yopZuZyf4xt1DBBSGBed8Hf9Gmbm/5dEWqgpLPdRx6Av6jcWXrjcKfkTzg/pw==}
    dependencies:
      diff-sequences: 29.6.3
      loupe: 2.3.6
      pretty-format: 29.7.0
    dev: true

  /abbrev@1.1.1:
    resolution: {integrity: sha512-nne9/IiQ/hzIhY6pdDnbBtz7DjPTKrY00P/zvPSm5pOFkl6xuGrGnXn/VtTNNfNtAfZ9/1RtehkszU9qcTii0Q==}
    dev: false

  /acorn-jsx@5.3.2(acorn@8.10.0):
    resolution: {integrity: sha512-rq9s+JNhf0IChjtDXxllJ7g41oZk5SlXtp0LHwyA5cejwn7vKmKp4pPri6YEePv2PU65sAsegbXtIinmDFDXgQ==}
    peerDependencies:
      acorn: ^6.0.0 || ^7.0.0 || ^8.0.0
    dependencies:
      acorn: 8.10.0
    dev: true

  /acorn-walk@8.2.0:
    resolution: {integrity: sha512-k+iyHEuPgSw6SbuDpGQM+06HQUa04DZ3o+F6CSzXMvvI5KMvnaEqXe+YVe555R9nn6GPt404fos4wcgpw12SDA==}
    engines: {node: '>=0.4.0'}
    dev: true

  /acorn@8.10.0:
    resolution: {integrity: sha512-F0SAmZ8iUtS//m8DmCTA0jlh6TDKkHQyK6xc6V4KDTyZKA9dnvX9/3sRTVQrWm79glUAZbnmmNcdYwUIHWVybw==}
    engines: {node: '>=0.4.0'}
    hasBin: true

  /agent-base@6.0.2:
    resolution: {integrity: sha512-RZNwNclF7+MS/8bDg70amg32dyeZGZxiDuQmZxKLAlQjr3jGyLx+4Kkk58UO7D2QdgFIQCovuSuZESne6RG6XQ==}
    engines: {node: '>= 6.0.0'}
    dependencies:
      debug: 4.3.4
    transitivePeerDependencies:
      - supports-color
    dev: false

  /ajv@6.12.6:
    resolution: {integrity: sha512-j3fVLgvTo527anyYyJOGTYJbG+vnnQYvE0m5mmkc1TK+nxAppkCLMIL0aZ4dblVCNoGShhm+kzE4ZUykBoMg4g==}
    dependencies:
      fast-deep-equal: 3.1.3
      fast-json-stable-stringify: 2.1.0
      json-schema-traverse: 0.4.1
      uri-js: 4.4.1
    dev: true

  /ansi-colors@4.1.3:
    resolution: {integrity: sha512-/6w/C21Pm1A7aZitlI5Ni/2J6FFQN8i1Cvz3kHABAAbw93v/NlvKdVOqz7CCWz/3iv/JplRSEEZ83XION15ovw==}
    engines: {node: '>=6'}
    dev: true

  /ansi-regex@5.0.1:
    resolution: {integrity: sha512-quJQXlTSUGL2LH9SUXo8VwsY4soanhgo6LNSm84E1LBcE8s3O0wpdiRzyR9z/ZZJMlMWv37qOOb9pdJlMUEKFQ==}
    engines: {node: '>=8'}

  /ansi-styles@3.2.1:
    resolution: {integrity: sha512-VT0ZI6kZRdTh8YyJw3SMbYm/u+NqfsAxEpWO0Pf9sq8/e94WxxOpPKx9FR1FlyCtOVDNOQ+8ntlqFxiRc+r5qA==}
    engines: {node: '>=4'}
    dependencies:
      color-convert: 1.9.3
    dev: true

  /ansi-styles@4.3.0:
    resolution: {integrity: sha512-zbB9rCJAT1rbjiVDb2hqKFHNYLxgtk8NURxZ3IZwD3F6NtxbXZQCnnSi1Lkx+IDohdPlFp222wVALIheZJQSEg==}
    engines: {node: '>=8'}
    dependencies:
      color-convert: 2.0.1
    dev: true

  /ansi-styles@5.2.0:
    resolution: {integrity: sha512-Cxwpt2SfTzTtXcfOlzGEee8O+c+MmUgGrNiBcXnuWxuFJHe6a5Hz7qwhwe5OgaSYI0IJvkLqWX1ASG+cJOkEiA==}
    engines: {node: '>=10'}
    dev: true

  /any-promise@1.3.0:
    resolution: {integrity: sha512-7UvmKalWRt1wgjL1RrGxoSJW/0QZFIegpeGvZG9kjp8vrRu55XTHbwnqq2GpXm9uLbcuhxm3IqX9OB4MZR1b2A==}
    dev: true

  /anymatch@3.1.3:
    resolution: {integrity: sha512-KMReFUr0B4t+D+OBkjR3KYqvocp2XaSzO55UcB6mgQMd3KbcE+mWTyvVV7D/zsdEbNnV6acZUutkiHQXvTr1Rw==}
    engines: {node: '>= 8'}
    dependencies:
      normalize-path: 3.0.0
      picomatch: 2.3.1

  /aproba@2.0.0:
    resolution: {integrity: sha512-lYe4Gx7QT+MKGbDsA+Z+he/Wtef0BiwDOlK/XkBrdfsh9J/jPPXbX0tE9x9cl27Tmu5gg3QUbUrQYa/y+KOHPQ==}
    dev: false

  /are-we-there-yet@2.0.0:
    resolution: {integrity: sha512-Ci/qENmwHnsYo9xKIcUJN5LeDKdJ6R1Z1j9V/J5wyq8nh/mYPEpIKJbBZXtZjG04HiK7zV/p6Vs9952MrMeUIw==}
    engines: {node: '>=10'}
    dependencies:
      delegates: 1.0.0
      readable-stream: 3.6.2
    dev: false

  /argparse@1.0.10:
    resolution: {integrity: sha512-o5Roy6tNG4SL/FOkCAN6RzjiakZS25RLYFrcMttJqbdd8BWrnA+fGz57iN5Pb06pvBGvl5gQ0B48dJlslXvoTg==}
    dependencies:
      sprintf-js: 1.0.3
    dev: true

  /argparse@2.0.1:
    resolution: {integrity: sha512-8+9WqebbFzpX9OR+Wa6O29asIogeRMzcGtAINdpMHHyAg10f05aSFVBbcEqGf/PXw1EjAZ+q2/bEBg3DvurK3Q==}
    dev: true

  /aria-query@5.3.0:
    resolution: {integrity: sha512-b0P0sZPKtyu8HkeRAfCq0IfURZK+SuwMjY1UXGBU27wpAiTwQAIlq56IbIO+ytk/JjS1fMR14ee5WBBfKi5J6A==}
    dependencies:
      dequal: 2.0.3

  /array-buffer-byte-length@1.0.0:
    resolution: {integrity: sha512-LPuwb2P+NrQw3XhxGc36+XSvuBPopovXYTR9Ew++Du9Yb/bx5AzBfrIsBoj0EZUifjQU+sHL21sseZ3jerWO/A==}
    dependencies:
      call-bind: 1.0.2
      is-array-buffer: 3.0.2
    dev: true

  /array-union@2.1.0:
    resolution: {integrity: sha512-HGyxoOTYUyCM6stUe6EJgnd4EoewAI7zMdfqO+kGjnlZmBDz/cR5pf8r/cR4Wq60sL/p0IkcjUEEPwS3GFrIyw==}
    engines: {node: '>=8'}
    dev: true

  /array.prototype.flat@1.3.1:
    resolution: {integrity: sha512-roTU0KWIOmJ4DRLmwKd19Otg0/mT3qPNt0Qb3GWW8iObuZXxrjB/pzn0R3hqpRSWg4HCwqx+0vwOnWnvlOyeIA==}
    engines: {node: '>= 0.4'}
    dependencies:
      call-bind: 1.0.2
      define-properties: 1.2.0
      es-abstract: 1.22.1
      es-shim-unscopables: 1.0.0
    dev: true

  /arraybuffer.prototype.slice@1.0.1:
    resolution: {integrity: sha512-09x0ZWFEjj4WD8PDbykUwo3t9arLn8NIzmmYEJFpYekOAQjpkGSyrQhNoRTcwwcFRu+ycWF78QZ63oWTqSjBcw==}
    engines: {node: '>= 0.4'}
    dependencies:
      array-buffer-byte-length: 1.0.0
      call-bind: 1.0.2
      define-properties: 1.2.0
      get-intrinsic: 1.2.1
      is-array-buffer: 3.0.2
      is-shared-array-buffer: 1.0.2
    dev: true

  /arrify@1.0.1:
    resolution: {integrity: sha512-3CYzex9M9FGQjCGMGyi6/31c8GJbgb0qGyrx5HWxPd0aCwh4cB2YjMb2Xf9UuoogrMrlO9cTqnB5rI5GHZTcUA==}
    engines: {node: '>=0.10.0'}
    dev: true

  /assertion-error@1.1.0:
    resolution: {integrity: sha512-jgsaNduz+ndvGyFt3uSuWqvy4lCnIJiovtouQN5JZHOKCS2QuhEdbcQHFhVksz2N2U9hXJo8odG7ETyWlEeuDw==}
    dev: true

  /async-sema@3.1.1:
    resolution: {integrity: sha512-tLRNUXati5MFePdAk8dw7Qt7DpxPB60ofAgn8WRhW6a2rcimZnYBP9oxHiv0OHy+Wz7kPMG+t4LGdt31+4EmGg==}
    dev: false

  /available-typed-arrays@1.0.5:
    resolution: {integrity: sha512-DMD0KiN46eipeziST1LPP/STfDU0sufISXmjSgvVsoU2tqxctQeASejWcfNtxYKqETM1UxQ8sp2OrSBWpHY6sw==}
    engines: {node: '>= 0.4'}
    dev: true

  /axobject-query@3.2.1:
    resolution: {integrity: sha512-jsyHu61e6N4Vbz/v18DHwWYKK0bSWLqn47eeDSKPB7m8tqMHF9YJ+mhIk2lVteyZrY8tnSj/jHOv4YiTCuCJgg==}
    dependencies:
      dequal: 2.0.3

  /b4a@1.6.4:
    resolution: {integrity: sha512-fpWrvyVHEKyeEvbKZTVOeZF3VSKKWtJxFIxX/jaVPf+cLbGUSitjb49pHLqPV2BUNNZ0LcoeEGfE/YCpyDYHIw==}
    dev: false

  /balanced-match@1.0.2:
    resolution: {integrity: sha512-3oSeUO0TMV67hN1AmbXsK4yaqU7tjiHlbxRDZOpH0KW9+CeX4bRAaX0Anxt0tx2MrpRpWwQaPwIlISEJhYU5Pw==}

  /base64-js@1.5.1:
    resolution: {integrity: sha512-AKpaYlHn8t4SVbOHCy+b5+KKgvR4vrsD8vbvrbiQJps7fKDTkjkDry6ji0rUJjC0kzbNePLwzxq8iypo41qeWA==}
    dev: false

  /better-path-resolve@1.0.0:
    resolution: {integrity: sha512-pbnl5XzGBdrFU/wT4jqmJVPn2B6UHPBOhzMQkY/SPUPB6QtUXtmBHBIwCbXJol93mOpGMnQyP/+BB19q04xj7g==}
    engines: {node: '>=4'}
    dependencies:
      is-windows: 1.0.2
    dev: true

  /binary-extensions@2.2.0:
    resolution: {integrity: sha512-jDctJ/IVQbZoJykoeHbhXpOlNBqGNcwXJKJog42E5HDPUwQTSdjCHdihjj0DlnheQ7blbT6dHOafNAiS8ooQKA==}
    engines: {node: '>=8'}

  /bindings@1.5.0:
    resolution: {integrity: sha512-p2q/t/mhvuOj/UeLlV6566GD/guowlr0hHxClI0W9m7MWYkL1F0hLo+0Aexs9HSPCtR1SXQ0TD3MMKrXZajbiQ==}
    dependencies:
      file-uri-to-path: 1.0.0
    dev: false

  /bl@4.1.0:
    resolution: {integrity: sha512-1W07cM9gS6DcLperZfFSj+bWLtaPGSOHWhPiGzXmvVJbRLdG82sH/Kn8EtW1VqWVA54AKf2h5k5BbnIbwF3h6w==}
    dependencies:
      buffer: 5.7.1
      inherits: 2.0.4
      readable-stream: 3.6.2
    dev: false

  /brace-expansion@1.1.11:
    resolution: {integrity: sha512-iCuPHDFgrHX7H2vEI/5xpz07zSHB00TpugqhmYtVmMO6518mCuRMoOYFldEBl0g187ufozdaHgWKcYFb61qGiA==}
    dependencies:
      balanced-match: 1.0.2
      concat-map: 0.0.1

  /brace-expansion@2.0.1:
    resolution: {integrity: sha512-XnAIvQ8eM+kC6aULx6wuQiwVsnzsi9d3WxzV3FpWTGA19F621kwdbsAcFKXgKUHZWsy+mY6iL1sHTxWEFCytDA==}
    dependencies:
      balanced-match: 1.0.2

  /braces@3.0.2:
    resolution: {integrity: sha512-b8um+L1RzM3WDSzvhm6gIz1yfTbBt6YTlcEKAvsmqCZZFw46z626lVj9j1yEPW33H5H+lBQpZMP1k8l+78Ha0A==}
    engines: {node: '>=8'}
    dependencies:
      fill-range: 7.0.1

  /breakword@1.0.6:
    resolution: {integrity: sha512-yjxDAYyK/pBvws9H4xKYpLDpYKEH6CzrBPAuXq3x18I+c/2MkVtT3qAr7Oloi6Dss9qNhPVueAAVU1CSeNDIXw==}
    dependencies:
      wcwidth: 1.0.1
    dev: true

  /browserslist@4.21.10:
    resolution: {integrity: sha512-bipEBdZfVH5/pwrvqc+Ub0kUPVfGUhlKxbvfD+z1BDnPEO/X98ruXGA1WP5ASpAFKan7Qr6j736IacbZQuAlKQ==}
    engines: {node: ^6 || ^7 || ^8 || ^9 || ^10 || ^11 || ^12 || >=13.7}
    hasBin: true
    dependencies:
      caniuse-lite: 1.0.30001519
      electron-to-chromium: 1.4.488
      node-releases: 2.0.13
      update-browserslist-db: 1.0.11(browserslist@4.21.10)
    dev: true

  /buffer-crc32@0.2.13:
    resolution: {integrity: sha512-VO9Ht/+p3SN7SKWqcrgEzjGbRSJYTx+Q1pTQC0wrWqHx0vpJraQ6GtHx8tvcg1rlK1byhU5gccxgOgj7B0TDkQ==}
    dev: true

  /buffer@5.7.1:
    resolution: {integrity: sha512-EHcyIPBQ4BSGlvjB16k5KgAJ27CIsHY/2JBmCRReo48y9rQ3MaUzWX3KVlBa4U7MyX02HdVj0K7C3WaB3ju7FQ==}
    dependencies:
      base64-js: 1.5.1
      ieee754: 1.2.1
    dev: false

  /builtin-modules@3.3.0:
    resolution: {integrity: sha512-zhaCDicdLuWN5UbN5IMnFqNMhNfo919sH85y2/ea+5Yg9TsTkeZxpL+JLbp6cgYFS4sRLp3YV4S6yDuqVWHYOw==}
    engines: {node: '>=6'}

  /c8@8.0.0:
    resolution: {integrity: sha512-XHA5vSfCLglAc0Xt8eLBZMv19lgiBSjnb1FLAQgnwkuhJYEonpilhEB4Ea3jPAbm0FhD6VVJrc0z73jPe7JyGQ==}
    engines: {node: '>=12'}
    hasBin: true
    dependencies:
      '@bcoe/v8-coverage': 0.2.3
      '@istanbuljs/schema': 0.1.3
      find-up: 5.0.0
      foreground-child: 2.0.0
      istanbul-lib-coverage: 3.2.0
      istanbul-lib-report: 3.0.1
      istanbul-reports: 3.1.6
      rimraf: 3.0.2
      test-exclude: 6.0.0
      v8-to-istanbul: 9.1.0
      yargs: 16.2.0
      yargs-parser: 20.2.9
    dev: true

  /cac@6.7.14:
    resolution: {integrity: sha512-b6Ilus+c3RrdDk+JhLKUAQfzzgLEPy6wcXqS7f/xe1EETvsDP6GORG7SFuOs6cID5YkqchW/LXZbX5bc8j7ZcQ==}
    engines: {node: '>=8'}
    dev: true

  /call-bind@1.0.2:
    resolution: {integrity: sha512-7O+FbCihrB5WGbFYesctwmTKae6rOiIzmz1icreWJ+0aA7LJfuqhEso2T9ncpcFtzMQtzXf2QGGueWJGTYsqrA==}
    dependencies:
      function-bind: 1.1.1
      get-intrinsic: 1.2.1
    dev: true

  /callsites@3.1.0:
    resolution: {integrity: sha512-P8BjAsXvZS+VIDUI11hHCQEv74YT67YUi5JJFNWIqL235sBmjX4+qx9Muvls5ivyNENctx46xQLQ3aTuE7ssaQ==}
    engines: {node: '>=6'}
    dev: true

  /camelcase-keys@6.2.2:
    resolution: {integrity: sha512-YrwaA0vEKazPBkn0ipTiMpSajYDSe+KjQfrjhcBMxJt/znbvlHd8Pw/Vamaz5EB4Wfhs3SUR3Z9mwRu/P3s3Yg==}
    engines: {node: '>=8'}
    dependencies:
      camelcase: 5.3.1
      map-obj: 4.3.0
      quick-lru: 4.0.1
    dev: true

  /camelcase@5.3.1:
    resolution: {integrity: sha512-L28STB170nwWS63UjtlEOE3dldQApaJXZkOI1uMFfzf3rRuPegHaHesyee+YxQ+W6SvRDQV6UrdOdRiR153wJg==}
    engines: {node: '>=6'}
    dev: true

  /caniuse-lite@1.0.30001519:
    resolution: {integrity: sha512-0QHgqR+Jv4bxHMp8kZ1Kn8CH55OikjKJ6JmKkZYP1F3D7w+lnFXF70nG5eNfsZS89jadi5Ywy5UCSKLAglIRkg==}
    dev: true

  /chai@4.3.8:
    resolution: {integrity: sha512-vX4YvVVtxlfSZ2VecZgFUTU5qPCYsobVI2O9FmwEXBhDigYGQA6jRXCycIs1yJnnWbZ6/+a2zNIF5DfVCcJBFQ==}
    engines: {node: '>=4'}
    dependencies:
      assertion-error: 1.1.0
      check-error: 1.0.2
      deep-eql: 4.1.3
      get-func-name: 2.0.0
      loupe: 2.3.6
      pathval: 1.1.1
      type-detect: 4.0.8
    dev: true

  /chalk@2.4.2:
    resolution: {integrity: sha512-Mti+f9lpJNcwF4tWV8/OrTTtF1gZi+f8FqlyAdouralcFWFQWF2+NgCHShjkCb+IFBLq9buZwE1xckQU4peSuQ==}
    engines: {node: '>=4'}
    dependencies:
      ansi-styles: 3.2.1
      escape-string-regexp: 1.0.5
      supports-color: 5.5.0
    dev: true

  /chalk@4.1.2:
    resolution: {integrity: sha512-oKnbhFyRIXpUuez8iBMmyEa4nbj4IOQyuhc/wy9kY7/WVPcwIO9VA668Pu8RkO7+0G76SLROeyw9CpQ061i4mA==}
    engines: {node: '>=10'}
    dependencies:
      ansi-styles: 4.3.0
      supports-color: 7.2.0
    dev: true

  /chardet@0.7.0:
    resolution: {integrity: sha512-mT8iDcrh03qDGRRmoA2hmBJnxpllMR+0/0qlzjqZES6NdiWDcZkCNAk4rPFZ9Q85r27unkiNNg8ZOiwZXBHwcA==}
    dev: true

  /check-error@1.0.2:
    resolution: {integrity: sha512-BrgHpW9NURQgzoNyjfq0Wu6VFO6D7IZEmJNdtgNqpzGG8RuNFHt2jQxWlAs4HMe119chBnv+34syEZtc6IhLtA==}
    dev: true

  /chokidar@3.5.3:
    resolution: {integrity: sha512-Dr3sfKRP6oTcjf2JmUmFJfeVMvXBdegxB0iVQ5eb2V10uFJUCAS8OByZdVAyVb8xXNz3GjjTgj9kLWsZTqE6kw==}
    engines: {node: '>= 8.10.0'}
    dependencies:
      anymatch: 3.1.3
      braces: 3.0.2
      glob-parent: 5.1.2
      is-binary-path: 2.1.0
      is-glob: 4.0.3
      normalize-path: 3.0.0
      readdirp: 3.6.0
    optionalDependencies:
      fsevents: 2.3.3

  /chownr@1.1.4:
    resolution: {integrity: sha512-jJ0bqzaylmJtVnNgzTeSOs8DPavpbYgEr/b0YL8/2GO3xJEhInFmhKMUnEJQjZumK7KXGFhUy89PrsJWlakBVg==}
    dev: false

  /chownr@2.0.0:
    resolution: {integrity: sha512-bIomtDF5KGpdogkLd9VspvFzk9KfpyyGlS8YFVZl7TGPBHL5snIOnxeshwVgPteQ9b4Eydl+pVbIyE1DcvCWgQ==}
    engines: {node: '>=10'}
    dev: false

  /ci-info@3.8.0:
    resolution: {integrity: sha512-eXTggHWSooYhq49F2opQhuHWgzucfF2YgODK4e1566GQs5BIfP30B0oenwBJHfWxAs2fyPB1s7Mg949zLf61Yw==}
    engines: {node: '>=8'}
    dev: true

  /clean-regexp@1.0.0:
    resolution: {integrity: sha512-GfisEZEJvzKrmGWkvfhgzcz/BllN1USeqD2V6tg14OAOgaCD2Z/PUEuxnAZ/nPvmaHRG7a8y77p1T/IRQ4D1Hw==}
    engines: {node: '>=4'}
    dependencies:
      escape-string-regexp: 1.0.5
    dev: true

  /cliui@6.0.0:
    resolution: {integrity: sha512-t6wbgtoCXvAzst7QgXxJYqPt0usEfbgQdftEPbLL/cvv6HPE5VgvqCuAIDR0NgU52ds6rFwqrgakNLrHEjCbrQ==}
    dependencies:
      string-width: 4.2.3
      strip-ansi: 6.0.1
      wrap-ansi: 6.2.0
    dev: true

  /cliui@7.0.4:
    resolution: {integrity: sha512-OcRE68cOsVMXp1Yvonl/fzkQOyjLSu/8bhPDfQt0e0/Eb283TKP20Fs2MqoPsr9SwA595rRCA+QMzYc9nBP+JQ==}
    dependencies:
      string-width: 4.2.3
      strip-ansi: 6.0.1
      wrap-ansi: 7.0.0
    dev: true

  /cliui@8.0.1:
    resolution: {integrity: sha512-BSeNnyus75C4//NQ9gQt1/csTXyo/8Sb+afLAkzAptFuMsod9HFokGNudZpi/oQV73hnVK+sR+5PVRMd+Dr7YQ==}
    engines: {node: '>=12'}
    dependencies:
      string-width: 4.2.3
      strip-ansi: 6.0.1
      wrap-ansi: 7.0.0
    dev: true

  /clone@1.0.4:
    resolution: {integrity: sha512-JQHZ2QMW6l3aH/j6xCqQThY/9OH4D/9ls34cgkUBiEeocRTU04tHfKPBsUK1PqZCUQM7GiA0IIXJSuXHI64Kbg==}
    engines: {node: '>=0.8'}
    dev: true

  /code-block-writer@12.0.0:
    resolution: {integrity: sha512-q4dMFMlXtKR3XNBHyMHt/3pwYNA69EDk00lloMOaaUMKPUXBw6lpXtbu3MMVG6/uOihGnRDOlkyqsONEUj60+w==}
    dev: false

  /code-red@1.0.3:
    resolution: {integrity: sha512-kVwJELqiILQyG5aeuyKFbdsI1fmQy1Cmf7dQ8eGmVuJoaRVdwey7WaMknr2ZFeVSYSKT0rExsa8EGw0aoI/1QQ==}
    dependencies:
      '@jridgewell/sourcemap-codec': 1.4.15
      '@types/estree': 1.0.3
      acorn: 8.10.0
      estree-walker: 3.0.3
      periscopic: 3.1.0

  /color-convert@1.9.3:
    resolution: {integrity: sha512-QfAUtd+vFdAtFQcC8CCyYt1fYWxSqAiK2cSD6zDB8N3cpsEBAvRxp9zOGg6G/SHHJYAT88/az/IuDGALsNVbGg==}
    dependencies:
      color-name: 1.1.3
    dev: true

  /color-convert@2.0.1:
    resolution: {integrity: sha512-RRECPsj7iu/xb5oKYcsFHSppFNnsj/52OVTRKb4zP5onXwVF3zVmmToNcOfGC+CRDpfK/U584fMg38ZHCaElKQ==}
    engines: {node: '>=7.0.0'}
    dependencies:
      color-name: 1.1.4

  /color-name@1.1.3:
    resolution: {integrity: sha512-72fSenhMw2HZMTVHeCA9KCmpEIbzWiQsjN+BHcBbS9vr1mtt+vJjPdksIBNUmKAW8TFUDPJK5SUU3QhE9NEXDw==}
    dev: true

  /color-name@1.1.4:
    resolution: {integrity: sha512-dOy+3AuW3a2wNbZHIuMZpTcgjGuLU/uBL/ubcZF9OXbDo8ff4O8yVp5Bf0efS8uEoYo5q4Fx7dY9OgQGXgAsQA==}

  /color-string@1.9.1:
    resolution: {integrity: sha512-shrVawQFojnZv6xM40anx4CkoDP+fZsw/ZerEMsW/pyzsRbElpsL/DBVW7q3ExxwusdNXI3lXpuhEZkzs8p5Eg==}
    dependencies:
      color-name: 1.1.4
      simple-swizzle: 0.2.2
    dev: false

  /color-support@1.1.3:
    resolution: {integrity: sha512-qiBjkpbMLO/HL68y+lh4q0/O1MZFj2RX6X/KmMa3+gJD3z+WwI1ZzDHysvqHGS3mP6mznPckpXmw1nI9cJjyRg==}
    hasBin: true
    dev: false

  /color@4.2.3:
    resolution: {integrity: sha512-1rXeuUUiGGrykh+CeBdu5Ie7OJwinCgQY0bc7GCRxy5xVHy+moaqkpL/jqQq0MtQOeYcrqEz4abc5f0KtU7W4A==}
    engines: {node: '>=12.5.0'}
    dependencies:
      color-convert: 2.0.1
      color-string: 1.9.1
    dev: false

  /commander@2.20.3:
    resolution: {integrity: sha512-GpVkmM8vF2vQUkj2LvZmD35JxeJOLCwJ9cUkugyk2nuhbv3+mJvpLYYt+0+USMxE+oj+ey/lJEnhZw75x/OMcQ==}
    dev: false

  /commander@4.1.1:
    resolution: {integrity: sha512-NOKm8xhkzAjzFx8B2v5OAHT+u5pRQc2UCa2Vq9jYL/31o2wi9mxBA7LIFs3sV5VSC49z6pEhfbMULvShKj26WA==}
    engines: {node: '>= 6'}
    dev: true

  /commander@7.2.0:
    resolution: {integrity: sha512-QrWXB+ZQSVPmIWIhtEO9H+gwHaMGYiF5ChvoJ+K9ZGHG/sVsa6yiesAD1GC/x46sET00Xlwo1u49RVVVzvcSkw==}
    engines: {node: '>= 10'}
    dev: false

  /commondir@1.0.1:
    resolution: {integrity: sha512-W9pAhw0ja1Edb5GVdIF1mjZw/ASI0AlShXM83UUGe2DVr5TdAPEA1OA8m/g8zWp9x6On7gqufY+FatDbC3MDQg==}

  /concat-map@0.0.1:
    resolution: {integrity: sha512-/Srv4dswyQNBfohGpz9o6Yb3Gz3SrUDqBH5rTuhGR7ahtlbYKnVxw2bCFMRljaA7EXHaXZ8wsHdodFvbkhKmqg==}

  /console-clear@1.1.1:
    resolution: {integrity: sha512-pMD+MVR538ipqkG5JXeOEbKWS5um1H4LUUccUQG68qpeqBYbzYy79Gh55jkd2TtPdRfUaLWdv6LPP//5Zt0aPQ==}
    engines: {node: '>=4'}
    dev: true

  /console-control-strings@1.1.0:
    resolution: {integrity: sha512-ty/fTekppD2fIwRvnZAVdeOiGd1c7YXEixbgJTNzqcxJWKQnjJ/V1bNEEE6hygpM3WjwHFUVK6HTjWSzV4a8sQ==}
    dev: false

  /convert-source-map@1.9.0:
    resolution: {integrity: sha512-ASFBup0Mz1uyiIjANan1jzLQami9z1PoYSZCiiYW2FczPbenXc45FZdBZLzOT+r6+iciuEModtmCti+hjaAk0A==}
    dev: true

  /cookie@0.5.0:
    resolution: {integrity: sha512-YZ3GUyn/o8gfKJlnlX7g7xq4gyO6OSuhGPKaaGssGB2qgDUS0gPgtTvoyZLTt9Ab6dC4hfc9dV5arkvc/OCmrw==}
    engines: {node: '>= 0.6'}
    dev: false

  /cross-env@7.0.3:
    resolution: {integrity: sha512-+/HKd6EgcQCJGh2PSjZuUitQBQynKor4wrFbRg4DtAgS1aWO+gU52xpH7M9ScGgXSYmAVS9bIJ8EzuaGw0oNAw==}
    engines: {node: '>=10.14', npm: '>=6', yarn: '>=1'}
    hasBin: true
    dependencies:
      cross-spawn: 7.0.3
    dev: true

  /cross-spawn@5.1.0:
    resolution: {integrity: sha512-pTgQJ5KC0d2hcY8eyL1IzlBPYjTkyH72XRZPnLyKus2mBfNjQs3klqbJU2VILqZryAZUt9JOb3h/mWMy23/f5A==}
    dependencies:
      lru-cache: 4.1.5
      shebang-command: 1.2.0
      which: 1.3.1
    dev: true

  /cross-spawn@7.0.3:
    resolution: {integrity: sha512-iRDPJKUPVEND7dHPO8rkbOnPpyDygcDFtWjpeWNCgy8WP2rXcxXL8TskReQl6OrB2G7+UJrags1q15Fudc7G6w==}
    engines: {node: '>= 8'}
    dependencies:
      path-key: 3.1.1
      shebang-command: 2.0.0
      which: 2.0.2
    dev: true

  /css-tree@2.3.1:
    resolution: {integrity: sha512-6Fv1DV/TYw//QF5IzQdqsNDjx/wc8TrMBZsqjL9eW01tWb7R7k/mq+/VXfJCl7SoD5emsJop9cOByJZfs8hYIw==}
    engines: {node: ^10 || ^12.20.0 || ^14.13.0 || >=15.0.0}
    dependencies:
      mdn-data: 2.0.30
      source-map-js: 1.0.2

  /cssesc@3.0.0:
    resolution: {integrity: sha512-/Tb/JcjK111nNScGob5MNtsntNM1aCNUDipB/TkwZFhyDrrE47SOx/18wF2bbjgc3ZzCSKW1T5nt5EbFoAz/Vg==}
    engines: {node: '>=4'}
    hasBin: true
    dev: true

  /csv-generate@3.4.3:
    resolution: {integrity: sha512-w/T+rqR0vwvHqWs/1ZyMDWtHHSJaN06klRqJXBEpDJaM/+dZkso0OKh1VcuuYvK3XM53KysVNq8Ko/epCK8wOw==}
    dev: true

  /csv-parse@4.16.3:
    resolution: {integrity: sha512-cO1I/zmz4w2dcKHVvpCr7JVRu8/FymG5OEpmvsZYlccYolPBLoVGKUHgNoc4ZGkFeFlWGEDmMyBM+TTqRdW/wg==}
    dev: true

  /csv-stringify@5.6.5:
    resolution: {integrity: sha512-PjiQ659aQ+fUTQqSrd1XEDnOr52jh30RBurfzkscaE2tPaFsDH5wOAHJiw8XAHphRknCwMUE9KRayc4K/NbO8A==}
    dev: true

  /csv@5.5.3:
    resolution: {integrity: sha512-QTaY0XjjhTQOdguARF0lGKm5/mEq9PD9/VhZZegHDIBq2tQwgNpHc3dneD4mGo2iJs+fTKv5Bp0fZ+BRuY3Z0g==}
    engines: {node: '>= 0.1.90'}
    dependencies:
      csv-generate: 3.4.3
      csv-parse: 4.16.3
      csv-stringify: 5.6.5
      stream-transform: 2.1.3
    dev: true

  /d3-array@3.2.4:
    resolution: {integrity: sha512-tdQAmyA18i4J7wprpYq8ClcxZy3SC31QMeByyCFyRt7BVHdREQZ5lpzoe5mFEYZUWe+oq8HBvk9JjpibyEV4Jg==}
    engines: {node: '>=12'}
    dependencies:
      internmap: 2.0.3
    dev: false

  /d3-geo-projection@4.0.0:
    resolution: {integrity: sha512-p0bK60CEzph1iqmnxut7d/1kyTmm3UWtPlwdkM31AU+LW+BXazd5zJdoCn7VFxNCHXRngPHRnsNn5uGjLRGndg==}
    engines: {node: '>=12'}
    hasBin: true
    dependencies:
      commander: 7.2.0
      d3-array: 3.2.4
      d3-geo: 3.1.0
    dev: false

  /d3-geo@3.1.0:
    resolution: {integrity: sha512-JEo5HxXDdDYXCaWdwLRt79y7giK8SbhZJbFWXqbRTolCHFI5jRqteLzCsq51NKbUoX0PjBVSohxrx+NoOUujYA==}
    engines: {node: '>=12'}
    dependencies:
      d3-array: 3.2.4
    dev: false

  /dataloader@1.4.0:
    resolution: {integrity: sha512-68s5jYdlvasItOJnCuI2Q9s4q98g0pCyL3HrcKJu8KNugUl8ahgmZYg38ysLTgQjjXX3H8CJLkAvWrclWfcalw==}
    dev: true

  /debug@4.3.4:
    resolution: {integrity: sha512-PRWFHuSU3eDtQJPvnNY7Jcket1j0t5OuOsFzPPzsekD52Zl8qUfFIPEiswXqIvHWGVHOgX+7G/vCNNhehwxfkQ==}
    engines: {node: '>=6.0'}
    peerDependencies:
      supports-color: '*'
    peerDependenciesMeta:
      supports-color:
        optional: true
    dependencies:
      ms: 2.1.2

  /decamelize-keys@1.1.1:
    resolution: {integrity: sha512-WiPxgEirIV0/eIOMcnFBA3/IJZAZqKnwAwWyvvdi4lsr1WCN22nhdf/3db3DoZcUjTV2SqfzIwNyp6y2xs3nmg==}
    engines: {node: '>=0.10.0'}
    dependencies:
      decamelize: 1.2.0
      map-obj: 1.0.1
    dev: true

  /decamelize@1.2.0:
    resolution: {integrity: sha512-z2S+W9X73hAUUki+N+9Za2lBlun89zigOyGrsax+KUQ6wKW4ZoWpEYBkGhQjwAjjDCkWxhY0VKEhk8wzY7F5cA==}
    engines: {node: '>=0.10.0'}
    dev: true

  /decompress-response@6.0.0:
    resolution: {integrity: sha512-aW35yZM6Bb/4oJlZncMH2LCoZtJXTRxES17vE3hoRiowU2kWHaJKFkSBDnDR+cm9J+9QhXmREyIfv0pji9ejCQ==}
    engines: {node: '>=10'}
    dependencies:
      mimic-response: 3.1.0
    dev: false

  /dedent-js@1.0.1:
    resolution: {integrity: sha512-OUepMozQULMLUmhxS95Vudo0jb0UchLimi3+pQ2plj61Fcy8axbP9hbiD4Sz6DPqn6XG3kfmziVfQ1rSys5AJQ==}
    dev: false

  /deep-eql@4.1.3:
    resolution: {integrity: sha512-WaEtAOpRA1MQ0eohqZjpGD8zdI0Ovsm8mmFhaDN8dvDZzyoUMcYDnf5Y6iu7HTXxf8JDS23qWa4a+hKCDyOPzw==}
    engines: {node: '>=6'}
    dependencies:
      type-detect: 4.0.8
    dev: true

  /deep-extend@0.6.0:
    resolution: {integrity: sha512-LOHxIOaPYdHlJRtCQfDIVZtfw/ufM8+rVj649RIHzcm/vGwQRXFt6OPqIFWsm2XEMrNIEtWR64sY1LEKD2vAOA==}
    engines: {node: '>=4.0.0'}
    dev: false

  /deep-is@0.1.4:
    resolution: {integrity: sha512-oIPzksmTg4/MriiaYGO+okXDT7ztn/w3Eptv/+gSIdMdKsJo0u4CfYNFJPy+4SKMuCqGw2wxnA+URMg3t8a/bQ==}
    dev: true

  /deepmerge@4.3.1:
    resolution: {integrity: sha512-3sUqbMEc77XqpdNO7FRyRog+eW3ph+GYCbj+rK+uYyRMuwsVy0rMiVtPn+QJlKFvWP/1PYpapqYn0Me2knFn+A==}
    engines: {node: '>=0.10.0'}

  /defaults@1.0.4:
    resolution: {integrity: sha512-eFuaLoy/Rxalv2kr+lqMlUnrDWV+3j4pljOIJgLIhI058IQfWJ7vXhyEIHu+HtC738klGALYxOKDO0bQP3tg8A==}
    dependencies:
      clone: 1.0.4
    dev: true

  /define-properties@1.2.0:
    resolution: {integrity: sha512-xvqAVKGfT1+UAvPwKTVw/njhdQ8ZhXK4lI0bCIuCMrp2up9nPnaDftrLtmpTazqd1o+UY4zgzU+avtMbDP+ldA==}
    engines: {node: '>= 0.4'}
    dependencies:
      has-property-descriptors: 1.0.0
      object-keys: 1.1.1
    dev: true

  /delegates@1.0.0:
    resolution: {integrity: sha512-bd2L678uiWATM6m5Z1VzNCErI3jiGzt6HGY8OVICs40JQq/HALfbyNJmp0UDakEY4pMMaN0Ly5om/B1VI/+xfQ==}
    dev: false

  /dequal@2.0.3:
    resolution: {integrity: sha512-0je+qPKHEMohvfRTCEo3CrPG6cAzAYgmzKyxRiYSSDkS6eGJdyVJm7WaYA5ECaAD9wLB2T4EEeymA5aFVcYXCA==}
    engines: {node: '>=6'}

  /detect-indent@6.1.0:
    resolution: {integrity: sha512-reYkTUJAZb9gUuZ2RvVCNhVHdg62RHnJ7WJl8ftMi4diZ6NWlciOzQN88pUhSELEwflJht4oQDv0F0BMlwaYtA==}
    engines: {node: '>=8'}
    dev: true

  /detect-libc@1.0.3:
    resolution: {integrity: sha512-pGjwhsmsp4kL2RTz08wcOlGN83otlqHeD/Z5T8GXZB+/YcpQ/dgo+lbU8ZsGxV0HIvqqxo9l7mqYwyYMD9bKDg==}
    engines: {node: '>=0.10'}
    hasBin: true

  /detect-libc@2.0.2:
    resolution: {integrity: sha512-UX6sGumvvqSaXgdKGUsgZWqcUyIXZ/vZTrlRT/iobiKhGL0zL4d3osHj3uqllWJK+i+sixDS/3COVEOFbupFyw==}
    engines: {node: '>=8'}
    dev: false

  /devalue@4.3.1:
    resolution: {integrity: sha512-Kc0TSP9IUU9eg55au5Q3YtqaYI2cgntVpunJV9Exbm9nvlBeTE5p2NqYHfpuXK6+VF2hF5PI+BPFPUti7e2N1g==}
    dev: false

  /diff-sequences@29.6.3:
    resolution: {integrity: sha512-EjePK1srD3P08o2j4f0ExnylqRs5B9tJjcp9t1krH2qRi8CCdsYfwe9JgSLurFBWwq4uOlipzfk5fHNvwFKr8Q==}
    engines: {node: ^14.15.0 || ^16.10.0 || >=18.0.0}
    dev: true

  /diff@5.1.0:
    resolution: {integrity: sha512-D+mk+qE8VC/PAUrlAU34N+VfXev0ghe5ywmpqrawphmVZc1bEfn56uo9qpyGp1p4xpzOHkSW4ztBd6L7Xx4ACw==}
    engines: {node: '>=0.3.1'}
    dev: true

  /dir-glob@3.0.1:
    resolution: {integrity: sha512-WkrWp9GR4KXfKGYzOLmTuGVi1UWFfws377n9cc55/tb6DuqyF6pcQ5AbiHEshaDpY9v6oaSr2XCDidGmMwdzIA==}
    engines: {node: '>=8'}
    dependencies:
      path-type: 4.0.0
    dev: true

  /doctrine@3.0.0:
    resolution: {integrity: sha512-yS+Q5i3hBf7GBkd4KG8a7eBNNWNGLTaEwwYWUijIYM7zrlYDM0BFXHjjPWlWZ1Rg7UaddZeIDmi9jF3HmqiQ2w==}
    engines: {node: '>=6.0.0'}
    dependencies:
      esutils: 2.0.3
    dev: true

  /dotenv@16.3.1:
    resolution: {integrity: sha512-IPzF4w4/Rd94bA9imS68tZBaYyBWSCE47V1RGuMrB94iyTOIEwRmVL2x/4An+6mETpLrKJ5hQkB8W4kFAadeIQ==}
    engines: {node: '>=12'}
    dev: true

  /dropcss@1.0.16:
    resolution: {integrity: sha512-QgA6BUh2SoBYE/dSuMmeGhNdoGtGewt3Rn66xKyXoGNyjrKRXf163wuM+xeQ83p87l/3ALoB6Il1dgKyGS5pEw==}
    dev: true

  /dts-buddy@0.2.4:
    resolution: {integrity: sha512-41d7aGv2DXJYlzeKSKHf0GtpCC8OdpEHhz+aqjylKV5aP3fl4APzNmQ5hL5vSKZMaO/lrkrKWC+HQrxl+mcgUw==}
    hasBin: true
    dependencies:
      '@jridgewell/source-map': 0.3.5
      '@jridgewell/sourcemap-codec': 1.4.15
      globrex: 0.1.2
      kleur: 4.1.5
      locate-character: 3.0.0
      magic-string: 0.30.5
      sade: 1.8.1
      tiny-glob: 0.2.9
      ts-api-utils: 1.0.2(typescript@5.0.4)
      typescript: 5.0.4
    dev: true

  /electron-to-chromium@1.4.488:
    resolution: {integrity: sha512-Dv4sTjiW7t/UWGL+H8ZkgIjtUAVZDgb/PwGWvMsCT7jipzUV/u5skbLXPFKb6iV0tiddVi/bcS2/kUrczeWgIQ==}
    dev: true

  /emoji-regex@8.0.0:
    resolution: {integrity: sha512-MSjYzcWNOA0ewAHpz0MxpYFvwg6yjy1NG3xteoqz644VCo/RPgnr1/GGt+ic3iJTzQ8Eu3TdM14SawnVUmGE6A==}

  /end-of-stream@1.4.4:
    resolution: {integrity: sha512-+uw1inIHVPQoaVuHzRyXd21icM+cnt4CzD5rW+NC1wjOUSTOs+Te7FOv7AhN7vS9x/oIyhLP5PR1H+phQAHu5Q==}
    dependencies:
      once: 1.4.0
    dev: false

  /enquirer@2.4.1:
    resolution: {integrity: sha512-rRqJg/6gd538VHvR3PSrdRBb/1Vy2YfzHqzvbhGIQpDRKIa4FgV/54b5Q1xYSxOOwKvjXweS26E0Q+nAMwp2pQ==}
    engines: {node: '>=8.6'}
    dependencies:
      ansi-colors: 4.1.3
      strip-ansi: 6.0.1
    dev: true

  /error-ex@1.3.2:
    resolution: {integrity: sha512-7dFHNmqeFSEt2ZBsCriorKnn3Z2pj+fd9kmI6QoWw4//DL+icEBfc0U7qJCisqrTsKTjw4fNFy2pW9OqStD84g==}
    dependencies:
      is-arrayish: 0.2.1
    dev: true

  /es-abstract@1.22.1:
    resolution: {integrity: sha512-ioRRcXMO6OFyRpyzV3kE1IIBd4WG5/kltnzdxSCqoP8CMGs/Li+M1uF5o7lOkZVFjDs+NLesthnF66Pg/0q0Lw==}
    engines: {node: '>= 0.4'}
    dependencies:
      array-buffer-byte-length: 1.0.0
      arraybuffer.prototype.slice: 1.0.1
      available-typed-arrays: 1.0.5
      call-bind: 1.0.2
      es-set-tostringtag: 2.0.1
      es-to-primitive: 1.2.1
      function.prototype.name: 1.1.5
      get-intrinsic: 1.2.1
      get-symbol-description: 1.0.0
      globalthis: 1.0.3
      gopd: 1.0.1
      has: 1.0.3
      has-property-descriptors: 1.0.0
      has-proto: 1.0.1
      has-symbols: 1.0.3
      internal-slot: 1.0.5
      is-array-buffer: 3.0.2
      is-callable: 1.2.7
      is-negative-zero: 2.0.2
      is-regex: 1.1.4
      is-shared-array-buffer: 1.0.2
      is-string: 1.0.7
      is-typed-array: 1.1.12
      is-weakref: 1.0.2
      object-inspect: 1.12.3
      object-keys: 1.1.1
      object.assign: 4.1.4
      regexp.prototype.flags: 1.5.0
      safe-array-concat: 1.0.0
      safe-regex-test: 1.0.0
      string.prototype.trim: 1.2.7
      string.prototype.trimend: 1.0.6
      string.prototype.trimstart: 1.0.6
      typed-array-buffer: 1.0.0
      typed-array-byte-length: 1.0.0
      typed-array-byte-offset: 1.0.0
      typed-array-length: 1.0.4
      unbox-primitive: 1.0.2
      which-typed-array: 1.1.11
    dev: true

  /es-set-tostringtag@2.0.1:
    resolution: {integrity: sha512-g3OMbtlwY3QewlqAiMLI47KywjWZoEytKr8pf6iTC8uJq5bIAH52Z9pnQ8pVL6whrCto53JZDuUIsifGeLorTg==}
    engines: {node: '>= 0.4'}
    dependencies:
      get-intrinsic: 1.2.1
      has: 1.0.3
      has-tostringtag: 1.0.0
    dev: true

  /es-shim-unscopables@1.0.0:
    resolution: {integrity: sha512-Jm6GPcCdC30eMLbZ2x8z2WuRwAws3zTBBKuusffYVUrNj/GVSUAZ+xKMaUpfNDR5IbyNA5LJbaecoUVbmUcB1w==}
    dependencies:
      has: 1.0.3
    dev: true

  /es-to-primitive@1.2.1:
    resolution: {integrity: sha512-QCOllgZJtaUo9miYBcLChTUaHNjJF3PYs1VidD7AwiEj1kYxKeQTctLAezAOH5ZKRH0g2IgPn6KwB4IT8iRpvA==}
    engines: {node: '>= 0.4'}
    dependencies:
      is-callable: 1.2.7
      is-date-object: 1.0.5
      is-symbol: 1.0.4
    dev: true

  /es6-promise@3.3.1:
    resolution: {integrity: sha512-SOp9Phqvqn7jtEUxPWdWfWoLmyt2VaJ6MpvP9Comy1MceMXqE6bxvaTu4iaxpYYPzhny28Lc+M87/c2cPK6lDg==}
    dev: true

  /esbuild@0.18.11:
    resolution: {integrity: sha512-i8u6mQF0JKJUlGR3OdFLKldJQMMs8OqM9Cc3UCi9XXziJ9WERM5bfkHaEAy0YAvPRMgqSW55W7xYn84XtEFTtA==}
    engines: {node: '>=12'}
    hasBin: true
    requiresBuild: true
    optionalDependencies:
      '@esbuild/android-arm': 0.18.11
      '@esbuild/android-arm64': 0.18.11
      '@esbuild/android-x64': 0.18.11
      '@esbuild/darwin-arm64': 0.18.11
      '@esbuild/darwin-x64': 0.18.11
      '@esbuild/freebsd-arm64': 0.18.11
      '@esbuild/freebsd-x64': 0.18.11
      '@esbuild/linux-arm': 0.18.11
      '@esbuild/linux-arm64': 0.18.11
      '@esbuild/linux-ia32': 0.18.11
      '@esbuild/linux-loong64': 0.18.11
      '@esbuild/linux-mips64el': 0.18.11
      '@esbuild/linux-ppc64': 0.18.11
      '@esbuild/linux-riscv64': 0.18.11
      '@esbuild/linux-s390x': 0.18.11
      '@esbuild/linux-x64': 0.18.11
      '@esbuild/netbsd-x64': 0.18.11
      '@esbuild/openbsd-x64': 0.18.11
      '@esbuild/sunos-x64': 0.18.11
      '@esbuild/win32-arm64': 0.18.11
      '@esbuild/win32-ia32': 0.18.11
      '@esbuild/win32-x64': 0.18.11
    dev: false

  /esbuild@0.18.20:
    resolution: {integrity: sha512-ceqxoedUrcayh7Y7ZX6NdbbDzGROiyVBgC4PriJThBKSVPWnnFHZAkfI1lJT8QFkOwH4qOS2SJkS4wvpGl8BpA==}
    engines: {node: '>=12'}
    hasBin: true
    requiresBuild: true
    optionalDependencies:
      '@esbuild/android-arm': 0.18.20
      '@esbuild/android-arm64': 0.18.20
      '@esbuild/android-x64': 0.18.20
      '@esbuild/darwin-arm64': 0.18.20
      '@esbuild/darwin-x64': 0.18.20
      '@esbuild/freebsd-arm64': 0.18.20
      '@esbuild/freebsd-x64': 0.18.20
      '@esbuild/linux-arm': 0.18.20
      '@esbuild/linux-arm64': 0.18.20
      '@esbuild/linux-ia32': 0.18.20
      '@esbuild/linux-loong64': 0.18.20
      '@esbuild/linux-mips64el': 0.18.20
      '@esbuild/linux-ppc64': 0.18.20
      '@esbuild/linux-riscv64': 0.18.20
      '@esbuild/linux-s390x': 0.18.20
      '@esbuild/linux-x64': 0.18.20
      '@esbuild/netbsd-x64': 0.18.20
      '@esbuild/openbsd-x64': 0.18.20
      '@esbuild/sunos-x64': 0.18.20
      '@esbuild/win32-arm64': 0.18.20
      '@esbuild/win32-ia32': 0.18.20
      '@esbuild/win32-x64': 0.18.20

  /escalade@3.1.1:
    resolution: {integrity: sha512-k0er2gUkLf8O0zKJiAhmkTnJlTvINGv7ygDNPbeIsX/TJjGJZHuh9B2UxbsaEkmlEo9MfhrSzmhIlhRlI2GXnw==}
    engines: {node: '>=6'}
    dev: true

  /escape-string-regexp@1.0.5:
    resolution: {integrity: sha512-vbRorB5FUQWvla16U8R/qgaFIya2qGzwDrNmCZuYKrbdSUMG6I1ZCGQRefkRVhuOkIGVne7BQ35DSfo1qvJqFg==}
    engines: {node: '>=0.8.0'}
    dev: true

  /escape-string-regexp@4.0.0:
    resolution: {integrity: sha512-TtpcNJ3XAzx3Gq8sWRzJaVajRs0uVxA2YAkdb1jm2YkPz4G6egUFAyA3n5vtEIZefPk5Wa4UXbKuS5fKkJWdgA==}
    engines: {node: '>=10'}
    dev: true

  /eslint-config-prettier@9.0.0(eslint@8.52.0):
    resolution: {integrity: sha512-IcJsTkJae2S35pRsRAwoCE+925rJJStOdkKnLVgtE+tEpqU0EVVM7OqrwxqgptKdX29NUwC82I5pXsGFIgSevw==}
    hasBin: true
    peerDependencies:
      eslint: '>=7.0.0'
    dependencies:
      eslint: 8.52.0
    dev: true

  /eslint-plugin-svelte@2.31.0(eslint@8.52.0)(svelte@4.2.2):
    resolution: {integrity: sha512-Q70jPFRraTkc/giPSfY7yuatmJcb5fPelWNplevqd45gfaJDjc3qXRtWQ6m9U5tWVVYERU9dcdUod294vwD8Gw==}
    engines: {node: ^14.17.0 || >=16.0.0}
    peerDependencies:
      eslint: ^7.0.0 || ^8.0.0-0
      svelte: ^3.37.0 || ^4.0.0-0
    peerDependenciesMeta:
      svelte:
        optional: true
    dependencies:
      '@eslint-community/eslint-utils': 4.4.0(eslint@8.52.0)
      '@jridgewell/sourcemap-codec': 1.4.15
      debug: 4.3.4
      eslint: 8.52.0
      esutils: 2.0.3
      known-css-properties: 0.27.0
      postcss: 8.4.31
      postcss-load-config: 3.1.4(postcss@8.4.31)
      postcss-safe-parser: 6.0.0(postcss@8.4.31)
      postcss-selector-parser: 6.0.13
      svelte: 4.2.2
      svelte-eslint-parser: 0.31.0(svelte@4.2.2)
    transitivePeerDependencies:
      - supports-color
      - ts-node
    dev: true

  /eslint-plugin-unicorn@49.0.0(eslint@8.52.0):
    resolution: {integrity: sha512-0fHEa/8Pih5cmzFW5L7xMEfUTvI9WKeQtjmKpTUmY+BiFCDxkxrTdnURJOHKykhtwIeyYsxnecbGvDCml++z4Q==}
    engines: {node: '>=16'}
    peerDependencies:
      eslint: '>=8.52.0'
    dependencies:
      '@babel/helper-validator-identifier': 7.22.20
      '@eslint-community/eslint-utils': 4.4.0(eslint@8.52.0)
      ci-info: 3.8.0
      clean-regexp: 1.0.0
      eslint: 8.52.0
      esquery: 1.5.0
      indent-string: 4.0.0
      is-builtin-module: 3.2.1
      jsesc: 3.0.2
      pluralize: 8.0.0
      read-pkg-up: 7.0.1
      regexp-tree: 0.1.27
      regjsparser: 0.10.0
      semver: 7.5.4
      strip-indent: 3.0.0
    dev: true

  /eslint-scope@5.1.1:
    resolution: {integrity: sha512-2NxwbF/hZ0KpepYN0cNbo+FN6XoK7GaHlQhgx/hIZl6Va0bF45RQOOwhLIy8lQDbuCiadSLCBnH2CFYquit5bw==}
    engines: {node: '>=8.0.0'}
    dependencies:
      esrecurse: 4.3.0
      estraverse: 4.3.0
    dev: true

  /eslint-scope@7.2.2:
    resolution: {integrity: sha512-dOt21O7lTMhDM+X9mB4GX+DZrZtCUJPL/wlcTqxyrx5IvO0IYtILdtrQGQp+8n5S0gwSVmOf9NQrjMOgfQZlIg==}
    engines: {node: ^12.22.0 || ^14.17.0 || >=16.0.0}
    dependencies:
      esrecurse: 4.3.0
      estraverse: 5.3.0
    dev: true

  /eslint-visitor-keys@3.4.3:
    resolution: {integrity: sha512-wpc+LXeiyiisxPlEkUzU6svyS1frIO3Mgxj1fdy7Pm8Ygzguax2N3Fa/D/ag1WqbOprdI+uY6wMUl8/a2G+iag==}
    engines: {node: ^12.22.0 || ^14.17.0 || >=16.0.0}
    dev: true

  /eslint@8.52.0:
    resolution: {integrity: sha512-zh/JHnaixqHZsolRB/w9/02akBk9EPrOs9JwcTP2ek7yL5bVvXuRariiaAjjoJ5DvuwQ1WAE/HsMz+w17YgBCg==}
    engines: {node: ^12.22.0 || ^14.17.0 || >=16.0.0}
    hasBin: true
    dependencies:
      '@eslint-community/eslint-utils': 4.4.0(eslint@8.52.0)
      '@eslint-community/regexpp': 4.6.2
      '@eslint/eslintrc': 2.1.2
      '@eslint/js': 8.52.0
      '@humanwhocodes/config-array': 0.11.13
      '@humanwhocodes/module-importer': 1.0.1
      '@nodelib/fs.walk': 1.2.8
      '@ungap/structured-clone': 1.2.0
      ajv: 6.12.6
      chalk: 4.1.2
      cross-spawn: 7.0.3
      debug: 4.3.4
      doctrine: 3.0.0
      escape-string-regexp: 4.0.0
      eslint-scope: 7.2.2
      eslint-visitor-keys: 3.4.3
      espree: 9.6.1
      esquery: 1.5.0
      esutils: 2.0.3
      fast-deep-equal: 3.1.3
      file-entry-cache: 6.0.1
      find-up: 5.0.0
      glob-parent: 6.0.2
      globals: 13.20.0
      graphemer: 1.4.0
      ignore: 5.2.4
      imurmurhash: 0.1.4
      is-glob: 4.0.3
      is-path-inside: 3.0.3
      js-yaml: 4.1.0
      json-stable-stringify-without-jsonify: 1.0.1
      levn: 0.4.1
      lodash.merge: 4.6.2
      minimatch: 3.1.2
      natural-compare: 1.4.0
      optionator: 0.9.3
      strip-ansi: 6.0.1
      text-table: 0.2.0
    transitivePeerDependencies:
      - supports-color
    dev: true

  /esm-env@1.0.0:
    resolution: {integrity: sha512-Cf6VksWPsTuW01vU9Mk/3vRue91Zevka5SjyNf3nEpokFRuqt/KjUQoGAwq9qMmhpLTHmXzSIrFRw8zxWzmFBA==}

  /espree@9.6.1:
    resolution: {integrity: sha512-oruZaFkjorTpF32kDSI5/75ViwGeZginGGy2NoOSg3Q9bnwlnmDm4HLnkl0RE3n+njDXR037aY1+x58Z/zFdwQ==}
    engines: {node: ^12.22.0 || ^14.17.0 || >=16.0.0}
    dependencies:
      acorn: 8.10.0
      acorn-jsx: 5.3.2(acorn@8.10.0)
      eslint-visitor-keys: 3.4.3
    dev: true

  /esprima@4.0.1:
    resolution: {integrity: sha512-eGuFFw7Upda+g4p+QHvnW0RyTX/SVeJBDM/gCtMARO0cLuT2HcEKnTPvhjV6aGeqrCB/sbNop0Kszm0jsaWU4A==}
    engines: {node: '>=4'}
    hasBin: true
    dev: true

  /esquery@1.5.0:
    resolution: {integrity: sha512-YQLXUplAwJgCydQ78IMJywZCceoqk1oH01OERdSAJc/7U2AylwjhSCLDEtqwg811idIS/9fIU5GjG73IgjKMVg==}
    engines: {node: '>=0.10'}
    dependencies:
      estraverse: 5.3.0
    dev: true

  /esrecurse@4.3.0:
    resolution: {integrity: sha512-KmfKL3b6G+RXvP8N1vr3Tq1kL/oCFgn2NYXEtqP8/L3pKapUA4G8cFVaoF3SU323CD4XypR/ffioHmkti6/Tag==}
    engines: {node: '>=4.0'}
    dependencies:
      estraverse: 5.3.0
    dev: true

  /estraverse@4.3.0:
    resolution: {integrity: sha512-39nnKffWz8xN1BU/2c79n9nB9HDzo0niYUqx6xyqUnyoAnQyyWpOTdZEeiCch8BBu515t4wp9ZmgVfVhn9EBpw==}
    engines: {node: '>=4.0'}
    dev: true

  /estraverse@5.3.0:
    resolution: {integrity: sha512-MMdARuVEQziNTeJD8DgMqmhwR11BRQ/cBP+pLtYdSTnf3MIO8fFeiINEbX36ZdNlfU/7A9f3gUw49B3oQsvwBA==}
    engines: {node: '>=4.0'}
    dev: true

  /estree-walker@2.0.2:
    resolution: {integrity: sha512-Rfkk/Mp/DL7JVje3u18FxFujQlTNR2q6QfMSMB7AvCBx91NGj/ba3kCfza0f6dVDbw7YlRf/nDrn7pQrCCyQ/w==}

  /estree-walker@3.0.3:
    resolution: {integrity: sha512-7RUKfXgSMMkzt6ZuXmqapOurLGPPfgj6l9uRZ7lRGolvk0y2yocc35LdcxKC5PQZdn2DMqioAQ2NoWcrTKmm6g==}
    dependencies:
      '@types/estree': 1.0.3

  /esutils@2.0.3:
    resolution: {integrity: sha512-kVscqXk4OCp68SZ0dkgEKVi6/8ij300KBWTJq32P/dYeWTSwK41WyTxalN1eRmA5Z9UU/LX9D7FWSmV9SAYx6g==}
    engines: {node: '>=0.10.0'}
    dev: true

  /expand-template@2.0.3:
    resolution: {integrity: sha512-XYfuKMvj4O35f/pOXLObndIRvyQ+/+6AhODh+OKWj9S9498pHHn/IMszH+gt0fBCRWMNfk1ZSp5x3AifmnI2vg==}
    engines: {node: '>=6'}
    dev: false

  /extendable-error@0.1.7:
    resolution: {integrity: sha512-UOiS2in6/Q0FK0R0q6UY9vYpQ21mr/Qn1KOnte7vsACuNJf514WvCCUHSRCPcgjPT2bAhNIJdlE6bVap1GKmeg==}
    dev: true

  /external-editor@3.1.0:
    resolution: {integrity: sha512-hMQ4CX1p1izmuLYyZqLMO/qGNw10wSv9QDCPfzXfyFrOaCSSoRfqE1Kf1s5an66J5JZC62NewG+mK49jOCtQew==}
    engines: {node: '>=4'}
    dependencies:
      chardet: 0.7.0
      iconv-lite: 0.4.24
      tmp: 0.0.33
    dev: true

  /fast-deep-equal@3.1.3:
    resolution: {integrity: sha512-f3qQ9oQy9j2AhBe/H9VC91wLmKBCCU/gDOnKNAYG5hswO7BLKj09Hc5HYNz9cGI++xlpDCIgDaitVs03ATR84Q==}
    dev: true

  /fast-fifo@1.3.2:
    resolution: {integrity: sha512-/d9sfos4yxzpwkDkuN7k2SqFKtYNmCTzgfEpz82x34IM9/zc8KGxQoXg1liNC/izpRM/MBdt44Nmx41ZWqk+FQ==}
    dev: false

  /fast-glob@3.3.1:
    resolution: {integrity: sha512-kNFPyjhh5cKjrUltxs+wFx+ZkbRaxxmZ+X0ZU31SOsxCEtP9VPgtq2teZw1DebupL5GmDaNQ6yKMMVcM41iqDg==}
    engines: {node: '>=8.6.0'}
    dependencies:
      '@nodelib/fs.stat': 2.0.5
      '@nodelib/fs.walk': 1.2.8
      glob-parent: 5.1.2
      merge2: 1.4.1
      micromatch: 4.0.5

  /fast-json-stable-stringify@2.1.0:
    resolution: {integrity: sha512-lhd/wF+Lk98HZoTCtlVraHtfh5XYijIjalXck7saUtuanSDyLMxnHhSXEDJqHxD7msR8D0uCmqlkwjCV8xvwHw==}
    dev: true

  /fast-levenshtein@2.0.6:
    resolution: {integrity: sha512-DCXu6Ifhqcks7TZKY3Hxp3y6qphY5SJZmrWMDrKcERSOXWQdMhU9Ig/PYrzyw/ul9jOIyh0N4M0tbC5hodg8dw==}
    dev: true

  /fastq@1.15.0:
    resolution: {integrity: sha512-wBrocU2LCXXa+lWBt8RoIRD89Fi8OdABODa/kEnyeyjS5aZO5/GNvI5sEINADqP/h8M29UHTHUb53sUu5Ihqdw==}
    dependencies:
      reusify: 1.0.4

  /fenceparser@1.1.1:
    resolution: {integrity: sha512-VdkTsK7GWLT0VWMK5S5WTAPn61wJ98WPFwJiRHumhg4ESNUO/tnkU8bzzzc62o6Uk1SVhuZFLnakmDA4SGV7wA==}
    engines: {node: '>=12'}
    dev: true

  /file-entry-cache@6.0.1:
    resolution: {integrity: sha512-7Gps/XWymbLk2QLYK4NzpMOrYjMhdIxXuIvy2QBsLE6ljuodKvdkWs/cpyJJ3CVIVpH0Oi1Hvg1ovbMzLdFBBg==}
    engines: {node: ^10.12.0 || >=12.0.0}
    dependencies:
      flat-cache: 3.0.4
    dev: true

  /file-uri-to-path@1.0.0:
    resolution: {integrity: sha512-0Zt+s3L7Vf1biwWZ29aARiVYLx7iMGnEUl9x33fbB/j3jR81u/O2LbqK+Bm1CDSNDKVtJ/YjwY7TUd5SkeLQLw==}
    dev: false

  /fill-range@7.0.1:
    resolution: {integrity: sha512-qOo9F+dMUmC2Lcb4BbVvnKJxTPjCm+RRpe4gDuGrzkL7mEVl/djYSu2OdQ2Pa302N4oqkSg9ir6jaLWJ2USVpQ==}
    engines: {node: '>=8'}
    dependencies:
      to-regex-range: 5.0.1

  /find-up@4.1.0:
    resolution: {integrity: sha512-PpOwAdQ/YlXQ2vj8a3h8IipDuYRi3wceVQQGYWxNINccq40Anw7BlsEXCMbt1Zt+OLA6Fq9suIpIWD0OsnISlw==}
    engines: {node: '>=8'}
    dependencies:
      locate-path: 5.0.0
      path-exists: 4.0.0
    dev: true

  /find-up@5.0.0:
    resolution: {integrity: sha512-78/PXT1wlLLDgTzDs7sjq9hzz0vXD+zn+7wypEe4fXQxCmdmqfGsEPQxmiCSQI3ajFV91bVSsvNtrJRiW6nGng==}
    engines: {node: '>=10'}
    dependencies:
      locate-path: 6.0.0
      path-exists: 4.0.0
    dev: true

  /find-yarn-workspace-root2@1.2.16:
    resolution: {integrity: sha512-hr6hb1w8ePMpPVUK39S4RlwJzi+xPLuVuG8XlwXU3KD5Yn3qgBWVfy3AzNlDhWvE1EORCE65/Qm26rFQt3VLVA==}
    dependencies:
      micromatch: 4.0.5
      pkg-dir: 4.2.0
    dev: true

  /flat-cache@3.0.4:
    resolution: {integrity: sha512-dm9s5Pw7Jc0GvMYbshN6zchCA9RgQlzzEZX3vylR9IqFfS8XciblUXOKfW6SiuJ0e13eDYZoZV5wdrev7P3Nwg==}
    engines: {node: ^10.12.0 || >=12.0.0}
    dependencies:
      flatted: 3.2.7
      rimraf: 3.0.2
    dev: true

  /flatted@3.2.7:
    resolution: {integrity: sha512-5nqDSxl8nn5BSNxyR3n4I6eDmbolI6WT+QqR547RwxQapgjQBmtktdP+HTBb/a/zLsbzERTONyUB5pefh5TtjQ==}
    dev: true

  /flexsearch@0.7.31:
    resolution: {integrity: sha512-XGozTsMPYkm+6b5QL3Z9wQcJjNYxp0CYn3U1gO7dwD6PAqU1SVWZxI9CCg3z+ml3YfqdPnrBehaBrnH2AGKbNA==}
    dev: true

  /for-each@0.3.3:
    resolution: {integrity: sha512-jqYfLp7mo9vIyQf8ykW2v7A+2N4QjeCeI5+Dz9XraiO1ign81wjiH7Fb9vSOWvQfNtmSa4H2RoQTrrXivdUZmw==}
    dependencies:
      is-callable: 1.2.7
    dev: true

  /foreground-child@2.0.0:
    resolution: {integrity: sha512-dCIq9FpEcyQyXKCkyzmlPTFNgrCzPudOe+mhvJU5zAtlBnGVy2yKxtfsxK2tQBThwq225jcvBjpw1Gr40uzZCA==}
    engines: {node: '>=8.0.0'}
    dependencies:
      cross-spawn: 7.0.3
      signal-exit: 3.0.7
    dev: true

  /fs-constants@1.0.0:
    resolution: {integrity: sha512-y6OAwoSIf7FyjMIv94u+b5rdheZEjzR63GTyZJm5qh4Bi+2YgwLCcI/fPFZkL5PSixOt6ZNKm+w+Hfp/Bciwow==}
    dev: false

  /fs-extra@7.0.1:
    resolution: {integrity: sha512-YJDaCJZEnBmcbw13fvdAM9AwNOJwOzrE4pqMqBq5nFiEqXUqHwlK4B+3pUw6JNvfSPtX05xFHtYy/1ni01eGCw==}
    engines: {node: '>=6 <7 || >=8'}
    dependencies:
      graceful-fs: 4.2.11
      jsonfile: 4.0.0
      universalify: 0.1.2
    dev: true

  /fs-extra@8.1.0:
    resolution: {integrity: sha512-yhlQgA6mnOJUKOsRUFsgJdQCvkKhcz8tlZG5HBQfReYZy46OwLcY+Zia0mtdHsOo9y/hP+CxMN0TU9QxoOtG4g==}
    engines: {node: '>=6 <7 || >=8'}
    dependencies:
      graceful-fs: 4.2.11
      jsonfile: 4.0.0
      universalify: 0.1.2
    dev: true

  /fs-minipass@2.1.0:
    resolution: {integrity: sha512-V/JgOLFCS+R6Vcq0slCuaeWEdNC3ouDlJMNIsacH2VtALiu9mV4LPrHc5cDl8k5aw6J8jwgWWpiTo5RYhmIzvg==}
    engines: {node: '>= 8'}
    dependencies:
      minipass: 3.3.6
    dev: false

  /fs.realpath@1.0.0:
    resolution: {integrity: sha512-OO0pH2lK6a0hZnAdau5ItzHPI6pUlvI7jMVnxUQRtw4owF2wk8lOSabtGDCTP4Ggrg2MbGnWO9X8K1t4+fGMDw==}

  /fsevents@2.3.3:
    resolution: {integrity: sha512-5xoDfX+fL7faATnagmWPpbFtwh/R77WmMMqqHGS65C3vvB0YHrgF+B1YmZ3441tMj5n63k0212XNoJwzlhffQw==}
    engines: {node: ^8.16.0 || ^10.6.0 || >=11.0.0}
    os: [darwin]
    requiresBuild: true
    optional: true

  /function-bind@1.1.1:
    resolution: {integrity: sha512-yIovAzMX49sF8Yl58fSCWJ5svSLuaibPxXQJFLmBObTuCr0Mf1KiPopGM9NiFjiYBCbfaa2Fh6breQ6ANVTI0A==}

  /function.prototype.name@1.1.5:
    resolution: {integrity: sha512-uN7m/BzVKQnCUF/iW8jYea67v++2u7m5UgENbHRtdDVclOUP+FMPlCNdmk0h/ysGyo2tavMJEDqJAkJdRa1vMA==}
    engines: {node: '>= 0.4'}
    dependencies:
      call-bind: 1.0.2
      define-properties: 1.2.0
      es-abstract: 1.22.1
      functions-have-names: 1.2.3
    dev: true

  /functions-have-names@1.2.3:
    resolution: {integrity: sha512-xckBUXyTIqT97tq2x2AMb+g163b5JFysYk0x4qxNFwbfQkmNZoiRHb6sPzI9/QV33WeuvVYBUIiD4NzNIyqaRQ==}
    dev: true

  /gauge@3.0.2:
    resolution: {integrity: sha512-+5J6MS/5XksCuXq++uFRsnUd7Ovu1XenbeuIuNRJxYWjgQbPuFhT14lAvsWfqfAmnwluf1OwMjz39HjfLPci0Q==}
    engines: {node: '>=10'}
    dependencies:
      aproba: 2.0.0
      color-support: 1.1.3
      console-control-strings: 1.1.0
      has-unicode: 2.0.1
      object-assign: 4.1.1
      signal-exit: 3.0.7
      string-width: 4.2.3
      strip-ansi: 6.0.1
      wide-align: 1.1.5
    dev: false

  /get-caller-file@2.0.5:
    resolution: {integrity: sha512-DyFP3BM/3YHTQOCUL/w0OZHR0lpKeGrxotcHWcqNEdnltqFwXVfhEBQ94eIo34AfQpo0rGki4cyIiftY06h2Fg==}
    engines: {node: 6.* || 8.* || >= 10.*}
    dev: true

  /get-func-name@2.0.0:
    resolution: {integrity: sha512-Hm0ixYtaSZ/V7C8FJrtZIuBBI+iSgL+1Aq82zSu8VQNB4S3Gk8e7Qs3VwBDJAhmRZcFqkl3tQu36g/Foh5I5ig==}
    dev: true

  /get-intrinsic@1.2.1:
    resolution: {integrity: sha512-2DcsyfABl+gVHEfCOaTrWgyt+tb6MSEGmKq+kI5HwLbIYgjgmMcV8KQ41uaKz1xxUcn9tJtgFbQUEVcEbd0FYw==}
    dependencies:
      function-bind: 1.1.1
      has: 1.0.3
      has-proto: 1.0.1
      has-symbols: 1.0.3
    dev: true

  /get-port@3.2.0:
    resolution: {integrity: sha512-x5UJKlgeUiNT8nyo/AcnwLnZuZNcSjSw0kogRB+Whd1fjjFq4B1hySFxSFWWSn4mIBzg3sRNUDFYc4g5gjPoLg==}
    engines: {node: '>=4'}
    dev: true

  /get-symbol-description@1.0.0:
    resolution: {integrity: sha512-2EmdH1YvIQiZpltCNgkuiUnyukzxM/R6NDJX31Ke3BG1Nq5b0S2PhX59UKi9vZpPDQVdqn+1IcaAwnzTT5vCjw==}
    engines: {node: '>= 0.4'}
    dependencies:
      call-bind: 1.0.2
      get-intrinsic: 1.2.1
    dev: true

  /github-from-package@0.0.0:
    resolution: {integrity: sha1-l/tdlr/eiXMxPyDoKI75oWf6ZM4=}
    dev: false

  /gitignore-parser@0.0.2:
    resolution: {integrity: sha512-X6mpqUv59uWLGD4n3hZ8Cu8KbF2PMWPSFYmxZjdkpm3yOU7hSUYnzTkZI1mcWqchphvqyuz3/BhgBR4E/JtkCg==}
    engines: {node: '>=0.10.0'}
    dev: true

  /glob-parent@5.1.2:
    resolution: {integrity: sha512-AOIgSQCepiJYwP3ARnGx+5VnTu2HBYdzbGP45eLw1vr3zB3vZLeyed1sC9hnbcOc9/SrMyM5RPQrkGz4aS9Zow==}
    engines: {node: '>= 6'}
    dependencies:
      is-glob: 4.0.3

  /glob-parent@6.0.2:
    resolution: {integrity: sha512-XxwI8EOhVQgWp6iDL+3b0r86f4d6AX6zSU55HfB4ydCEuXLXc5FcYeOu+nnGftS4TEju/11rt4KJPTMgbfmv4A==}
    engines: {node: '>=10.13.0'}
    dependencies:
      is-glob: 4.0.3
    dev: true

  /glob@7.1.6:
    resolution: {integrity: sha512-LwaxwyZ72Lk7vZINtNNrywX0ZuLyStrdDtabefZKAY5ZGJhVtgdznluResxNmPitE0SAO+O26sWTHeKSI2wMBA==}
    dependencies:
      fs.realpath: 1.0.0
      inflight: 1.0.6
      inherits: 2.0.4
      minimatch: 3.1.2
      once: 1.4.0
      path-is-absolute: 1.0.1
    dev: true

  /glob@7.2.3:
    resolution: {integrity: sha512-nFR0zLpU2YCaRxwoCJvL6UvCH2JFyFVIvwTLsIf21AuHlMskA1hhTdk+LlYJtOlYt9v6dvszD2BGRqBL+iQK9Q==}
    dependencies:
      fs.realpath: 1.0.0
      inflight: 1.0.6
      inherits: 2.0.4
      minimatch: 3.1.2
      once: 1.4.0
      path-is-absolute: 1.0.1

  /glob@8.1.0:
    resolution: {integrity: sha512-r8hpEjiQEYlF2QU0df3dS+nxxSIreXQS1qRhMJM0Q5NDdR386C7jb7Hwwod8Fgiuex+k0GFjgft18yvxm5XoCQ==}
    engines: {node: '>=12'}
    dependencies:
      fs.realpath: 1.0.0
      inflight: 1.0.6
      inherits: 2.0.4
      minimatch: 5.1.6
      once: 1.4.0

  /globals@13.20.0:
    resolution: {integrity: sha512-Qg5QtVkCy/kv3FUSlu4ukeZDVf9ee0iXLAUYX13gbR17bnejFTzr4iS9bY7kwCf1NztRNm1t91fjOiyx4CSwPQ==}
    engines: {node: '>=8'}
    dependencies:
      type-fest: 0.20.2
    dev: true

  /globalthis@1.0.3:
    resolution: {integrity: sha512-sFdI5LyBiNTHjRd7cGPWapiHWMOXKyuBNX/cWJ3NfzrZQVa8GI/8cofCl74AOVqq9W5kNmguTIzJ/1s2gyI9wA==}
    engines: {node: '>= 0.4'}
    dependencies:
      define-properties: 1.2.0
    dev: true

  /globalyzer@0.1.0:
    resolution: {integrity: sha512-40oNTM9UfG6aBmuKxk/giHn5nQ8RVz/SS4Ir6zgzOv9/qC3kKZ9v4etGTcJbEl/NyVQH7FGU7d+X1egr57Md2Q==}

  /globby@11.1.0:
    resolution: {integrity: sha512-jhIXaOzy1sb8IyocaruWSn1TjmnBVs8Ayhcy83rmxNJ8q2uWKCAj3CnJY+KpGSXCueAPc0i05kVvVKtP1t9S3g==}
    engines: {node: '>=10'}
    dependencies:
      array-union: 2.1.0
      dir-glob: 3.0.1
      fast-glob: 3.3.1
      ignore: 5.2.4
      merge2: 1.4.1
      slash: 3.0.0
    dev: true

  /globrex@0.1.2:
    resolution: {integrity: sha512-uHJgbwAMwNFf5mLst7IWLNg14x1CkeqglJb/K3doi4dw6q2IvAAmM/Y81kevy83wP+Sst+nutFTYOGg3d1lsxg==}

  /gopd@1.0.1:
    resolution: {integrity: sha512-d65bNlIadxvpb/A2abVdlqKqV563juRnZ1Wtk6s1sIR8uNsXR70xqIzVqxVf1eTqDunwT2MkczEeaezCKTZhwA==}
    dependencies:
      get-intrinsic: 1.2.1
    dev: true

  /graceful-fs@4.2.11:
    resolution: {integrity: sha512-RbJ5/jmFcNNCcDV5o9eTnBLJ/HszWV0P73bc+Ff4nS/rJj+YaS6IGyiOL0VoBYX+l1Wrl3k63h/KrH+nhJ0XvQ==}

  /grapheme-splitter@1.0.4:
    resolution: {integrity: sha512-bzh50DW9kTPM00T8y4o8vQg89Di9oLJVLW/KaOGIXJWP/iqCN6WKYkbNOF04vFLJhwcpYUh9ydh/+5vpOqV4YQ==}
    dev: true

  /graphemer@1.4.0:
    resolution: {integrity: sha512-EtKwoO6kxCL9WO5xipiHTZlSzBm7WLT627TqC/uVRd0HKmq8NXyebnNYxDoBi7wt8eTWrUrKXCOVaFq9x1kgag==}
    dev: true

  /hard-rejection@2.1.0:
    resolution: {integrity: sha512-VIZB+ibDhx7ObhAe7OVtoEbuP4h/MuOTHJ+J8h/eBXotJYl0fBgR72xDFCKgIh22OJZIOVNxBMWuhAr10r8HdA==}
    engines: {node: '>=6'}
    dev: true

  /has-bigints@1.0.2:
    resolution: {integrity: sha512-tSvCKtBr9lkF0Ex0aQiP9N+OpV4zi2r/Nee5VkRDbaqv35RLYMzbwQfFSZZH0kR+Rd6302UJZ2p/bJCEoR3VoQ==}
    dev: true

  /has-flag@3.0.0:
    resolution: {integrity: sha512-sKJf1+ceQBr4SMkvQnBDNDtf4TXpVhVGateu0t918bl30FnbE2m4vNLX+VWe/dpjlb+HugGYzW7uQXH98HPEYw==}
    engines: {node: '>=4'}
    dev: true

  /has-flag@4.0.0:
    resolution: {integrity: sha512-EykJT/Q1KjTWctppgIAgfSO0tKVuZUjhgMr17kqTumMl6Afv3EISleU7qZUzoXDFTAHTDC4NOoG/ZxU3EvlMPQ==}
    engines: {node: '>=8'}
    dev: true

  /has-property-descriptors@1.0.0:
    resolution: {integrity: sha512-62DVLZGoiEBDHQyqG4w9xCuZ7eJEwNmJRWw2VY84Oedb7WFcA27fiEVe8oUQx9hAUJ4ekurquucTGwsyO1XGdQ==}
    dependencies:
      get-intrinsic: 1.2.1
    dev: true

  /has-proto@1.0.1:
    resolution: {integrity: sha512-7qE+iP+O+bgF9clE5+UoBFzE65mlBiVj3tKCrlNQ0Ogwm0BjpT/gK4SlLYDMybDh5I3TCTKnPPa0oMG7JDYrhg==}
    engines: {node: '>= 0.4'}
    dev: true

  /has-symbols@1.0.3:
    resolution: {integrity: sha512-l3LCuF6MgDNwTDKkdYGEihYjt5pRPbEg46rtlmnSPlUbgmB8LOIrKJbYYFBSbnPaJexMKtiPO8hmeRjRz2Td+A==}
    engines: {node: '>= 0.4'}
    dev: true

  /has-tostringtag@1.0.0:
    resolution: {integrity: sha512-kFjcSNhnlGV1kyoGk7OXKSawH5JOb/LzUc5w9B02hOTO0dfFRjbHQKvg1d6cf3HbeUmtU9VbbV3qzZ2Teh97WQ==}
    engines: {node: '>= 0.4'}
    dependencies:
      has-symbols: 1.0.3
    dev: true

  /has-unicode@2.0.1:
    resolution: {integrity: sha512-8Rf9Y83NBReMnx0gFzA8JImQACstCYWUplepDa9xprwwtmgEZUF0h/i5xSA625zB/I37EtrswSST6OXxwaaIJQ==}
    dev: false

  /has@1.0.3:
    resolution: {integrity: sha512-f2dvO0VU6Oej7RkWJGrehjbzMAjFp5/VKPp5tTpWIV4JHHZK1/BxbFRtf/siA2SWTe09caDmVtYYzWEIbBS4zw==}
    engines: {node: '>= 0.4.0'}
    dependencies:
      function-bind: 1.1.1

  /hosted-git-info@2.8.9:
    resolution: {integrity: sha512-mxIDAb9Lsm6DoOJ7xH+5+X4y1LU/4Hi50L9C5sIswK3JzULS4bwk1FvjdBgvYR4bzT4tuUQiC15FE2f5HbLvYw==}
    dev: true

  /html-escaper@2.0.2:
    resolution: {integrity: sha512-H2iMtd0I4Mt5eYiapRdIDjp+XzelXQ0tFE4JS7YFwFevXXMmOp9myNrUvCg0D6ws8iqkRPBfKHgbwig1SmlLfg==}
    dev: true

  /https-proxy-agent@5.0.1:
    resolution: {integrity: sha512-dFcAjpTQFgoLMzC2VwU+C/CbS7uRL0lWmxDITmqm7C+7F0Odmj6s9l6alZc6AELXhrnggM2CeWSXHGOdX2YtwA==}
    engines: {node: '>= 6'}
    dependencies:
      agent-base: 6.0.2
      debug: 4.3.4
    transitivePeerDependencies:
      - supports-color
    dev: false

  /human-id@1.0.2:
    resolution: {integrity: sha512-UNopramDEhHJD+VR+ehk8rOslwSfByxPIZyJRfV739NDhN5LF1fa1MqnzKm2lGTQRjNrjK19Q5fhkgIfjlVUKw==}
    dev: true

  /iconv-lite@0.4.24:
    resolution: {integrity: sha512-v3MXnZAcvnywkTUEZomIActle7RXXeedOR31wwl7VlyoXO4Qi9arvSenNQWne1TcRwhCL1HwLI21bEqdpj8/rA==}
    engines: {node: '>=0.10.0'}
    dependencies:
      safer-buffer: 2.1.2
    dev: true

  /ieee754@1.2.1:
    resolution: {integrity: sha512-dcyqhDvX1C46lXZcVqCpK+FtMRQVdIMN6/Df5js2zouUsqG7I6sFxitIC+7KYK29KdXOLHdu9zL4sFnoVQnqaA==}
    dev: false

  /ignore@5.2.4:
    resolution: {integrity: sha512-MAb38BcSbH0eHNBxn7ql2NH/kX33OkB3lZ1BNdh7ENeRChHTYsTvWrMubiIAMNS2llXEEgZ1MUOBtXChP3kaFQ==}
    engines: {node: '>= 4'}
    dev: true

  /imagetools-core@5.1.1:
    resolution: {integrity: sha512-NragdIrgxecFO8nRKy8uAYvDxe0QLEW5ToMEviAoNXpEnDQ6I4vs+npRa+z5fNB5nIku+jr11L+MuSkk7XzsKw==}
    engines: {node: '>=12.0.0'}
    dependencies:
      sharp: 0.32.5
    dev: false

  /import-fresh@3.3.0:
    resolution: {integrity: sha512-veYYhQa+D1QBKznvhUHxb8faxlrwUnxseDAbAp457E0wLNio2bOSKnjYDhMj+YiAq61xrMGhQk9iXVk5FzgQMw==}
    engines: {node: '>=6'}
    dependencies:
      parent-module: 1.0.1
      resolve-from: 4.0.0
    dev: true

  /import-meta-resolve@4.0.0:
    resolution: {integrity: sha512-okYUR7ZQPH+efeuMJGlq4f8ubUgO50kByRPyt/Cy1Io4PSRsPjxME+YlVaCOx+NIToW7hCsZNFJyTPFFKepRSA==}
    dev: false

  /imurmurhash@0.1.4:
    resolution: {integrity: sha512-JmXMZ6wuvDmLiHEml9ykzqO6lwFbof0GG4IkcGaENdCRDDmMVnny7s5HsIgHCbaq0w2MyPhDqkhTUgS2LU2PHA==}
    engines: {node: '>=0.8.19'}
    dev: true

  /indent-string@4.0.0:
    resolution: {integrity: sha512-EdDDZu4A2OyIK7Lr/2zG+w5jmbuk1DVBnEwREQvBzspBJkCEbRa8GxU1lghYcaGJCnRWibjDXlq779X1/y5xwg==}
    engines: {node: '>=8'}
    dev: true

  /inflight@1.0.6:
    resolution: {integrity: sha512-k92I/b08q4wvFscXCLvqfsHCrjrF7yiXsQuIVvVE7N82W3+aqpzuUdBbfhWcy/FZR3/4IgflMgKLOsvPDrGCJA==}
    dependencies:
      once: 1.4.0
      wrappy: 1.0.2

  /inherits@2.0.4:
    resolution: {integrity: sha512-k/vGaX4/Yla3WzyMCvTQOXYeIHvqOKtnqBduzTHpzpQZzAskKMhZ2K+EnBiSM9zGSoIFeMpXKxa4dYeZIQqewQ==}

  /ini@1.3.8:
    resolution: {integrity: sha512-JV/yugV2uzW5iMRSiZAyDtQd+nxtUnjeLt0acNdw98kKLrvuRVyB80tsREOE7yvGVgalhZ6RNXCmEHkUKBKxew==}
    dev: false

  /internal-slot@1.0.5:
    resolution: {integrity: sha512-Y+R5hJrzs52QCG2laLn4udYVnxsfny9CpOhNhUvk/SSSVyF6T27FzRbF0sroPidSu3X8oEAkOn2K804mjpt6UQ==}
    engines: {node: '>= 0.4'}
    dependencies:
      get-intrinsic: 1.2.1
      has: 1.0.3
      side-channel: 1.0.4
    dev: true

  /internmap@2.0.3:
    resolution: {integrity: sha512-5Hh7Y1wQbvY5ooGgPbDaL5iYLAPzMTUrjMulskHLH6wnv/A+1q5rgEaiuqEjB+oxGXIVZs1FF+R/KPN3ZSQYYg==}
    engines: {node: '>=12'}
    dev: false

  /is-array-buffer@3.0.2:
    resolution: {integrity: sha512-y+FyyR/w8vfIRq4eQcM1EYgSTnmHXPqaF+IgzgraytCFq5Xh8lllDVmAZolPJiZttZLeFSINPYMaEJ7/vWUa1w==}
    dependencies:
      call-bind: 1.0.2
      get-intrinsic: 1.2.1
      is-typed-array: 1.1.12
    dev: true

  /is-arrayish@0.2.1:
    resolution: {integrity: sha512-zz06S8t0ozoDXMG+ube26zeCTNXcKIPJZJi8hBrF4idCLms4CG9QtK7qBl1boi5ODzFpjswb5JPmHCbMpjaYzg==}
    dev: true

  /is-arrayish@0.3.2:
    resolution: {integrity: sha512-eVRqCvVlZbuw3GrM63ovNSNAeA1K16kaR/LRY/92w0zxQ5/1YzwblUX652i4Xs9RwAGjW9d9y6X88t8OaAJfWQ==}
    dev: false

  /is-bigint@1.0.4:
    resolution: {integrity: sha512-zB9CruMamjym81i2JZ3UMn54PKGsQzsJeo6xvN3HJJ4CAsQNB6iRutp2To77OfCNuoxspsIhzaPoO1zyCEhFOg==}
    dependencies:
      has-bigints: 1.0.2
    dev: true

  /is-binary-path@2.1.0:
    resolution: {integrity: sha512-ZMERYes6pDydyuGidse7OsHxtbI7WVeUEozgR/g7rd0xUimYNlvZRE/K2MgZTjWy725IfelLeVcEM97mmtRGXw==}
    engines: {node: '>=8'}
    dependencies:
      binary-extensions: 2.2.0

  /is-boolean-object@1.1.2:
    resolution: {integrity: sha512-gDYaKHJmnj4aWxyj6YHyXVpdQawtVLHU5cb+eztPGczf6cjuTdwve5ZIEfgXqH4e57An1D1AKf8CZ3kYrQRqYA==}
    engines: {node: '>= 0.4'}
    dependencies:
      call-bind: 1.0.2
      has-tostringtag: 1.0.0
    dev: true

  /is-builtin-module@3.2.1:
    resolution: {integrity: sha512-BSLE3HnV2syZ0FK0iMA/yUGplUeMmNz4AW5fnTunbCIqZi4vG3WjJT9FHMy5D69xmAYBHXQhJdALdpwVxV501A==}
    engines: {node: '>=6'}
    dependencies:
      builtin-modules: 3.3.0

  /is-callable@1.2.7:
    resolution: {integrity: sha512-1BC0BVFhS/p0qtw6enp8e+8OD0UrK0oFLztSjNzhcKA3WDuJxxAPXzPuPtKkjEY9UUoEWlX/8fgKeu2S8i9JTA==}
    engines: {node: '>= 0.4'}
    dev: true

  /is-ci@3.0.1:
    resolution: {integrity: sha512-ZYvCgrefwqoQ6yTyYUbQu64HsITZ3NfKX1lzaEYdkTDcfKzzCI/wthRRYKkdjHKFVgNiXKAKm65Zo1pk2as/QQ==}
    hasBin: true
    dependencies:
      ci-info: 3.8.0
    dev: true

  /is-core-module@2.13.0:
    resolution: {integrity: sha512-Z7dk6Qo8pOCp3l4tsX2C5ZVas4V+UxwQodwZhLopL91TX8UyyHEXafPcyoeeWuLrwzHcr3igO78wNLwHJHsMCQ==}
    dependencies:
      has: 1.0.3

  /is-date-object@1.0.5:
    resolution: {integrity: sha512-9YQaSxsAiSwcvS33MBk3wTCVnWK+HhF8VZR2jRxehM16QcVOdHqPn4VPHmRK4lSr38n9JriurInLcP90xsYNfQ==}
    engines: {node: '>= 0.4'}
    dependencies:
      has-tostringtag: 1.0.0
    dev: true

  /is-extglob@2.1.1:
    resolution: {integrity: sha512-SbKbANkN603Vi4jEZv49LeVJMn4yGwsbzZworEoyEiutsN3nJYdbO36zfhGJ6QEDpOZIFkDtnq5JRxmvl3jsoQ==}
    engines: {node: '>=0.10.0'}

  /is-fullwidth-code-point@3.0.0:
    resolution: {integrity: sha512-zymm5+u+sCsSWyD9qNaejV3DFvhCKclKdizYaJUuHA83RLjb7nSuGnddCHGv0hk+KY7BMAlsWeK4Ueg6EV6XQg==}
    engines: {node: '>=8'}

  /is-glob@4.0.3:
    resolution: {integrity: sha512-xelSayHH36ZgE7ZWhli7pW34hNbNl8Ojv5KVmkJD4hBdD3th8Tfk9vYasLM+mXWOZhFkgZfxhLSnrwRr4elSSg==}
    engines: {node: '>=0.10.0'}
    dependencies:
      is-extglob: 2.1.1

  /is-module@1.0.0:
    resolution: {integrity: sha512-51ypPSPCoTEIN9dy5Oy+h4pShgJmPCygKfyRCISBI+JoWT/2oJvK8QPxmwv7b/p239jXrm9M1mlQbyKJ5A152g==}

  /is-negative-zero@2.0.2:
    resolution: {integrity: sha512-dqJvarLawXsFbNDeJW7zAz8ItJ9cd28YufuuFzh0G8pNHjJMnY08Dv7sYX2uF5UpQOwieAeOExEYAWWfu7ZZUA==}
    engines: {node: '>= 0.4'}
    dev: true

  /is-number-object@1.0.7:
    resolution: {integrity: sha512-k1U0IRzLMo7ZlYIfzRu23Oh6MiIFasgpb9X76eqfFZAqwH44UI4KTBvBYIZ1dSL9ZzChTB9ShHfLkR4pdW5krQ==}
    engines: {node: '>= 0.4'}
    dependencies:
      has-tostringtag: 1.0.0
    dev: true

  /is-number@7.0.0:
    resolution: {integrity: sha512-41Cifkg6e8TylSpdtTpeLVMqvSBEVzTttHvERD741+pnZ8ANv0004MRL43QKPDlK9cGvNp6NZWZUBlbGXYxxng==}
    engines: {node: '>=0.12.0'}

  /is-path-inside@3.0.3:
    resolution: {integrity: sha512-Fd4gABb+ycGAmKou8eMftCupSir5lRxqf4aD/vd0cD2qc4HL07OjCeuHMr8Ro4CoMaeCKDB0/ECBOVWjTwUvPQ==}
    engines: {node: '>=8'}
    dev: true

  /is-plain-obj@1.1.0:
    resolution: {integrity: sha512-yvkRyxmFKEOQ4pNXCmJG5AEQNlXJS5LaONXo5/cLdTZdWvsZ1ioJEonLGAosKlMWE8lwUy/bJzMjcw8az73+Fg==}
    engines: {node: '>=0.10.0'}
    dev: true

  /is-promise@4.0.0:
    resolution: {integrity: sha512-hvpoI6korhJMnej285dSg6nu1+e6uxs7zG3BYAm5byqDsgJNWwxzM6z6iZiAgQR4TJ30JmBTOwqZUw3WlyH3AQ==}
    dev: true

  /is-reference@1.2.1:
    resolution: {integrity: sha512-U82MsXXiFIrjCK4otLT+o2NA2Cd2g5MLoOVXUZjIOhLurrRxpEXzI8O0KZHr3IjLvlAH1kTPYSuqer5T9ZVBKQ==}
    dependencies:
      '@types/estree': 1.0.3

  /is-reference@3.0.1:
    resolution: {integrity: sha512-baJJdQLiYaJdvFbJqXrcGv3WU3QCzBlUcI5QhbesIm6/xPsvmO+2CDoi/GMOFBQEQm+PXkwOPrp9KK5ozZsp2w==}
    dependencies:
      '@types/estree': 1.0.3

  /is-regex@1.1.4:
    resolution: {integrity: sha512-kvRdxDsxZjhzUX07ZnLydzS1TU/TJlTUHHY4YLL87e37oUA49DfkLqgy+VjFocowy29cKvcSiu+kIv728jTTVg==}
    engines: {node: '>= 0.4'}
    dependencies:
      call-bind: 1.0.2
      has-tostringtag: 1.0.0
    dev: true

  /is-shared-array-buffer@1.0.2:
    resolution: {integrity: sha512-sqN2UDu1/0y6uvXyStCOzyhAjCSlHceFoMKJW8W9EU9cvic/QdsZ0kEU93HEy3IUEFZIiH/3w+AH/UQbPHNdhA==}
    dependencies:
      call-bind: 1.0.2
    dev: true

  /is-string@1.0.7:
    resolution: {integrity: sha512-tE2UXzivje6ofPW7l23cjDOMa09gb7xlAqG6jG5ej6uPV32TlWP3NKPigtaGeHNu9fohccRYvIiZMfOOnOYUtg==}
    engines: {node: '>= 0.4'}
    dependencies:
      has-tostringtag: 1.0.0
    dev: true

  /is-subdir@1.2.0:
    resolution: {integrity: sha512-2AT6j+gXe/1ueqbW6fLZJiIw3F8iXGJtt0yDrZaBhAZEG1raiTxKWU+IPqMCzQAXOUCKdA4UDMgacKH25XG2Cw==}
    engines: {node: '>=4'}
    dependencies:
      better-path-resolve: 1.0.0
    dev: true

  /is-symbol@1.0.4:
    resolution: {integrity: sha512-C/CPBqKWnvdcxqIARxyOh4v1UUEOCHpgDa0WYgpKDFMszcrPcffg5uhwSgPCLD2WWxmq6isisz87tzT01tuGhg==}
    engines: {node: '>= 0.4'}
    dependencies:
      has-symbols: 1.0.3
    dev: true

  /is-typed-array@1.1.12:
    resolution: {integrity: sha512-Z14TF2JNG8Lss5/HMqt0//T9JeHXttXy5pH/DBU4vi98ozO2btxzq9MwYDZYnKwU8nRsz/+GVFVRDq3DkVuSPg==}
    engines: {node: '>= 0.4'}
    dependencies:
      which-typed-array: 1.1.11
    dev: true

  /is-weakref@1.0.2:
    resolution: {integrity: sha512-qctsuLZmIQ0+vSSMfoVvyFe2+GSEvnmZ2ezTup1SBse9+twCCeial6EEi3Nc2KFcf6+qz2FBPnjXsk8xhKSaPQ==}
    dependencies:
      call-bind: 1.0.2
    dev: true

  /is-windows@1.0.2:
    resolution: {integrity: sha512-eXK1UInq2bPmjyX6e3VHIzMLobc4J94i4AWn+Hpq3OU5KkrRC96OAcR3PRJ/pGu6m8TRnBHP9dkXQVsT/COVIA==}
    engines: {node: '>=0.10.0'}
    dev: true

  /isarray@2.0.5:
    resolution: {integrity: sha512-xHjhDr3cNBK0BzdUJSPXZntQUx/mwMS5Rw4A7lPJ90XGAO6ISP/ePDNuo0vhqOZU+UD5JoodwCAAoZQd3FeAKw==}
    dev: true

  /isexe@2.0.0:
    resolution: {integrity: sha512-RHxMLp9lnKHGHRng9QFhRCMbYAcVpn69smSGcq3f36xjgVVWThj4qqLbTLlq7Ssj8B+fIQ1EuCEGI2lKsyQeIw==}
    dev: true

  /istanbul-lib-coverage@3.2.0:
    resolution: {integrity: sha512-eOeJ5BHCmHYvQK7xt9GkdHuzuCGS1Y6g9Gvnx3Ym33fz/HpLRYxiS0wHNr+m/MBC8B647Xt608vCDEvhl9c6Mw==}
    engines: {node: '>=8'}
    dev: true

  /istanbul-lib-report@3.0.1:
    resolution: {integrity: sha512-GCfE1mtsHGOELCU8e/Z7YWzpmybrx/+dSTfLrvY8qRmaY6zXTKWn6WQIjaAFw069icm6GVMNkgu0NzI4iPZUNw==}
    engines: {node: '>=10'}
    dependencies:
      istanbul-lib-coverage: 3.2.0
      make-dir: 4.0.0
      supports-color: 7.2.0
    dev: true

  /istanbul-reports@3.1.6:
    resolution: {integrity: sha512-TLgnMkKg3iTDsQ9PbPTdpfAK2DzjF9mqUG7RMgcQl8oFjad8ob4laGxv5XV5U9MAfx8D6tSJiUyuAwzLicaxlg==}
    engines: {node: '>=8'}
    dependencies:
      html-escaper: 2.0.2
      istanbul-lib-report: 3.0.1
    dev: true

  /js-tokens@4.0.0:
    resolution: {integrity: sha512-RdJUflcE3cUzKiMqQgsCu06FPu9UdIJO0beYbPhHN4k6apgJtifcoCtT9bcxOpYBtpD2kCM6Sbzg4CausW/PKQ==}
    dev: true

  /js-yaml@3.14.1:
    resolution: {integrity: sha512-okMH7OXXJ7YrN9Ok3/SXrnu4iX9yOk+25nqX4imS2npuvTYDmo/QEZoqwZkYaIDk3jVvBOTOIEgEhaLOynBS9g==}
    hasBin: true
    dependencies:
      argparse: 1.0.10
      esprima: 4.0.1
    dev: true

  /js-yaml@4.1.0:
    resolution: {integrity: sha512-wpxZs9NoxZaJESJGIZTyDEaYpl0FKSA+FB9aJiyemKhMwkxQg63h4T1KJgUGHpTqPDNRcmmYLugrRjJlBtWvRA==}
    hasBin: true
    dependencies:
      argparse: 2.0.1
    dev: true

  /jsesc@0.5.0:
    resolution: {integrity: sha512-uZz5UnB7u4T9LvwmFqXii7pZSouaRPorGs5who1Ip7VO0wxanFvBL7GkM6dTHlgX+jhBApRetaWpnDabOeTcnA==}
    hasBin: true
    dev: true

  /jsesc@3.0.2:
    resolution: {integrity: sha512-xKqzzWXDttJuOcawBt4KnKHHIf5oQ/Cxax+0PWFG+DFDgHNAdi+TXECADI+RYiFUMmx8792xsMbbgXj4CwnP4g==}
    engines: {node: '>=6'}
    hasBin: true
    dev: true

  /json-parse-even-better-errors@2.3.1:
    resolution: {integrity: sha512-xyFwyhro/JEof6Ghe2iz2NcXoj2sloNsWr/XsERDK/oiPCfaNhl5ONfp+jQdAZRQQ0IJWNzH9zIZF7li91kh2w==}
    dev: true

  /json-schema-traverse@0.4.1:
    resolution: {integrity: sha512-xbbCH5dCYU5T8LcEhhuh7HJ88HXuW3qsI3Y0zOZFKfZEHcpWiHU/Jxzk629Brsab/mMiHQti9wMP+845RPe3Vg==}
    dev: true

  /json-stable-stringify-without-jsonify@1.0.1:
    resolution: {integrity: sha512-Bdboy+l7tA3OGW6FjyFHWkP5LuByj1Tk33Ljyq0axyzdk9//JSi2u3fP1QSmd1KNwq6VOKYGlAu87CisVir6Pw==}
    dev: true

  /jsonc-parser@3.2.0:
    resolution: {integrity: sha512-gfFQZrcTc8CnKXp6Y4/CBT3fTc0OVuDofpre4aEeEpSBPV5X5v4+Vmx+8snU7RLPrNHPKSgLxGo9YuQzz20o+w==}
    dev: true

  /jsonfile@4.0.0:
    resolution: {integrity: sha512-m6F1R3z8jjlf2imQHS2Qez5sjKWQzbuuhuJ/FKYFRZvPE3PuHcSMVZzfsLhGVOkfd20obL5SWEBew5ShlquNxg==}
    optionalDependencies:
      graceful-fs: 4.2.11
    dev: true

  /kind-of@6.0.3:
    resolution: {integrity: sha512-dcS1ul+9tmeD95T+x28/ehLgd9mENa3LsvDTtzm3vyBEO7RPptvAD+t44WVXaUjTBRcrpFeFlC8WCruUR456hw==}
    engines: {node: '>=0.10.0'}
    dev: true

  /kleur@3.0.3:
    resolution: {integrity: sha512-eTIzlVOSUR+JxdDFepEYcBMtZ9Qqdef+rnzWdRZuMbOywu5tO2w2N7rqjoANZ5k9vywhL6Br1VRjUIgTQx4E8w==}
    engines: {node: '>=6'}
    dev: false

  /kleur@4.1.5:
    resolution: {integrity: sha512-o+NO+8WrRiQEE4/7nwRJhN1HWpVmJm511pBHUxPLtp0BUISzlBplORYSmTclCnJvQq2tKu/sgl3xVpkc7ZWuQQ==}
    engines: {node: '>=6'}

  /known-css-properties@0.27.0:
    resolution: {integrity: sha512-uMCj6+hZYDoffuvAJjFAPz56E9uoowFHmTkqRtRq5WyC5Q6Cu/fTZKNQpX/RbzChBYLLl3lo8CjFZBAZXq9qFg==}
    dev: true

  /levn@0.4.1:
    resolution: {integrity: sha512-+bT2uH4E5LGE7h/n3evcS/sQlJXCpIp6ym8OWJ5eV6+67Dsql/LaaT7qJBAt2rzfoa/5QBGBhxDix1dMt2kQKQ==}
    engines: {node: '>= 0.8.0'}
    dependencies:
      prelude-ls: 1.2.1
      type-check: 0.4.0
    dev: true

  /lightningcss-darwin-arm64@1.21.8:
    resolution: {integrity: sha512-BOMoGfcgkk2f4ltzsJqmkjiqRtlZUK+UdwhR+P6VgIsnpQBV3G01mlL6GzYxYqxq+6/3/n/D+4oy2NeknmADZw==}
    engines: {node: '>= 12.0.0'}
    cpu: [arm64]
    os: [darwin]
    requiresBuild: true
    optional: true

  /lightningcss-darwin-x64@1.21.8:
    resolution: {integrity: sha512-YhF64mcVDPKKufL4aNFBnVH7uvzE0bW3YUsPXdP4yUcT/8IXChypOZ/PE1pmt2RlbmsyVuuIIeZU4zTyZe5Amw==}
    engines: {node: '>= 12.0.0'}
    cpu: [x64]
    os: [darwin]
    requiresBuild: true
    optional: true

  /lightningcss-freebsd-x64@1.21.8:
    resolution: {integrity: sha512-CV6A/vTG2Ryd3YpChEgfWWv4TXCAETo9TcHSNx0IP0dnKcnDEiAko4PIKhCqZL11IGdN1ZLBCVPw+vw5ZYwzfA==}
    engines: {node: '>= 12.0.0'}
    cpu: [x64]
    os: [freebsd]
    requiresBuild: true
    optional: true

  /lightningcss-linux-arm-gnueabihf@1.21.8:
    resolution: {integrity: sha512-9PMbqh8n/Xq0F4/j2NR/hHM2HRDiFXFSF0iOvV67pNWKJkHIO6mR8jBw/88Aro5Ye/ILsX5OuWsxIVJDFv0NXA==}
    engines: {node: '>= 12.0.0'}
    cpu: [arm]
    os: [linux]
    requiresBuild: true
    optional: true

  /lightningcss-linux-arm64-gnu@1.21.8:
    resolution: {integrity: sha512-JTM/TuMMllkzaXV7/eDjG4IJKLlCl+RfYZwtsVmC82gc0QX0O37csGAcY2OGleiuA4DnEo/Qea5WoFfZUNC6zg==}
    engines: {node: '>= 12.0.0'}
    cpu: [arm64]
    os: [linux]
    requiresBuild: true
    optional: true

  /lightningcss-linux-arm64-musl@1.21.8:
    resolution: {integrity: sha512-01gWShXrgoIb8urzShpn1RWtZuaSyKSzF2hfO+flzlTPoACqcO3rgcu/3af4Cw54e8vKzL5hPRo4kROmgaOMLg==}
    engines: {node: '>= 12.0.0'}
    cpu: [arm64]
    os: [linux]
    requiresBuild: true
    optional: true

  /lightningcss-linux-x64-gnu@1.21.8:
    resolution: {integrity: sha512-yVB5vYJjJb/Aku0V9QaGYIntvK/1TJOlNB9GmkNpXX5bSSP2pYW4lWW97jxFMHO908M0zjEt1qyOLMyqojHL+Q==}
    engines: {node: '>= 12.0.0'}
    cpu: [x64]
    os: [linux]
    requiresBuild: true
    optional: true

  /lightningcss-linux-x64-musl@1.21.8:
    resolution: {integrity: sha512-TYi+KNtBVK0+FZvxTX/d5XJb+tw3Jq+2Rr9hW359wp1afsi1Vkg+uVGgbn+m2dipa5XwpCseQq81ylMlXuyfPw==}
    engines: {node: '>= 12.0.0'}
    cpu: [x64]
    os: [linux]
    requiresBuild: true
    optional: true

  /lightningcss-win32-x64-msvc@1.21.8:
    resolution: {integrity: sha512-mww+kqbPx0/C44l2LEloECtRUuOFDjq9ftp+EHTPiCp2t+avy0sh8MaFwGsrKkj2XfZhaRhi4CPVKBoqF1Qlwg==}
    engines: {node: '>= 12.0.0'}
    cpu: [x64]
    os: [win32]
    requiresBuild: true
    optional: true

  /lightningcss@1.21.8:
    resolution: {integrity: sha512-jEqaL7m/ZckZJjlMAfycr1Kpz7f93k6n7KGF5SJjuPSm6DWI6h3ayLZmgRHgy1OfrwoCed6h4C/gHYPOd1OFMA==}
    engines: {node: '>= 12.0.0'}
    dependencies:
      detect-libc: 1.0.3
    optionalDependencies:
      lightningcss-darwin-arm64: 1.21.8
      lightningcss-darwin-x64: 1.21.8
      lightningcss-freebsd-x64: 1.21.8
      lightningcss-linux-arm-gnueabihf: 1.21.8
      lightningcss-linux-arm64-gnu: 1.21.8
      lightningcss-linux-arm64-musl: 1.21.8
      lightningcss-linux-x64-gnu: 1.21.8
      lightningcss-linux-x64-musl: 1.21.8
      lightningcss-win32-x64-msvc: 1.21.8

  /lilconfig@2.1.0:
    resolution: {integrity: sha512-utWOt/GHzuUxnLKxB6dk81RoOeoNeHgbrXiuGk4yyF5qlRz+iIVWu56E2fqGHFrXz0QNUhLB/8nKqvRH66JKGQ==}
    engines: {node: '>=10'}
    dev: true

  /lines-and-columns@1.2.4:
    resolution: {integrity: sha512-7ylylesZQ/PV29jhEDl3Ufjo6ZX7gCqJr5F7PKrqc93v7fzSymt1BpwEU8nAUXs8qzzvqhbjhK5QZg6Mt/HkBg==}
    dev: true

  /load-yaml-file@0.2.0:
    resolution: {integrity: sha512-OfCBkGEw4nN6JLtgRidPX6QxjBQGQf72q3si2uvqyFEMbycSFFHwAZeXx6cJgFM9wmLrf9zBwCP3Ivqa+LLZPw==}
    engines: {node: '>=6'}
    dependencies:
      graceful-fs: 4.2.11
      js-yaml: 3.14.1
      pify: 4.0.1
      strip-bom: 3.0.0
    dev: true

  /local-access@1.1.0:
    resolution: {integrity: sha512-XfegD5pyTAfb+GY6chk283Ox5z8WexG56OvM06RWLpAc/UHozO8X6xAxEkIitZOtsSMM1Yr3DkHgW5W+onLhCw==}
    engines: {node: '>=6'}
    dev: true

  /local-pkg@0.4.3:
    resolution: {integrity: sha512-SFppqq5p42fe2qcZQqqEOiVRXl+WCP1MdT6k7BDEW1j++sp5fIY+/fdRQitvKgB5BrBcmrs5m/L0v2FrU5MY1g==}
    engines: {node: '>=14'}
    dev: true

  /locate-character@3.0.0:
    resolution: {integrity: sha512-SW13ws7BjaeJ6p7Q6CO2nchbYEc3X3J6WrmTTDto7yMPqVSZTUyY5Tjbid+Ab8gLnATtygYtiDIJGQRRn2ZOiA==}

  /locate-path@5.0.0:
    resolution: {integrity: sha512-t7hw9pI+WvuwNJXwk5zVHpyhIqzg2qTlklJOf0mVxGSbe3Fp2VieZcduNYjaLDoy6p9uGpQEGWG87WpMKlNq8g==}
    engines: {node: '>=8'}
    dependencies:
      p-locate: 4.1.0
    dev: true

  /locate-path@6.0.0:
    resolution: {integrity: sha512-iPZK6eYjbxRu3uB4/WZ3EsEIMJFMqAoopl3R+zuq0UjcAm/MO6KCweDgPfP3elTztoKP3KtnVHxTn2NHBSDVUw==}
    engines: {node: '>=10'}
    dependencies:
      p-locate: 5.0.0
    dev: true

  /lodash.merge@4.6.2:
    resolution: {integrity: sha512-0KpjqXRVvrYyCsX1swR/XTK0va6VQkQM6MNo7PqW77ByjAhoARA8EfrP1N4+KlKj8YS0ZUCtRT/YUuhyYDujIQ==}
    dev: true

  /lodash.startcase@4.4.0:
    resolution: {integrity: sha512-+WKqsK294HMSc2jEbNgpHpd0JfIBhp7rEV4aqXWqFr6AlXov+SlcgB1Fv01y2kGe3Gc8nMW7VA0SrGuSkRfIEg==}
    dev: true

  /loupe@2.3.6:
    resolution: {integrity: sha512-RaPMZKiMy8/JruncMU5Bt6na1eftNoo++R4Y+N2FrxkDVTrGvcyzFTsaGif4QTeKESheMGegbhw6iUAq+5A8zA==}
    dependencies:
      get-func-name: 2.0.0
    dev: true

  /lower-case@2.0.2:
    resolution: {integrity: sha512-7fm3l3NAF9WfN6W3JOmf5drwpVqX78JtoGJ3A6W0a6ZnldM41w2fV5D490psKFTpMds8TJse/eHLFFsNHHjHgg==}
    dependencies:
      tslib: 2.6.1
    dev: false

  /lru-cache@4.1.5:
    resolution: {integrity: sha512-sWZlbEP2OsHNkXrMl5GYk/jKk70MBng6UU4YI/qGDYbgf6YbP4EvmqISbXCoJiRKs+1bSpFHVgQxvJ17F2li5g==}
    dependencies:
      pseudomap: 1.0.2
      yallist: 2.1.2
    dev: true

  /lru-cache@6.0.0:
    resolution: {integrity: sha512-Jo6dJ04CmSjuznwJSS3pUeWmd/H0ffTlkXXgwZi+eq1UCmqQwCh+eLsYOYCwY991i2Fah4h1BEMCx4qThGbsiA==}
    engines: {node: '>=10'}
    dependencies:
      yallist: 4.0.0

  /lz-string@1.5.0:
    resolution: {integrity: sha512-h5bgJWpxJNswbU7qCrV0tIKQCaS3blPDrqKWx+QxzuzL1zGUzij9XCWLrSLsJPu5t+eWA/ycetzYAO5IOMcWAQ==}
    hasBin: true
    dev: true

  /magic-string@0.27.0:
    resolution: {integrity: sha512-8UnnX2PeRAPZuN12svgR9j7M1uWMovg/CEnIwIG0LFkXSJJe4PdfUGiTGl8V9bsBHFUtfVINcSyYxd7q+kx9fA==}
    engines: {node: '>=12'}
    dependencies:
      '@jridgewell/sourcemap-codec': 1.4.15

  /magic-string@0.30.2:
    resolution: {integrity: sha512-lNZdu7pewtq/ZvWUp9Wpf/x7WzMTsR26TWV03BRZrXFsv+BI6dy8RAiKgm1uM/kyR0rCfUcqvOlXKG66KhIGug==}
    engines: {node: '>=12'}
    dependencies:
      '@jridgewell/sourcemap-codec': 1.4.15
    dev: false

  /magic-string@0.30.3:
    resolution: {integrity: sha512-B7xGbll2fG/VjP+SWg4sX3JynwIU0mjoTc6MPpKNuIvftk6u6vqhDnk1R80b8C2GBR6ywqy+1DcKBrevBg+bmw==}
    engines: {node: '>=12'}
    dependencies:
      '@jridgewell/sourcemap-codec': 1.4.15
    dev: true

  /magic-string@0.30.5:
    resolution: {integrity: sha512-7xlpfBaQaP/T6Vh8MO/EqXSW5En6INHEvEXQiuff7Gku0PWjU3uf6w/j9o7O+SpB5fOAkrI5HeoNgwjEO0pFsA==}
    engines: {node: '>=12'}
    dependencies:
      '@jridgewell/sourcemap-codec': 1.4.15

  /make-dir@3.1.0:
    resolution: {integrity: sha512-g3FeP20LNwhALb/6Cz6Dd4F2ngze0jz7tbzrD2wAV+o9FeNHe4rL+yK2md0J/fiSf1sa1ADhXqi5+oVwOM/eGw==}
    engines: {node: '>=8'}
    dependencies:
      semver: 6.3.1
    dev: false

  /make-dir@4.0.0:
    resolution: {integrity: sha512-hXdUTZYIVOt1Ex//jAQi+wTZZpUpwBj/0QsOzqegb3rGMMeJiSEu5xLHnYfBrRV4RH2+OCSOO95Is/7x1WJ4bw==}
    engines: {node: '>=10'}
    dependencies:
      semver: 7.5.4
    dev: true

  /map-obj@1.0.1:
    resolution: {integrity: sha512-7N/q3lyZ+LVCp7PzuxrJr4KMbBE2hW7BT7YNia330OFxIf4d3r5zVpicP2650l7CPN6RM9zOJRl3NGpqSiw3Eg==}
    engines: {node: '>=0.10.0'}
    dev: true

  /map-obj@4.3.0:
    resolution: {integrity: sha512-hdN1wVrZbb29eBGiGjJbeP8JbKjq1urkHJ/LIP/NY48MZ1QVXUsQBV1G1zvYFHn1XE06cwjBsOI2K3Ulnj1YXQ==}
    engines: {node: '>=8'}
    dev: true

  /marked@9.0.0:
    resolution: {integrity: sha512-37yoTpjU+TSXb9OBYY5n78z/CqXh76KiQj9xsKxEdztzU9fRLmbWO5YqKxgCVGKlNdexppnbKTkwB3RipVri8w==}
    engines: {node: '>= 16'}
    hasBin: true
    dev: true

  /mdn-data@2.0.30:
    resolution: {integrity: sha512-GaqWWShW4kv/G9IEucWScBx9G1/vsFZZJUO+tD26M8J8z3Kw5RDQjaoZe03YAClgeS/SWPOcb4nkFBTEi5DUEA==}

  /meow@6.1.1:
    resolution: {integrity: sha512-3YffViIt2QWgTy6Pale5QpopX/IvU3LPL03jOTqp6pGj3VjesdO/U8CuHMKpnQr4shCNCM5fd5XFFvIIl6JBHg==}
    engines: {node: '>=8'}
    dependencies:
      '@types/minimist': 1.2.2
      camelcase-keys: 6.2.2
      decamelize-keys: 1.1.1
      hard-rejection: 2.1.0
      minimist-options: 4.1.0
      normalize-package-data: 2.5.0
      read-pkg-up: 7.0.1
      redent: 3.0.0
      trim-newlines: 3.0.1
      type-fest: 0.13.1
      yargs-parser: 18.1.3
    dev: true

  /merge2@1.4.1:
    resolution: {integrity: sha512-8q7VEgMJW4J8tcfVPy8g09NcQwZdbwFEqhe/WZkoIzjn/3TGDwtOCYtXGxA3O8tPzpczCCDgv+P2P5y00ZJOOg==}
    engines: {node: '>= 8'}

  /micromatch@4.0.5:
    resolution: {integrity: sha512-DMy+ERcEW2q8Z2Po+WNXuw3c5YaUSFjAO5GsJqfEl7UjvtIuFKO6ZrKvcItdy98dwFI2N1tg3zNIdKaQT+aNdA==}
    engines: {node: '>=8.6'}
    dependencies:
      braces: 3.0.2
      picomatch: 2.3.1

  /mime@3.0.0:
    resolution: {integrity: sha512-jSCU7/VB1loIWBZe14aEYHU/+1UMEHoaO7qxCOVJOw9GgH72VAWppxNcjU+x9a2k3GSIBXNKxXQFqRvvZ7vr3A==}
    engines: {node: '>=10.0.0'}
    hasBin: true
    dev: true

  /mimic-response@3.1.0:
    resolution: {integrity: sha512-z0yWI+4FDrrweS8Zmt4Ej5HdJmky15+L2e6Wgn3+iK5fWzb6T3fhNFq2+MeTRb064c6Wr4N/wv0DzQTjNzHNGQ==}
    engines: {node: '>=10'}
    dev: false

  /min-indent@1.0.1:
    resolution: {integrity: sha512-I9jwMn07Sy/IwOj3zVkVik2JTvgpaykDZEigL6Rx6N9LbMywwUSMtxET+7lVoDLLd3O3IXwJwvuuns8UB/HeAg==}
    engines: {node: '>=4'}
    dev: true

  /minimatch@3.1.2:
    resolution: {integrity: sha512-J7p63hRiAjw1NDEww1W7i37+ByIrOWO5XQQAzZ3VOcL0PNybwpfmV/N05zFAzwQ9USyEcX6t3UO+K5aqBQOIHw==}
    dependencies:
      brace-expansion: 1.1.11

  /minimatch@5.1.6:
    resolution: {integrity: sha512-lKwV/1brpG6mBUFHtb7NUmtABCb2WZZmm2wNiOA5hAb8VdCS4B3dtMWyvcoViccwAW/COERjXLt0zP1zXUN26g==}
    engines: {node: '>=10'}
    dependencies:
      brace-expansion: 2.0.1

  /minimatch@7.4.6:
    resolution: {integrity: sha512-sBz8G/YjVniEz6lKPNpKxXwazJe4c19fEfV2GDMX6AjFz+MX9uDWIZW8XreVhkFW3fkIdTv/gxWr/Kks5FFAVw==}
    engines: {node: '>=10'}
    dependencies:
      brace-expansion: 2.0.1
    dev: false

  /minimist-options@4.1.0:
    resolution: {integrity: sha512-Q4r8ghd80yhO/0j1O3B2BjweX3fiHg9cdOwjJd2J76Q135c+NDxGCqdYKQ1SKBuFfgWbAUzBfvYjPUEeNgqN1A==}
    engines: {node: '>= 6'}
    dependencies:
      arrify: 1.0.1
      is-plain-obj: 1.1.0
      kind-of: 6.0.3
    dev: true

  /minimist@1.2.8:
    resolution: {integrity: sha512-2yyAR8qBkN3YuheJanUpWC5U3bb5osDywNB8RzDVlDwDHbocAJveqqj1u8+SVD7jkWT4yvsHCpWqqWqAxb0zCA==}

  /minipass@3.3.6:
    resolution: {integrity: sha512-DxiNidxSEK+tHG6zOIklvNOwm3hvCrbUrdtzY74U6HKTJxvIDfOUL5W5P2Ghd3DTkhhKPYGqeNUIh5qcM4YBfw==}
    engines: {node: '>=8'}
    dependencies:
      yallist: 4.0.0
    dev: false

  /minipass@5.0.0:
    resolution: {integrity: sha512-3FnjYuehv9k6ovOEbyOswadCDPX1piCfhV8ncmYtHOjuPwylVWsghTLo7rabjC3Rx5xD4HDx8Wm1xnMF7S5qFQ==}
    engines: {node: '>=8'}
    dev: false

  /minizlib@2.1.2:
    resolution: {integrity: sha512-bAxsR8BVfj60DWXHE3u30oHzfl4G7khkSuPW+qvpd7jFRHm7dLxOjUk1EHACJ/hxLY8phGJ0YhYHZo7jil7Qdg==}
    engines: {node: '>= 8'}
    dependencies:
      minipass: 3.3.6
      yallist: 4.0.0
    dev: false

  /mixme@0.5.9:
    resolution: {integrity: sha512-VC5fg6ySUscaWUpI4gxCBTQMH2RdUpNrk+MsbpCYtIvf9SBJdiUey4qE7BXviJsJR4nDQxCZ+3yaYNW3guz/Pw==}
    engines: {node: '>= 8.0.0'}
    dev: true

  /mkdirp-classic@0.5.3:
    resolution: {integrity: sha512-gKLcREMhtuZRwRAfqP3RFW+TK4JqApVBtOIftVgjuABpAtpxhPGaDcfvbhNvD0B8iD1oUr/txX35NjcaY6Ns/A==}
    dev: false

  /mkdirp@0.5.6:
    resolution: {integrity: sha512-FP+p8RB8OWpF3YZBCrP5gtADmtXApB5AMLn+vdyA+PyxCjrCs00mjyUozssO33cwDeT3wNGdLxJ5M//YqtHAJw==}
    hasBin: true
    dependencies:
      minimist: 1.2.8
    dev: true

  /mkdirp@1.0.4:
    resolution: {integrity: sha512-vVqVZQyf3WLx2Shd0qJ9xuvqgAyKPLAiqITEtqW0oIUjzo3PePDd6fW9iFz30ef7Ysp/oiWqbhszeGWW2T6Gzw==}
    engines: {node: '>=10'}
    hasBin: true
    dev: false

  /mkdirp@2.1.6:
    resolution: {integrity: sha512-+hEnITedc8LAtIP9u3HJDFIdcLV2vXP33sqLLIzkv1Db1zO/1OxbvYf0Y1OC/S/Qo5dxHXepofhmxL02PsKe+A==}
    engines: {node: '>=10'}
    hasBin: true
    dev: false

  /mlly@1.4.2:
    resolution: {integrity: sha512-i/Ykufi2t1EZ6NaPLdfnZk2AX8cs0d+mTzVKuPfqPKPatxLApaBoxJQ9x1/uckXtrS/U5oisPMDkNs0yQTaBRg==}
    dependencies:
      acorn: 8.10.0
      pathe: 1.1.1
      pkg-types: 1.0.3
      ufo: 1.3.0
    dev: true

  /mri@1.2.0:
    resolution: {integrity: sha512-tzzskb3bG8LvYGFF/mDTpq3jpI6Q9wc3LEmBaghu+DdCssd1FakN7Bc0hVNmEyGq1bq3RgfkCb3cmQLpNPOroA==}
    engines: {node: '>=4'}

  /mrmime@1.0.1:
    resolution: {integrity: sha512-hzzEagAgDyoU1Q6yg5uI+AorQgdvMCur3FcKf7NhMKWsaYg+RnbTyHRa/9IlLF9rf455MOCtcqqrQQ83pPP7Uw==}
    engines: {node: '>=10'}

  /ms@2.1.2:
    resolution: {integrity: sha512-sGkPx+VjMtmA6MX27oA4FBFELFCZZ4S4XqeGOXCv68tT+jb3vk/RyaKWP0PTKyWtmLSM0b+adUTEvbs1PEaH2w==}

  /mz@2.7.0:
    resolution: {integrity: sha512-z81GNO7nnYMEhrGh9LeymoE4+Yr0Wn5McHIZMK5cfQCl+NDX08sCZgUc9/6MHni9IWuFLm1Z3HTCXu2z9fN62Q==}
    dependencies:
      any-promise: 1.3.0
      object-assign: 4.1.1
      thenify-all: 1.6.0
    dev: true

  /nanoid@3.3.6:
    resolution: {integrity: sha512-BGcqMMJuToF7i1rt+2PWSNVnWIkGCU78jBG3RxO/bZlnZPK2Cmi2QaffxGO/2RvWi9sL+FAiRiXMgsyxQ1DIDA==}
    engines: {node: ^10 || ^12 || ^13.7 || ^14 || >=15.0.1}
    hasBin: true

  /napi-build-utils@1.0.2:
    resolution: {integrity: sha512-ONmRUqK7zj7DWX0D9ADe03wbwOBZxNAfF20PlGfCWQcD3+/MakShIHrMqx9YwPTfxDdF1zLeL+RGZiR9kGMLdg==}
    dev: false

  /natural-compare-lite@1.4.0:
    resolution: {integrity: sha512-Tj+HTDSJJKaZnfiuw+iaF9skdPpTo2GtEly5JHnWV/hfv2Qj/9RKsGISQtLh2ox3l5EAGw487hnBee0sIJ6v2g==}
    dev: true

  /natural-compare@1.4.0:
    resolution: {integrity: sha512-OWND8ei3VtNC9h7V60qff3SVobHr996CTwgxubgyQYEpg290h9J0buyECNNJexkFm5sOajh5G116RYA1c8ZMSw==}
    dev: true

  /no-case@3.0.4:
    resolution: {integrity: sha512-fgAN3jGAh+RoxUGZHTSOLJIqUc2wmoBwGR4tbpNAKmmovFoWq0OdRkb0VkldReO2a2iBT/OEulG9XSUc10r3zg==}
    dependencies:
      lower-case: 2.0.2
      tslib: 2.6.1
    dev: false

  /node-abi@3.47.0:
    resolution: {integrity: sha512-2s6B2CWZM//kPgwnuI0KrYwNjfdByE25zvAaEpq9IH4zcNsarH8Ihu/UuX6XMPEogDAxkuUFeZn60pXNHAqn3A==}
    engines: {node: '>=10'}
    dependencies:
      semver: 7.5.4
    dev: false

  /node-addon-api@6.1.0:
    resolution: {integrity: sha512-+eawOlIgy680F0kBzPUNFhMZGtJ1YmqM6l4+Crf4IkImjYrO/mqPwRMh352g23uIaQKFItcQ64I7KMaJxHgAVA==}
    dev: false

  /node-fetch@2.6.12:
    resolution: {integrity: sha512-C/fGU2E8ToujUivIO0H+tpQ6HWo4eEmchoPIoXtxCrVghxdKq+QOHqEZW7tuP3KlV3bC8FRMO5nMCC7Zm1VP6g==}
    engines: {node: 4.x || >=6.0.0}
    peerDependencies:
      encoding: ^0.1.0
    peerDependenciesMeta:
      encoding:
        optional: true
    dependencies:
      whatwg-url: 5.0.0

  /node-gyp-build@4.6.0:
    resolution: {integrity: sha512-NTZVKn9IylLwUzaKjkas1e4u2DLNcV4rdYagA4PWdPwW87Bi7z+BznyKSRwS/761tV/lzCGXplWsiaMjLqP2zQ==}
    hasBin: true
    dev: false

  /node-releases@2.0.13:
    resolution: {integrity: sha512-uYr7J37ae/ORWdZeQ1xxMJe3NtdmqMC/JZK+geofDrkLUApKRHPd18/TxtBOJ4A0/+uUIliorNrfYV6s1b02eQ==}
    dev: true

  /nopt@5.0.0:
    resolution: {integrity: sha512-Tbj67rffqceeLpcRXrT7vKAN8CwfPeIBgM7E6iBkmKLV7bEMwpGgYLGv0jACUsECaa/vuxP0IjEont6umdMgtQ==}
    engines: {node: '>=6'}
    hasBin: true
    dependencies:
      abbrev: 1.1.1
    dev: false

  /normalize-package-data@2.5.0:
    resolution: {integrity: sha512-/5CMN3T0R4XTj4DcGaexo+roZSdSFW/0AOOTROrjxzCG1wrWXEsGbRKevjlIL+ZDE4sZlJr5ED4YW0yqmkK+eA==}
    dependencies:
      hosted-git-info: 2.8.9
      resolve: 1.22.4
      semver: 5.7.2
      validate-npm-package-license: 3.0.4
    dev: true

  /normalize-path@3.0.0:
    resolution: {integrity: sha512-6eZs5Ls3WtCisHWp9S2GUy8dqkpGi4BVSz3GaqiE6ezub0512ESztXUwUB6C6IKbQkY2Pnb/mD4WYojCRwcwLA==}
    engines: {node: '>=0.10.0'}

  /npmlog@5.0.1:
    resolution: {integrity: sha512-AqZtDUWOMKs1G/8lwylVjrdYgqA4d9nu8hc+0gzRxlDb1I10+FHBGMXs6aiQHFdCUUlqH99MUMuLfzWDNDtfxw==}
    dependencies:
      are-we-there-yet: 2.0.0
      console-control-strings: 1.1.0
      gauge: 3.0.2
      set-blocking: 2.0.0
    dev: false

  /object-assign@4.1.1:
    resolution: {integrity: sha512-rJgTQnkUnH1sFw8yT6VSU3zD3sWmu6sZhIseY8VX+GRu3P6F7Fu+JNDoXfklElbLJSnc3FUQHVe4cU5hj+BcUg==}
    engines: {node: '>=0.10.0'}

  /object-inspect@1.12.3:
    resolution: {integrity: sha512-geUvdk7c+eizMNUDkRpW1wJwgfOiOeHbxBR/hLXK1aT6zmVSO0jsQcs7fj6MGw89jC/cjGfLcNOrtMYtGqm81g==}
    dev: true

  /object-keys@1.1.1:
    resolution: {integrity: sha512-NuAESUOUMrlIXOfHKzD6bpPu3tYt3xvjNdRIQ+FeT0lNb4K8WR70CaDxhuNguS2XG+GjkyMwOzsN5ZktImfhLA==}
    engines: {node: '>= 0.4'}
    dev: true

  /object.assign@4.1.4:
    resolution: {integrity: sha512-1mxKf0e58bvyjSCtKYY4sRe9itRk3PJpquJOjeIkz885CczcI4IvJJDLPS72oowuSh+pBxUFROpX+TU++hxhZQ==}
    engines: {node: '>= 0.4'}
    dependencies:
      call-bind: 1.0.2
      define-properties: 1.2.0
      has-symbols: 1.0.3
      object-keys: 1.1.1
    dev: true

  /once@1.4.0:
    resolution: {integrity: sha512-lNaJgI+2Q5URQBkccEKHTQOPaXdUxnZZElQTZY0MFUAuaEqe1E+Nyvgdz/aIyNi6Z9MzO5dv1H8n58/GELp3+w==}
    dependencies:
      wrappy: 1.0.2

  /optionator@0.9.3:
    resolution: {integrity: sha512-JjCoypp+jKn1ttEFExxhetCKeJt9zhAgAve5FXHixTvFDW/5aEktX9bufBKLRRMdU7bNtpLfcGu94B3cdEJgjg==}
    engines: {node: '>= 0.8.0'}
    dependencies:
      '@aashutoshrathi/word-wrap': 1.2.6
      deep-is: 0.1.4
      fast-levenshtein: 2.0.6
      levn: 0.4.1
      prelude-ls: 1.2.1
      type-check: 0.4.0
    dev: true

  /os-tmpdir@1.0.2:
    resolution: {integrity: sha512-D2FR03Vir7FIu45XBY20mTb+/ZSWB00sjU9jdQXt83gDrI4Ztz5Fs7/yy74g2N5SVQY4xY1qDr4rNddwYRVX0g==}
    engines: {node: '>=0.10.0'}
    dev: true

  /outdent@0.5.0:
    resolution: {integrity: sha512-/jHxFIzoMXdqPzTaCpFzAAWhpkSjZPF4Vsn6jAfNpmbH/ymsmd7Qc6VE9BGn0L6YMj6uwpQLxCECpus4ukKS9Q==}
    dev: true

  /p-filter@2.1.0:
    resolution: {integrity: sha512-ZBxxZ5sL2HghephhpGAQdoskxplTwr7ICaehZwLIlfL6acuVgZPm8yBNuRAFBGEqtD/hmUeq9eqLg2ys9Xr/yw==}
    engines: {node: '>=8'}
    dependencies:
      p-map: 2.1.0
    dev: true

  /p-limit@2.3.0:
    resolution: {integrity: sha512-//88mFWSJx8lxCzwdAABTJL2MyWB12+eIY7MDL2SqLmAkeKU9qxRvWuSyTjm3FUmpBEMuFfckAIqEaVGUDxb6w==}
    engines: {node: '>=6'}
    dependencies:
      p-try: 2.2.0
    dev: true

  /p-limit@3.1.0:
    resolution: {integrity: sha512-TYOanM3wGwNGsZN2cVTYPArw454xnXj5qmWF1bEoAc4+cU/ol7GVh7odevjp1FNHduHc3KZMcFduxU5Xc6uJRQ==}
    engines: {node: '>=10'}
    dependencies:
      yocto-queue: 0.1.0
    dev: true

  /p-limit@4.0.0:
    resolution: {integrity: sha512-5b0R4txpzjPWVw/cXXUResoD4hb6U/x9BH08L7nw+GN1sezDzPdxeRvpc9c433fZhBan/wusjbCsqwqm4EIBIQ==}
    engines: {node: ^12.20.0 || ^14.13.1 || >=16.0.0}
    dependencies:
      yocto-queue: 1.0.0
    dev: true

  /p-locate@4.1.0:
    resolution: {integrity: sha512-R79ZZ/0wAxKGu3oYMlz8jy/kbhsNrS7SKZ7PxEHBgJ5+F2mtFW2fK2cOtBh1cHYkQsbzFV7I+EoRKe6Yt0oK7A==}
    engines: {node: '>=8'}
    dependencies:
      p-limit: 2.3.0
    dev: true

  /p-locate@5.0.0:
    resolution: {integrity: sha512-LaNjtRWUBY++zB5nE/NwcaoMylSPk+S+ZHNB1TzdbMJMny6dynpAGt7X/tl/QYq3TIeE6nxHppbo2LGymrG5Pw==}
    engines: {node: '>=10'}
    dependencies:
      p-limit: 3.1.0
    dev: true

  /p-map@2.1.0:
    resolution: {integrity: sha512-y3b8Kpd8OAN444hxfBbFfj1FY/RjtTd8tzYwhUqNYXx0fXx2iX4maP4Qr6qhIKbQXI02wTLAda4fYUbDagTUFw==}
    engines: {node: '>=6'}
    dev: true

  /p-try@2.2.0:
    resolution: {integrity: sha512-R4nPAVTAU0B9D35/Gk3uJf/7XYbQcyohSKdvAxIRSNghFl4e71hVoGnBNQz9cWaXxO2I10KTC+3jMdvvoKw6dQ==}
    engines: {node: '>=6'}
    dev: true

  /parent-module@1.0.1:
    resolution: {integrity: sha512-GQ2EWRpQV8/o+Aw8YqtfZZPfNRWZYkbidE9k5rpl/hC3vtHHBfGm2Ifi6qWV+coDGkrUKZAxE3Lot5kcsRlh+g==}
    engines: {node: '>=6'}
    dependencies:
      callsites: 3.1.0
    dev: true

  /parse-json@5.2.0:
    resolution: {integrity: sha512-ayCKvm/phCGxOkYRSCM82iDwct8/EonSEgCSxWxD7ve6jHggsFl4fZVQBPRNgQoKiuV/odhFrGzQXZwbifC8Rg==}
    engines: {node: '>=8'}
    dependencies:
      '@babel/code-frame': 7.22.10
      error-ex: 1.3.2
      json-parse-even-better-errors: 2.3.1
      lines-and-columns: 1.2.4
    dev: true

  /pascal-case@3.1.2:
    resolution: {integrity: sha512-uWlGT3YSnK9x3BQJaOdcZwrnV6hPpd8jFH1/ucpiLRPh/2zCVJKS19E4GvYHvaCcACn3foXZ0cLB9Wrx1KGe5g==}
    dependencies:
      no-case: 3.0.4
      tslib: 2.6.1
    dev: false

  /path-browserify@1.0.1:
    resolution: {integrity: sha512-b7uo2UCUOYZcnF/3ID0lulOJi/bafxa1xPe7ZPsammBSpjSWQkjNxlt635YGS2MiR9GjvuXCtz2emr3jbsz98g==}
    dev: false

  /path-exists@4.0.0:
    resolution: {integrity: sha512-ak9Qy5Q7jYb2Wwcey5Fpvg2KoAc/ZIhLSLOSBmRmygPsGwkVVt0fZa0qrtMz+m6tJTAHfZQ8FnmB4MG4LWy7/w==}
    engines: {node: '>=8'}
    dev: true

  /path-is-absolute@1.0.1:
    resolution: {integrity: sha512-AVbw3UJ2e9bq64vSaS9Am0fje1Pa8pbGqTTsmXfaIiMpnr5DlDhfJOuLj9Sf95ZPVDAUerDfEk88MPmPe7UCQg==}
    engines: {node: '>=0.10.0'}

  /path-key@3.1.1:
    resolution: {integrity: sha512-ojmeN0qd+y0jszEtoY48r0Peq5dwMEkIlCOu6Q5f41lfkswXuKtYrhgoTpLnyIcHm24Uhqx+5Tqm2InSwLhE6Q==}
    engines: {node: '>=8'}
    dev: true

  /path-parse@1.0.7:
    resolution: {integrity: sha512-LDJzPVEEEPR+y48z93A0Ed0yXb8pAByGWo/k5YYdYgpY2/2EsOsksJrq7lOHxryrVOn1ejG6oAp8ahvOIQD8sw==}

  /path-type@4.0.0:
    resolution: {integrity: sha512-gDKb8aZMDeD/tZWs9P6+q0J9Mwkdl6xMV8TjnGP3qJVJ06bdMgkbBlLU8IdfOsIsFz2BW1rNVT3XuNEl8zPAvw==}
    engines: {node: '>=8'}
    dev: true

  /pathe@1.1.1:
    resolution: {integrity: sha512-d+RQGp0MAYTIaDBIMmOfMwz3E+LOZnxx1HZd5R18mmCZY0QBlK0LDZfPc8FW8Ed2DlvsuE6PRjroDY+wg4+j/Q==}
    dev: true

  /pathval@1.1.1:
    resolution: {integrity: sha512-Dp6zGqpTdETdR63lehJYPeIOqpiNBNtc7BpWSLrOje7UaIsE5aY92r/AunQA7rsXvet3lrJ3JnZX29UPTKXyKQ==}
    dev: true

  /periscopic@3.1.0:
    resolution: {integrity: sha512-vKiQ8RRtkl9P+r/+oefh25C3fhybptkHKCZSPlcXiJux2tJF55GnEj3BVn4A5gKfq9NWWXXrxkHBwVPUfH0opw==}
    dependencies:
      '@types/estree': 1.0.3
      estree-walker: 3.0.3
      is-reference: 3.0.1

  /picocolors@1.0.0:
    resolution: {integrity: sha512-1fygroTLlHu66zi26VoTDv8yRgm0Fccecssto+MhsZ0D/DGW2sm8E8AjW7NU5VVTRt5GxbeZ5qBuJr+HyLYkjQ==}

  /picomatch@2.3.1:
    resolution: {integrity: sha512-JU3teHTNjmE2VCGFzuY8EXzCDVwEqB2a8fsIvwaStHhAWJEeVd1o1QD80CU6+ZdEXXSLbSsuLwJjkCBWqRQUVA==}
    engines: {node: '>=8.6'}

  /pify@4.0.1:
    resolution: {integrity: sha512-uB80kBFb/tfd68bVleG9T5GGsGPjJrLAUpR5PZIrhBnIaRTQRjqdJSsIKkOP6OAIFbj7GOrcudc5pNjZ+geV2g==}
    engines: {node: '>=6'}
    dev: true

  /pirates@4.0.6:
    resolution: {integrity: sha512-saLsH7WeYYPiD25LDuLRRY/i+6HaPYr6G1OUlN39otzkSTxKnubR9RTxS3/Kk50s1g2JTgFwWQDQyplC5/SHZg==}
    engines: {node: '>= 6'}
    dev: true

  /pkg-dir@4.2.0:
    resolution: {integrity: sha512-HRDzbaKjC+AOWVXxAU/x54COGeIv9eb+6CkDSQoNTt4XyWoIJvuPsXizxu/Fr23EiekbtZwmh1IcIG/l/a10GQ==}
    engines: {node: '>=8'}
    dependencies:
      find-up: 4.1.0
    dev: true

  /pkg-types@1.0.3:
    resolution: {integrity: sha512-nN7pYi0AQqJnoLPC9eHFQ8AcyaixBUOwvqc5TDnIKCMEE6I0y8P7OKA7fPexsXGCGxQDl/cmrLAp26LhcwxZ4A==}
    dependencies:
      jsonc-parser: 3.2.0
      mlly: 1.4.2
      pathe: 1.1.1
    dev: true

  /playwright-core@1.30.0:
    resolution: {integrity: sha512-7AnRmTCf+GVYhHbLJsGUtskWTE33SwMZkybJ0v6rqR1boxq2x36U7p1vDRV7HO2IwTZgmycracLxPEJI49wu4g==}
    engines: {node: '>=14'}
    hasBin: true
    dev: true

  /playwright@1.30.0:
    resolution: {integrity: sha512-ENbW5o75HYB3YhnMTKJLTErIBExrSlX2ZZ1C/FzmHjUYIfxj/UnI+DWpQr992m+OQVSg0rCExAOlRwB+x+yyIg==}
    engines: {node: '>=14'}
    hasBin: true
    requiresBuild: true
    dependencies:
      playwright-core: 1.30.0
    dev: true

  /pluralize@8.0.0:
    resolution: {integrity: sha512-Nc3IT5yHzflTfbjgqWcCPpo7DaKy4FnpB0l/zCAW0Tc7jxAiuqSxHasntB3D7887LSrA93kDJ9IXovxJYxyLCA==}
    engines: {node: '>=4'}
    dev: true

  /polka@1.0.0-next.23:
    resolution: {integrity: sha512-19z2ny2aGdx+dns3icsQy6G7sWe0Dg7QTqSGE4B010EFbxvGzjjn37gBBjM8T0K2p6rthZ6+oXoBF3DcFceOPA==}
    engines: {node: '>=8'}
    dependencies:
      '@polka/url': 1.0.0-next.23
      trouter: 3.2.1
    dev: true

  /postcss-load-config@3.1.4(postcss@8.4.31):
    resolution: {integrity: sha512-6DiM4E7v4coTE4uzA8U//WhtPwyhiim3eyjEMFCnUpzbrkK9wJHgKDT2mR+HbtSrd/NubVaYTOpSpjUl8NQeRg==}
    engines: {node: '>= 10'}
    peerDependencies:
      postcss: '>=8.0.9'
      ts-node: '>=9.0.0'
    peerDependenciesMeta:
      postcss:
        optional: true
      ts-node:
        optional: true
    dependencies:
      lilconfig: 2.1.0
      postcss: 8.4.31
      yaml: 1.10.2
    dev: true

  /postcss-safe-parser@6.0.0(postcss@8.4.31):
    resolution: {integrity: sha512-FARHN8pwH+WiS2OPCxJI8FuRJpTVnn6ZNFiqAM2aeW2LwTHWWmWgIyKC6cUo0L8aeKiF/14MNvnpls6R2PBeMQ==}
    engines: {node: '>=12.0'}
    peerDependencies:
      postcss: ^8.3.3
    dependencies:
      postcss: 8.4.31
    dev: true

  /postcss-scss@4.0.6(postcss@8.4.31):
    resolution: {integrity: sha512-rLDPhJY4z/i4nVFZ27j9GqLxj1pwxE80eAzUNRMXtcpipFYIeowerzBgG3yJhMtObGEXidtIgbUpQ3eLDsf5OQ==}
    engines: {node: '>=12.0'}
    peerDependencies:
      postcss: ^8.4.19
    dependencies:
      postcss: 8.4.31
    dev: true

  /postcss-selector-parser@6.0.13:
    resolution: {integrity: sha512-EaV1Gl4mUEV4ddhDnv/xtj7sxwrwxdetHdWUGnT4VJQf+4d05v6lHYZr8N573k5Z0BViss7BDhfWtKS3+sfAqQ==}
    engines: {node: '>=4'}
    dependencies:
      cssesc: 3.0.0
      util-deprecate: 1.0.2
    dev: true

  /postcss@8.4.31:
    resolution: {integrity: sha512-PS08Iboia9mts/2ygV3eLpY5ghnUcfLV/EXTOW1E2qYxJKGGBUtNjN76FYHnMs36RmARn41bC0AZmn+rR0OVpQ==}
    engines: {node: ^10 || ^12 || >=14}
    dependencies:
      nanoid: 3.3.6
      picocolors: 1.0.0
      source-map-js: 1.0.2

  /prebuild-install@7.1.1:
    resolution: {integrity: sha512-jAXscXWMcCK8GgCoHOfIr0ODh5ai8mj63L2nWrjuAgXE6tDyYGnx4/8o/rCgU+B4JSyZBKbeZqzhtwtC3ovxjw==}
    engines: {node: '>=10'}
    hasBin: true
    dependencies:
      detect-libc: 2.0.2
      expand-template: 2.0.3
      github-from-package: 0.0.0
      minimist: 1.2.8
      mkdirp-classic: 0.5.3
      napi-build-utils: 1.0.2
      node-abi: 3.47.0
      pump: 3.0.0
      rc: 1.2.8
      simple-get: 4.0.1
      tar-fs: 2.1.1
      tunnel-agent: 0.6.0
    dev: false

  /preferred-pm@3.0.3:
    resolution: {integrity: sha512-+wZgbxNES/KlJs9q40F/1sfOd/j7f1O9JaHcW5Dsn3aUUOZg3L2bjpVUcKV2jvtElYfoTuQiNeMfQJ4kwUAhCQ==}
    engines: {node: '>=10'}
    dependencies:
      find-up: 5.0.0
      find-yarn-workspace-root2: 1.2.16
      path-exists: 4.0.0
      which-pm: 2.0.0
    dev: true

  /prelude-ls@1.2.1:
    resolution: {integrity: sha512-vkcDPrRZo1QZLbn5RLGPpg/WmIQ65qoWWhcGKf/b5eplkkarX0m9z8ppCat4mlOqUsWpyNuYgO3VRyrYHSzX5g==}
    engines: {node: '>= 0.8.0'}
    dev: true

  /prettier-plugin-svelte@2.10.1(prettier@2.8.0)(svelte@4.2.2):
    resolution: {integrity: sha512-Wlq7Z5v2ueCubWo0TZzKc9XHcm7TDxqcuzRuGd0gcENfzfT4JZ9yDlCbEgxWgiPmLHkBjfOtpAWkcT28MCDpUQ==}
    peerDependencies:
      prettier: ^1.16.4 || ^2.0.0
      svelte: ^3.2.0 || ^4.0.0-next.0
    dependencies:
      prettier: 2.8.0
      svelte: 4.2.2
    dev: true

  /prettier-plugin-svelte@3.0.3(prettier@3.0.3)(svelte@4.2.2):
    resolution: {integrity: sha512-dLhieh4obJEK1hnZ6koxF+tMUrZbV5YGvRpf2+OADyanjya5j0z1Llo8iGwiHmFWZVG/hLEw/AJD5chXd9r3XA==}
    peerDependencies:
      prettier: ^3.0.0
      svelte: ^3.2.0 || ^4.0.0-next.0
    dependencies:
      prettier: 3.0.3
      svelte: 4.2.2
    dev: true

  /prettier@2.8.0:
    resolution: {integrity: sha512-9Lmg8hTFZKG0Asr/kW9Bp8tJjRVluO8EJQVfY2T7FMw9T5jy4I/Uvx0Rca/XWf50QQ1/SS48+6IJWnrb+2yemA==}
    engines: {node: '>=10.13.0'}
    hasBin: true
    dev: true

  /prettier@3.0.3:
    resolution: {integrity: sha512-L/4pUDMxcNa8R/EthV08Zt42WBO4h1rarVtK0K+QJG0X187OLo7l699jWw0GKuwzkPQ//jMFA/8Xm6Fh3J/DAg==}
    engines: {node: '>=14'}
    hasBin: true
    dev: true

  /pretty-format@29.7.0:
    resolution: {integrity: sha512-Pdlw/oPxN+aXdmM9R00JVC9WVFoCLTKJvDVLgmJ+qAffBMxsV85l/Lu7sNx4zSzPyoL2euImuEwHhOXdEgNFZQ==}
    engines: {node: ^14.15.0 || ^16.10.0 || >=18.0.0}
    dependencies:
      '@jest/schemas': 29.6.3
      ansi-styles: 5.2.0
      react-is: 18.2.0
    dev: true

  /prism-svelte@0.5.0:
    resolution: {integrity: sha512-db91Bf3pRGKDPz1lAqLFSJXeW13mulUJxhycysFpfXV5MIK7RgWWK2E5aPAa71s8TCzQUXxF5JOV42/iOs6QkA==}
    dev: true

  /prismjs@1.29.0:
    resolution: {integrity: sha512-Kx/1w86q/epKcmte75LNrEoT+lX8pBpavuAbvJWRXar7Hz8jrtF+e3vY751p0R8H9HdArwaCTNDDzHg/ScJK1Q==}
    engines: {node: '>=6'}
    dev: true

  /prompts@2.4.2:
    resolution: {integrity: sha512-NxNv/kLguCA7p3jE8oL2aEBsrJWgAakBpgmgK6lpPWV+WuOmY6r2/zbAVnP+T8bQlA0nzHXSJSJW0Hq7ylaD2Q==}
    engines: {node: '>= 6'}
    dependencies:
      kleur: 3.0.3
      sisteransi: 1.0.5
    dev: false

  /pseudomap@1.0.2:
    resolution: {integrity: sha512-b/YwNhb8lk1Zz2+bXXpS/LK9OisiZZ1SNsSLxN1x2OXVEhW2Ckr/7mWE5vrC1ZTiJlD9g19jWszTmJsB+oEpFQ==}
    dev: true

  /pump@3.0.0:
    resolution: {integrity: sha512-LwZy+p3SFs1Pytd/jYct4wpv49HiYCqd9Rlc5ZVdk0V+8Yzv6jR5Blk3TRmPL1ft69TxP0IMZGJ+WPFU2BFhww==}
    dependencies:
      end-of-stream: 1.4.4
      once: 1.4.0
    dev: false

  /punycode@2.3.0:
    resolution: {integrity: sha512-rRV+zQD8tVFys26lAGR9WUuS4iUAngJScM+ZRSKtvl5tKeZ2t5bvdNFdNHBW9FWR4guGHlgmsZ1G7BSm2wTbuA==}
    engines: {node: '>=6'}
    dev: true

  /queue-microtask@1.2.3:
    resolution: {integrity: sha512-NuaNSa6flKT5JaSYQzJok04JzTL1CA6aGhv5rfLW3PgqA+M2ChpZQnAC8h8i4ZFkBS8X5RqkDBHA7r4hej3K9A==}

  /queue-tick@1.0.1:
    resolution: {integrity: sha512-kJt5qhMxoszgU/62PLP1CJytzd2NKetjSRnyuj31fDd3Rlcz3fzlFdFLD1SItunPwyqEOkca6GbV612BWfaBag==}
    dev: false

  /quick-lru@4.0.1:
    resolution: {integrity: sha512-ARhCpm70fzdcvNQfPoy49IaanKkTlRWF2JMzqhcJbhSFRZv7nPTvZJdcY7301IPmvW+/p0RgIWnQDLJxifsQ7g==}
    engines: {node: '>=8'}
    dev: true

  /rc@1.2.8:
    resolution: {integrity: sha512-y3bGgqKj3QBdxLbLkomlohkvsA8gdAiUQlSBJnBhfn+BPxg4bc62d8TcBW15wavDfgexCgccckhcZvywyQYPOw==}
    hasBin: true
    dependencies:
      deep-extend: 0.6.0
      ini: 1.3.8
      minimist: 1.2.8
      strip-json-comments: 2.0.1
    dev: false

  /react-is@18.2.0:
    resolution: {integrity: sha512-xWGDIW6x921xtzPkhiULtthJHoJvBbF3q26fzloPCK0hsvxtPVelvftw3zjbHWSkR2km9Z+4uxbDDK/6Zw9B8w==}
    dev: true

  /read-pkg-up@7.0.1:
    resolution: {integrity: sha512-zK0TB7Xd6JpCLmlLmufqykGE+/TlOePD6qKClNW7hHDKFh/J7/7gCWGR7joEQEW1bKq3a3yUZSObOoWLFQ4ohg==}
    engines: {node: '>=8'}
    dependencies:
      find-up: 4.1.0
      read-pkg: 5.2.0
      type-fest: 0.8.1
    dev: true

  /read-pkg@5.2.0:
    resolution: {integrity: sha512-Ug69mNOpfvKDAc2Q8DRpMjjzdtrnv9HcSMX+4VsZxD1aZ6ZzrIE7rlzXBtWTyhULSMKg076AW6WR5iZpD0JiOg==}
    engines: {node: '>=8'}
    dependencies:
      '@types/normalize-package-data': 2.4.1
      normalize-package-data: 2.5.0
      parse-json: 5.2.0
      type-fest: 0.6.0
    dev: true

  /read-yaml-file@1.1.0:
    resolution: {integrity: sha512-VIMnQi/Z4HT2Fxuwg5KrY174U1VdUIASQVWXXyqtNRtxSr9IYkn1rsI6Tb6HsrHCmB7gVpNwX6JxPTHcH6IoTA==}
    engines: {node: '>=6'}
    dependencies:
      graceful-fs: 4.2.11
      js-yaml: 3.14.1
      pify: 4.0.1
      strip-bom: 3.0.0
    dev: true

  /readable-stream@3.6.2:
    resolution: {integrity: sha512-9u/sniCrY3D5WdsERHzHE4G2YCXqoG5FTHUiCC4SIbr6XcLZBY05ya9EKjYek9O5xOAwjGq+1JdGBAS7Q9ScoA==}
    engines: {node: '>= 6'}
    dependencies:
      inherits: 2.0.4
      string_decoder: 1.3.0
      util-deprecate: 1.0.2
    dev: false

  /readdirp@3.6.0:
    resolution: {integrity: sha512-hOS089on8RduqdbhvQ5Z37A0ESjsqz6qnRcffsMU3495FuTdqSm+7bhJ29JvIOsBDEEnan5DPu9t3To9VRlMzA==}
    engines: {node: '>=8.10.0'}
    dependencies:
      picomatch: 2.3.1

  /redent@3.0.0:
    resolution: {integrity: sha512-6tDA8g98We0zd0GvVeMT9arEOnTw9qM03L9cJXaCjrip1OO764RDBLBfrB4cwzNGDj5OA5ioymC9GkizgWJDUg==}
    engines: {node: '>=8'}
    dependencies:
      indent-string: 4.0.0
      strip-indent: 3.0.0
    dev: true

  /regenerator-runtime@0.14.0:
    resolution: {integrity: sha512-srw17NI0TUWHuGa5CFGGmhfNIeja30WMBfbslPNhf6JrqQlLN5gcrvig1oqPxiVaXb0oW0XRKtH6Nngs5lKCIA==}
    dev: true

  /regexp-tree@0.1.27:
    resolution: {integrity: sha512-iETxpjK6YoRWJG5o6hXLwvjYAoW+FEZn9os0PD/b6AP6xQwsa/Y7lCVgIixBbUPMfhu+i2LtdeAqVTgGlQarfA==}
    hasBin: true
    dev: true

  /regexp.prototype.flags@1.5.0:
    resolution: {integrity: sha512-0SutC3pNudRKgquxGoRGIz946MZVHqbNfPjBdxeOhBrdgDKlRoXmYLQN9xRbrR09ZXWeGAdPuif7egofn6v5LA==}
    engines: {node: '>= 0.4'}
    dependencies:
      call-bind: 1.0.2
      define-properties: 1.2.0
      functions-have-names: 1.2.3
    dev: true

  /regexparam@1.3.0:
    resolution: {integrity: sha512-6IQpFBv6e5vz1QAqI+V4k8P2e/3gRrqfCJ9FI+O1FLQTO+Uz6RXZEZOPmTJ6hlGj7gkERzY5BRCv09whKP96/g==}
    engines: {node: '>=6'}
    dev: true

  /regexparam@2.0.1:
    resolution: {integrity: sha512-zRgSaYemnNYxUv+/5SeoHI0eJIgTL/A2pUtXUPLHQxUldagouJ9p+K6IbIZ/JiQuCEv2E2B1O11SjVQy3aMCkw==}
    engines: {node: '>=8'}
    dev: false

  /regjsparser@0.10.0:
    resolution: {integrity: sha512-qx+xQGZVsy55CH0a1hiVwHmqjLryfh7wQyF5HO07XJ9f7dQMY/gPQHhlyDkIzJKC+x2fUCpCcUODUUUFrm7SHA==}
    hasBin: true
    dependencies:
      jsesc: 0.5.0
    dev: true

  /require-directory@2.1.1:
    resolution: {integrity: sha512-fGxEI7+wsG9xrvdjsrlmL22OMTTiHRwAMroiEeMgq8gzoLC/PQr7RsRDSTLUg/bZAZtF+TVIkHc6/4RIKrui+Q==}
    engines: {node: '>=0.10.0'}
    dev: true

  /require-main-filename@2.0.0:
    resolution: {integrity: sha512-NKN5kMDylKuldxYLSUfrbo5Tuzh4hd+2E8NPPX02mZtn1VuREQToYe/ZdlJy+J3uCpfaiGF05e7B8W0iXbQHmg==}
    dev: true

  /resolve-from@4.0.0:
    resolution: {integrity: sha512-pb/MYmXstAkysRFx8piNI1tGFNQIFA3vkE3Gq4EuA1dF6gHp/+vgZqsCGJapvy8N3Q+4o7FwvquPJcnZ7RYy4g==}
    engines: {node: '>=4'}
    dev: true

  /resolve-from@5.0.0:
    resolution: {integrity: sha512-qYg9KP24dD5qka9J47d0aVky0N+b4fTU89LN9iDnjB5waksiC49rvMB0PrUJQGoTmH50XPiqOvAjDfaijGxYZw==}
    engines: {node: '>=8'}

  /resolve@1.22.4:
    resolution: {integrity: sha512-PXNdCiPqDqeUou+w1C2eTQbNfxKSuMxqTCuvlmmMsk1NWHL5fRrhY6Pl0qEYYc6+QqGClco1Qj8XnjPego4wfg==}
    hasBin: true
    dependencies:
      is-core-module: 2.13.0
      path-parse: 1.0.7
      supports-preserve-symlinks-flag: 1.0.0

  /reusify@1.0.4:
    resolution: {integrity: sha512-U9nH88a3fc/ekCF1l0/UP1IosiuIjyTh7hBvXVMHYgVcfGvt897Xguj2UOLDeI5BG2m7/uwyaLVT6fbtCwTyzw==}
    engines: {iojs: '>=1.0.0', node: '>=0.10.0'}

  /rimraf@2.7.1:
    resolution: {integrity: sha512-uWjbaKIK3T1OSVptzX7Nl6PvQ3qAGtKEtVRjRuazjfL3Bx5eI409VZSqgND+4UNnmzLVdPj9FqFJNPqBZFve4w==}
    hasBin: true
    dependencies:
      glob: 7.2.3
    dev: true

  /rimraf@3.0.2:
    resolution: {integrity: sha512-JZkJMZkAGFFPP2YqXZXPbMlMBgsxzE8ILs4lMIX/2o0L9UBw9O/Y3o6wFw/i9YLapcUJWwqbi3kdxIPdC62TIA==}
    hasBin: true
    dependencies:
      glob: 7.2.3

  /rollup@3.29.4:
    resolution: {integrity: sha512-oWzmBZwvYrU0iJHtDmhsm662rC15FRXmcjCk1xD771dFDx5jJ02ufAQQTn0etB2emNk4J9EZg/yWKpsn9BWGRw==}
    engines: {node: '>=14.18.0', npm: '>=8.0.0'}
    hasBin: true
    optionalDependencies:
      fsevents: 2.3.3

  /run-parallel@1.2.0:
    resolution: {integrity: sha512-5l4VyZR86LZ/lDxZTR6jqL8AFE2S0IFLMP26AbjsLVADxHdhB/c0GUsH+y39UfCi3dzz8OlQuPmnaJOMoDHQBA==}
    dependencies:
      queue-microtask: 1.2.3

  /sade@1.8.1:
    resolution: {integrity: sha512-xal3CZX1Xlo/k4ApwCFrHVACi9fBqJ7V+mwhBsuf/1IOKbBy098Fex+Wa/5QMubw09pSZ/u8EY8PWgevJsXp1A==}
    engines: {node: '>=6'}
    dependencies:
      mri: 1.2.0

  /safe-array-concat@1.0.0:
    resolution: {integrity: sha512-9dVEFruWIsnie89yym+xWTAYASdpw3CJV7Li/6zBewGf9z2i1j31rP6jnY0pHEO4QZh6N0K11bFjWmdR8UGdPQ==}
    engines: {node: '>=0.4'}
    dependencies:
      call-bind: 1.0.2
      get-intrinsic: 1.2.1
      has-symbols: 1.0.3
      isarray: 2.0.5
    dev: true

  /safe-buffer@5.2.1:
    resolution: {integrity: sha512-rp3So07KcdmmKbGvgaNxQSJr7bGVSVk5S9Eq1F+ppbRo70+YeaDxkw5Dd8NPN+GD6bjnYm2VuPuCXmpuYvmCXQ==}
    dev: false

  /safe-regex-test@1.0.0:
    resolution: {integrity: sha512-JBUUzyOgEwXQY1NuPtvcj/qcBDbDmEvWufhlnXZIm75DEHp+afM1r1ujJpJsV/gSM4t59tpDyPi1sd6ZaPFfsA==}
    dependencies:
      call-bind: 1.0.2
      get-intrinsic: 1.2.1
      is-regex: 1.1.4
    dev: true

  /safer-buffer@2.1.2:
    resolution: {integrity: sha512-YZo3K82SD7Riyi0E1EQPojLz7kpepnSQI9IyPbHHg1XXXevb5dJI7tpyN2ADxGcQbHG7vcyRHk0cbwqcQriUtg==}
    dev: true

  /sander@0.5.1:
    resolution: {integrity: sha512-3lVqBir7WuKDHGrKRDn/1Ye3kwpXaDOMsiRP1wd6wpZW56gJhsbp5RqQpA6JG/P+pkXizygnr1dKR8vzWaVsfA==}
    dependencies:
      es6-promise: 3.3.1
      graceful-fs: 4.2.11
      mkdirp: 0.5.6
      rimraf: 2.7.1
    dev: true

  /semiver@1.1.0:
    resolution: {integrity: sha512-QNI2ChmuioGC1/xjyYwyZYADILWyW6AmS1UH6gDj/SFUUUS4MBAWs/7mxnkRPc/F4iHezDP+O8t0dO8WHiEOdg==}
    engines: {node: '>=6'}
    dev: true

  /semver@5.7.2:
    resolution: {integrity: sha512-cBznnQ9KjJqU67B52RMC65CMarK2600WFnbkcaiwWq3xy/5haFJlshgnpjovMVJ+Hff49d8GEn0b87C5pDQ10g==}
    hasBin: true
    dev: true

  /semver@6.3.1:
    resolution: {integrity: sha512-BR7VvDCVHO+q2xBEWskxS6DJE1qRnb7DxzUrogb71CWoSficBxYsiAGd+Kl0mmq/MprG9yArRkyrQxTO6XjMzA==}
    hasBin: true
    dev: false

  /semver@7.5.3:
    resolution: {integrity: sha512-QBlUtyVk/5EeHbi7X0fw6liDZc7BBmEaSYn01fMU1OUYbf6GPsbTtd8WmnqbI20SeycoHSeiybkE/q1Q+qlThQ==}
    engines: {node: '>=10'}
    hasBin: true
    dependencies:
      lru-cache: 6.0.0
    dev: false

  /semver@7.5.4:
    resolution: {integrity: sha512-1bCSESV6Pv+i21Hvpxp3Dx+pSD8lIPt8uVjRrxAUt/nbswYc+tK6Y2btiULjd4+fnq15PX+nqQDC7Oft7WkwcA==}
    engines: {node: '>=10'}
    hasBin: true
    dependencies:
      lru-cache: 6.0.0

  /set-blocking@2.0.0:
    resolution: {integrity: sha512-KiKBS8AnWGEyLzofFfmvKwpdPzqiy16LvQfK3yv/fVH7Bj13/wl3JSR1J+rfgRE9q7xUJK4qvgS8raSOeLUehw==}

  /set-cookie-parser@2.6.0:
    resolution: {integrity: sha512-RVnVQxTXuerk653XfuliOxBP81Sf0+qfQE73LIYKcyMYHG94AuH0kgrQpRDuTZnSmjpysHmzxJXKNfa6PjFhyQ==}
    dev: false

  /sharp@0.32.5:
    resolution: {integrity: sha512-0dap3iysgDkNaPOaOL4X/0akdu0ma62GcdC2NBQ+93eqpePdDdr2/LM0sFdDSMmN7yS+odyZtPsb7tx/cYBKnQ==}
    engines: {node: '>=14.15.0'}
    requiresBuild: true
    dependencies:
      color: 4.2.3
      detect-libc: 2.0.2
      node-addon-api: 6.1.0
      prebuild-install: 7.1.1
      semver: 7.5.4
      simple-get: 4.0.1
      tar-fs: 3.0.4
      tunnel-agent: 0.6.0
    dev: false

  /shebang-command@1.2.0:
    resolution: {integrity: sha512-EV3L1+UQWGor21OmnvojK36mhg+TyIKDh3iFBKBohr5xeXIhNBcx8oWdgkTEEQ+BEFFYdLRuqMfd5L84N1V5Vg==}
    engines: {node: '>=0.10.0'}
    dependencies:
      shebang-regex: 1.0.0
    dev: true

  /shebang-command@2.0.0:
    resolution: {integrity: sha512-kHxr2zZpYtdmrN1qDjrrX/Z1rR1kG8Dx+gkpK1G4eXmvXswmcE1hTWBWYUzlraYw1/yZp6YuDY77YtvbN0dmDA==}
    engines: {node: '>=8'}
    dependencies:
      shebang-regex: 3.0.0
    dev: true

  /shebang-regex@1.0.0:
    resolution: {integrity: sha512-wpoSFAxys6b2a2wHZ1XpDSgD7N9iVjg29Ph9uV/uaP9Ex/KXlkTZTeddxDPSYQpgvzKLGJke2UU0AzoGCjNIvQ==}
    engines: {node: '>=0.10.0'}
    dev: true

  /shebang-regex@3.0.0:
    resolution: {integrity: sha512-7++dFhtcx3353uBaq8DDR4NuxBetBzC7ZQOhmTQInHEd6bSrXdiEyzCvG07Z44UYdLShWUyXt5M/yhz8ekcb1A==}
    engines: {node: '>=8'}
    dev: true

  /shiki-twoslash@3.1.2(typescript@5.0.4):
    resolution: {integrity: sha512-JBcRIIizi+exIA/OUhYkV6jtyeZco0ykCkIRd5sgwIt1Pm4pz+maoaRZpm6SkhPwvif4fCA7xOtJOykhpIV64Q==}
    peerDependencies:
      typescript: '>3'
    dependencies:
      '@typescript/twoslash': 3.1.0
      '@typescript/vfs': 1.3.4
      fenceparser: 1.1.1
      shiki: 0.10.1
      typescript: 5.0.4
    transitivePeerDependencies:
      - supports-color
    dev: true

  /shiki@0.10.1:
    resolution: {integrity: sha512-VsY7QJVzU51j5o1+DguUd+6vmCmZ5v/6gYu4vyYAhzjuNQU6P/vmSy4uQaOhvje031qQMiW0d2BwgMH52vqMng==}
    dependencies:
      jsonc-parser: 3.2.0
      vscode-oniguruma: 1.7.0
      vscode-textmate: 5.2.0
    dev: true

  /side-channel@1.0.4:
    resolution: {integrity: sha512-q5XPytqFEIKHkGdiMIrY10mvLRvnQh42/+GoBlFW3b2LXLE2xxJpZFdm94we0BaoV3RwJyGqg5wS7epxTv0Zvw==}
    dependencies:
      call-bind: 1.0.2
      get-intrinsic: 1.2.1
      object-inspect: 1.12.3
    dev: true

  /siginfo@2.0.0:
    resolution: {integrity: sha512-ybx0WO1/8bSBLEWXZvEd7gMW3Sn3JFlW3TvX1nREbDLRNQNaeNN8WK0meBwPdAaOI7TtRRRJn/Es1zhrrCHu7g==}
    dev: true

  /signal-exit@3.0.7:
    resolution: {integrity: sha512-wnD2ZE+l+SPC/uoS0vXeE9L1+0wuaMqKlfz9AMUo38JsyLSBWSFcHR1Rri62LZc12vLr1gb3jl7iwQhgwpAbGQ==}

  /simple-concat@1.0.1:
    resolution: {integrity: sha512-cSFtAPtRhljv69IK0hTVZQ+OfE9nePi/rtJmw5UjHeVyVroEqJXP1sFztKUy1qU+xvz3u/sfYJLa947b7nAN2Q==}
    dev: false

  /simple-get@4.0.1:
    resolution: {integrity: sha512-brv7p5WgH0jmQJr1ZDDfKDOSeWWg+OVypG99A/5vYGPqJ6pxiaHLy8nxtFjBA7oMa01ebA9gfh1uMCFqOuXxvA==}
    dependencies:
      decompress-response: 6.0.0
      once: 1.4.0
      simple-concat: 1.0.1
    dev: false

  /simple-swizzle@0.2.2:
    resolution: {integrity: sha512-JA//kQgZtbuY83m+xT+tXJkmJncGMTFT+C+g2h2R9uxkYIrE2yy9sgmcLhCnw57/WSD+Eh3J97FPEDFnbXnDUg==}
    dependencies:
      is-arrayish: 0.3.2
    dev: false

  /sirv-cli@2.0.2:
    resolution: {integrity: sha512-OtSJDwxsF1NWHc7ps3Sa0s+dPtP15iQNJzfKVz+MxkEo3z72mCD+yu30ct79rPr0CaV1HXSOBp+MIY5uIhHZ1A==}
    engines: {node: '>= 10'}
    hasBin: true
    dependencies:
      console-clear: 1.1.1
      get-port: 3.2.0
      kleur: 4.1.5
      local-access: 1.1.0
      sade: 1.8.1
      semiver: 1.1.0
      sirv: 2.0.3
      tinydate: 1.3.0
    dev: true

  /sirv@2.0.3:
    resolution: {integrity: sha512-O9jm9BsID1P+0HOi81VpXPoDxYP374pkOLzACAoyUQ/3OUVndNpsz6wMnY2z+yOxzbllCKZrM+9QrWsv4THnyA==}
    engines: {node: '>= 10'}
    dependencies:
      '@polka/url': 1.0.0-next.23
      mrmime: 1.0.1
      totalist: 3.0.1

  /sisteransi@1.0.5:
    resolution: {integrity: sha512-bLGGlR1QxBcynn2d5YmDX4MGjlZvy2MRBDRNHLJ8VI6l6+9FUiyTFNJ0IveOSP0bcXgVDPRcfGqA0pjaqUpfVg==}
    dev: false

  /slash@3.0.0:
    resolution: {integrity: sha512-g9Q1haeby36OSStwb4ntCGGGaKsaVSjQ68fBxoQcutl5fS1vuY18H3wSt3jFyFtrkx+Kz0V1G85A4MyAdDMi2Q==}
    engines: {node: '>=8'}
    dev: true

  /smartwrap@2.0.2:
    resolution: {integrity: sha512-vCsKNQxb7PnCNd2wY1WClWifAc2lwqsG8OaswpJkVJsvMGcnEntdTCDajZCkk93Ay1U3t/9puJmb525Rg5MZBA==}
    engines: {node: '>=6'}
    hasBin: true
    dependencies:
      array.prototype.flat: 1.3.1
      breakword: 1.0.6
      grapheme-splitter: 1.0.4
      strip-ansi: 6.0.1
      wcwidth: 1.0.1
      yargs: 15.4.1
    dev: true

  /sorcery@0.11.0:
    resolution: {integrity: sha512-J69LQ22xrQB1cIFJhPfgtLuI6BpWRiWu1Y3vSsIwK/eAScqJxd/+CJlUuHQRdX2C9NGFamq+KqNywGgaThwfHw==}
    hasBin: true
    dependencies:
      '@jridgewell/sourcemap-codec': 1.4.15
      buffer-crc32: 0.2.13
      minimist: 1.2.8
      sander: 0.5.1
    dev: true

  /source-map-js@1.0.2:
    resolution: {integrity: sha512-R0XvVJ9WusLiqTCEiGCmICCMplcCkIwwR11mOSD9CR5u+IXYdiseeEuXCVAjS54zqwkLcPNnmU4OeJ6tUrWhDw==}
    engines: {node: '>=0.10.0'}

  /spawndamnit@2.0.0:
    resolution: {integrity: sha512-j4JKEcncSjFlqIwU5L/rp2N5SIPsdxaRsIv678+TZxZ0SRDJTm8JrxJMjE/XuiEZNEir3S8l0Fa3Ke339WI4qA==}
    dependencies:
      cross-spawn: 5.1.0
      signal-exit: 3.0.7
    dev: true

  /spdx-correct@3.2.0:
    resolution: {integrity: sha512-kN9dJbvnySHULIluDHy32WHRUu3Og7B9sbY7tsFLctQkIqnMh3hErYgdMjTYuqmcXX+lK5T1lnUt3G7zNswmZA==}
    dependencies:
      spdx-expression-parse: 3.0.1
      spdx-license-ids: 3.0.13
    dev: true

  /spdx-exceptions@2.3.0:
    resolution: {integrity: sha512-/tTrYOC7PPI1nUAgx34hUpqXuyJG+DTHJTnIULG4rDygi4xu/tfgmq1e1cIRwRzwZgo4NLySi+ricLkZkw4i5A==}
    dev: true

  /spdx-expression-parse@3.0.1:
    resolution: {integrity: sha512-cbqHunsQWnJNE6KhVSMsMeH5H/L9EpymbzqTQ3uLwNCLZ1Q481oWaofqH7nO6V07xlXwY6PhQdQ2IedWx/ZK4Q==}
    dependencies:
      spdx-exceptions: 2.3.0
      spdx-license-ids: 3.0.13
    dev: true

  /spdx-license-ids@3.0.13:
    resolution: {integrity: sha512-XkD+zwiqXHikFZm4AX/7JSCXA98U5Db4AFd5XUg/+9UNtnH75+Z9KxtpYiJZx36mUDVOwH83pl7yvCer6ewM3w==}
    dev: true

  /sprintf-js@1.0.3:
    resolution: {integrity: sha512-D9cPgkvLlV3t3IzL0D0YLvGA9Ahk4PcvVwUbN0dSGr1aP0Nrt4AEnTUbuGvquEC0mA64Gqt1fzirlRs5ibXx8g==}
    dev: true

  /stackback@0.0.2:
    resolution: {integrity: sha512-1XMJE5fQo1jGH6Y/7ebnwPOBEkIEnT4QF32d5R1+VXdXveM0IBMJt8zfaxX1P3QhVwrYe+576+jkANtSS2mBbw==}
    dev: true

  /std-env@3.3.3:
    resolution: {integrity: sha512-Rz6yejtVyWnVjC1RFvNmYL10kgjC49EOghxWn0RFqlCHGFpQx+Xe7yW3I4ceK1SGrWIGMjD5Kbue8W/udkbMJg==}
    dev: true

  /stream-transform@2.1.3:
    resolution: {integrity: sha512-9GHUiM5hMiCi6Y03jD2ARC1ettBXkQBoQAe7nJsPknnI0ow10aXjTnew8QtYQmLjzn974BnmWEAJgCY6ZP1DeQ==}
    dependencies:
      mixme: 0.5.9
    dev: true

  /streamx@2.15.1:
    resolution: {integrity: sha512-fQMzy2O/Q47rgwErk/eGeLu/roaFWV0jVsogDmrszM9uIw8L5OA+t+V93MgYlufNptfjmYR1tOMWhei/Eh7TQA==}
    dependencies:
      fast-fifo: 1.3.2
      queue-tick: 1.0.1
    dev: false

  /string-width@4.2.3:
    resolution: {integrity: sha512-wKyQRQpjJ0sIp62ErSZdGsjMJWsap5oRNihHhu6G7JVO/9jIB6UyevL+tXuOqrng8j/cxKTWyWUwvSTriiZz/g==}
    engines: {node: '>=8'}
    dependencies:
      emoji-regex: 8.0.0
      is-fullwidth-code-point: 3.0.0
      strip-ansi: 6.0.1

  /string.prototype.trim@1.2.7:
    resolution: {integrity: sha512-p6TmeT1T3411M8Cgg9wBTMRtY2q9+PNy9EV1i2lIXUN/btt763oIfxwN3RR8VU6wHX8j/1CFy0L+YuThm6bgOg==}
    engines: {node: '>= 0.4'}
    dependencies:
      call-bind: 1.0.2
      define-properties: 1.2.0
      es-abstract: 1.22.1
    dev: true

  /string.prototype.trimend@1.0.6:
    resolution: {integrity: sha512-JySq+4mrPf9EsDBEDYMOb/lM7XQLulwg5R/m1r0PXEFqrV0qHvl58sdTilSXtKOflCsK2E8jxf+GKC0T07RWwQ==}
    dependencies:
      call-bind: 1.0.2
      define-properties: 1.2.0
      es-abstract: 1.22.1
    dev: true

  /string.prototype.trimstart@1.0.6:
    resolution: {integrity: sha512-omqjMDaY92pbn5HOX7f9IccLA+U1tA9GvtU4JrodiXFfYB7jPzzHpRzpglLAjtUV6bB557zwClJezTqnAiYnQA==}
    dependencies:
      call-bind: 1.0.2
      define-properties: 1.2.0
      es-abstract: 1.22.1
    dev: true

  /string_decoder@1.3.0:
    resolution: {integrity: sha512-hkRX8U1WjJFd8LsDJ2yQ/wWWxaopEsABU1XfkM8A+j0+85JAGppt16cr1Whg6KIbb4okU6Mql6BOj+uup/wKeA==}
    dependencies:
      safe-buffer: 5.2.1
    dev: false

  /strip-ansi@6.0.1:
    resolution: {integrity: sha512-Y38VPSHcqkFrCpFnQ9vuSXmquuv5oXOKpGeT6aGrr3o3Gc9AlVa6JBfUSOCnbxGGZF+/0ooI7KrPuUSztUdU5A==}
    engines: {node: '>=8'}
    dependencies:
      ansi-regex: 5.0.1

  /strip-bom@3.0.0:
    resolution: {integrity: sha512-vavAMRXOgBVNF6nyEEmL3DBK19iRpDcoIwW+swQ+CbGiu7lju6t+JklA1MHweoWtadgt4ISVUsXLyDq34ddcwA==}
    engines: {node: '>=4'}
    dev: true

  /strip-indent@3.0.0:
    resolution: {integrity: sha512-laJTa3Jb+VQpaC6DseHhF7dXVqHTfJPCRDaEbid/drOhgitgYku/letMUqOXFoWV0zIIUbjpdH2t+tYj4bQMRQ==}
    engines: {node: '>=8'}
    dependencies:
      min-indent: 1.0.1
    dev: true

  /strip-json-comments@2.0.1:
    resolution: {integrity: sha512-4gB8na07fecVVkOI6Rs4e7T6NOTki5EmL7TUduTs6bu3EdnSycntVJ4re8kgZA+wx9IueI2Y11bfbgwtzuE0KQ==}
    engines: {node: '>=0.10.0'}
    dev: false

  /strip-json-comments@3.1.1:
    resolution: {integrity: sha512-6fPc+R4ihwqP6N/aIv2f1gMH8lOVtWQHoqC4yK6oSDVVocumAsfCqjkXnqiYMhmMwS/mEHLp7Vehlt3ql6lEig==}
    engines: {node: '>=8'}
    dev: true

  /strip-literal@1.3.0:
    resolution: {integrity: sha512-PugKzOsyXpArk0yWmUwqOZecSO0GH0bPoctLcqNDH9J04pVW3lflYE0ujElBGTloevcxF5MofAOZ7C5l2b+wLg==}
    dependencies:
      acorn: 8.10.0
    dev: true

  /sucrase@3.29.0:
    resolution: {integrity: sha512-bZPAuGA5SdFHuzqIhTAqt9fvNEo9rESqXIG3oiKdF8K4UmkQxC4KlNL3lVyAErXp+mPvUqZ5l13qx6TrDIGf3A==}
    engines: {node: '>=8'}
    hasBin: true
    dependencies:
      commander: 4.1.1
      glob: 7.1.6
      lines-and-columns: 1.2.4
      mz: 2.7.0
      pirates: 4.0.6
      ts-interface-checker: 0.1.13
    dev: true

  /supports-color@5.5.0:
    resolution: {integrity: sha512-QjVjwdXIt408MIiAqCX4oUKsgU2EqAGzs2Ppkm4aQYbjm+ZEWEcW4SfFNTr4uMNZma0ey4f5lgLrkB0aX0QMow==}
    engines: {node: '>=4'}
    dependencies:
      has-flag: 3.0.0
    dev: true

  /supports-color@7.2.0:
    resolution: {integrity: sha512-qpCAvRl9stuOHveKsn7HncJRvv501qIacKzQlO/+Lwxc9+0q2wLyv4Dfvt80/DPn2pqOBsJdDiogXGR9+OvwRw==}
    engines: {node: '>=8'}
    dependencies:
      has-flag: 4.0.0
    dev: true

  /supports-preserve-symlinks-flag@1.0.0:
    resolution: {integrity: sha512-ot0WnXS9fgdkgIcePe6RHNk1WA8+muPa6cSjeR3V8K27q9BB1rTE3R1p7Hv0z1ZyAc8s6Vvv8DIyWf681MAt0w==}
    engines: {node: '>= 0.4'}

  /svelte-check@3.4.4(postcss@8.4.31)(svelte@4.2.2):
    resolution: {integrity: sha512-Uys9+R65cj8TmP8f5UpS7B2xKpNLYNxEWJsA5ZoKcWq/uwvABFF7xS6iPQGLoa7hxz0DS6xU60YFpmq06E4JxA==}
    hasBin: true
    peerDependencies:
      svelte: ^3.55.0 || ^4.0.0-next.0 || ^4.0.0
    dependencies:
      '@jridgewell/trace-mapping': 0.3.19
      chokidar: 3.5.3
      fast-glob: 3.3.1
      import-fresh: 3.3.0
      picocolors: 1.0.0
      sade: 1.8.1
      svelte: 4.2.2
      svelte-preprocess: 5.0.4(postcss@8.4.31)(svelte@4.2.2)(typescript@5.0.4)
      typescript: 5.0.4
    transitivePeerDependencies:
      - '@babel/core'
      - coffeescript
      - less
      - postcss
      - postcss-load-config
      - pug
      - sass
      - stylus
      - sugarss
    dev: true

  /svelte-eslint-parser@0.31.0(svelte@4.2.2):
    resolution: {integrity: sha512-/31RpBf/e3YjoFphjsyo3JRyN1r4UalGAGafXrZ6EJK4h4COOO0rbfBoen5byGsXnIJKsrlC1lkEd2Vzpq2IDg==}
    engines: {node: ^12.22.0 || ^14.17.0 || >=16.0.0}
    peerDependencies:
      svelte: ^3.37.0 || ^4.0.0-0
    peerDependenciesMeta:
      svelte:
        optional: true
    dependencies:
      eslint-scope: 7.2.2
      eslint-visitor-keys: 3.4.3
      espree: 9.6.1
      postcss: 8.4.31
      postcss-scss: 4.0.6(postcss@8.4.31)
      svelte: 4.2.2
    dev: true

  /svelte-hmr@0.15.3(svelte@4.2.2):
    resolution: {integrity: sha512-41snaPswvSf8TJUhlkoJBekRrABDXDMdpNpT2tfHIv4JuhgvHqLMhEPGtaQn0BmbNSTkuz2Ed20DF2eHw0SmBQ==}
    engines: {node: ^12.20 || ^14.13.1 || >= 16}
    peerDependencies:
      svelte: ^3.19.0 || ^4.0.0
    dependencies:
      svelte: 4.2.2
    dev: false

  /svelte-hmr@0.15.3(svelte@4.2.3):
    resolution: {integrity: sha512-41snaPswvSf8TJUhlkoJBekRrABDXDMdpNpT2tfHIv4JuhgvHqLMhEPGtaQn0BmbNSTkuz2Ed20DF2eHw0SmBQ==}
    engines: {node: ^12.20 || ^14.13.1 || >= 16}
    peerDependencies:
      svelte: ^3.19.0 || ^4.0.0
    dependencies:
      svelte: 4.2.3
    dev: false

  /svelte-local-storage-store@0.6.0(svelte@4.2.2):
    resolution: {integrity: sha512-UbCY/yT/YUadU5IX/gZkoRQnA+ebFZHKKQjlJvfWHnBj3CPe9sNn8ndxYz/xy4LUzGjuBLq8+wH5RYK54ba3wA==}
    engines: {node: '>=0.14'}
    peerDependencies:
      svelte: ^3.48.0 || ^4.0.0
    dependencies:
      svelte: 4.2.2
    dev: true

  /svelte-parse-markup@0.1.2(svelte@4.2.2):
    resolution: {integrity: sha512-DycY7DJr7VqofiJ63ut1/NEG92HrWWL56VWITn/cJCu+LlZhMoBkBXT4opUitPEEwbq1nMQbv4vTKUfbOqIW1g==}
    peerDependencies:
      svelte: ^3.0.0 || ^4.0.0
    dependencies:
      svelte: 4.2.2
    dev: false

  /svelte-preprocess@5.0.4(postcss@8.4.31)(svelte@4.2.2)(typescript@4.9.4):
    resolution: {integrity: sha512-ABia2QegosxOGsVlsSBJvoWeXy1wUKSfF7SWJdTjLAbx/Y3SrVevvvbFNQqrSJw89+lNSsM58SipmZJ5SRi5iw==}
    engines: {node: '>= 14.10.0'}
    requiresBuild: true
    peerDependencies:
      '@babel/core': ^7.10.2
      coffeescript: ^2.5.1
      less: ^3.11.3 || ^4.0.0
      postcss: ^7 || ^8
      postcss-load-config: ^2.1.0 || ^3.0.0 || ^4.0.0
      pug: ^3.0.0
      sass: ^1.26.8
      stylus: ^0.55.0
      sugarss: ^2.0.0 || ^3.0.0 || ^4.0.0
      svelte: ^3.23.0 || ^4.0.0-next.0 || ^4.0.0
      typescript: '>=3.9.5 || ^4.0.0 || ^5.0.0'
    peerDependenciesMeta:
      '@babel/core':
        optional: true
      coffeescript:
        optional: true
      less:
        optional: true
      postcss:
        optional: true
      postcss-load-config:
        optional: true
      pug:
        optional: true
      sass:
        optional: true
      stylus:
        optional: true
      sugarss:
        optional: true
      typescript:
        optional: true
    dependencies:
      '@types/pug': 2.0.6
      detect-indent: 6.1.0
      magic-string: 0.27.0
      postcss: 8.4.31
      sorcery: 0.11.0
      strip-indent: 3.0.0
      svelte: 4.2.2
      typescript: 4.9.4
    dev: true

  /svelte-preprocess@5.0.4(postcss@8.4.31)(svelte@4.2.2)(typescript@5.0.4):
    resolution: {integrity: sha512-ABia2QegosxOGsVlsSBJvoWeXy1wUKSfF7SWJdTjLAbx/Y3SrVevvvbFNQqrSJw89+lNSsM58SipmZJ5SRi5iw==}
    engines: {node: '>= 14.10.0'}
    requiresBuild: true
    peerDependencies:
      '@babel/core': ^7.10.2
      coffeescript: ^2.5.1
      less: ^3.11.3 || ^4.0.0
      postcss: ^7 || ^8
      postcss-load-config: ^2.1.0 || ^3.0.0 || ^4.0.0
      pug: ^3.0.0
      sass: ^1.26.8
      stylus: ^0.55.0
      sugarss: ^2.0.0 || ^3.0.0 || ^4.0.0
      svelte: ^3.23.0 || ^4.0.0-next.0 || ^4.0.0
      typescript: '>=3.9.5 || ^4.0.0 || ^5.0.0'
    peerDependenciesMeta:
      '@babel/core':
        optional: true
      coffeescript:
        optional: true
      less:
        optional: true
      postcss:
        optional: true
      postcss-load-config:
        optional: true
      pug:
        optional: true
      sass:
        optional: true
      stylus:
        optional: true
      sugarss:
        optional: true
      typescript:
        optional: true
    dependencies:
      '@types/pug': 2.0.6
      detect-indent: 6.1.0
      magic-string: 0.27.0
      postcss: 8.4.31
      sorcery: 0.11.0
      strip-indent: 3.0.0
      svelte: 4.2.2
      typescript: 5.0.4
    dev: true

  /svelte2tsx@0.6.19(svelte@4.2.2)(typescript@4.9.4):
    resolution: {integrity: sha512-h3b5OtcO8zyVL/RiB2zsDwCopeo/UH+887uyhgb2mjnewOFwiTxu+4IGuVwrrlyuh2onM2ktfUemNrNmQwXONQ==}
    peerDependencies:
      svelte: ^3.55 || ^4.0.0-next.0 || ^4.0
      typescript: ^4.9.4 || ^5.0.0
    dependencies:
      dedent-js: 1.0.1
      pascal-case: 3.1.2
      svelte: 4.2.2
      typescript: 4.9.4
    dev: false

  /svelte@4.2.2:
    resolution: {integrity: sha512-My2tytF2e2NnHSpn2M7/3VdXT4JdTglYVUuSuK/mXL2XtulPYbeBfl8Dm1QiaKRn0zoULRnL+EtfZHHP0k4H3A==}
    engines: {node: '>=16'}
    dependencies:
      '@ampproject/remapping': 2.2.1
      '@jridgewell/sourcemap-codec': 1.4.15
      '@jridgewell/trace-mapping': 0.3.19
      acorn: 8.10.0
      aria-query: 5.3.0
      axobject-query: 3.2.1
      code-red: 1.0.3
      css-tree: 2.3.1
      estree-walker: 3.0.3
      is-reference: 3.0.1
      locate-character: 3.0.0
      magic-string: 0.30.5
      periscopic: 3.1.0

  /svelte@4.2.3:
    resolution: {integrity: sha512-sqmG9KC6uUc7fb3ZuWoxXvqk6MI9Uu4ABA1M0fYDgTlFYu1k02xp96u6U9+yJZiVm84m9zge7rrA/BNZdFpOKw==}
    engines: {node: '>=16'}
    dependencies:
      '@ampproject/remapping': 2.2.1
      '@jridgewell/sourcemap-codec': 1.4.15
      '@jridgewell/trace-mapping': 0.3.19
      acorn: 8.10.0
      aria-query: 5.3.0
      axobject-query: 3.2.1
      code-red: 1.0.3
      css-tree: 2.3.1
      estree-walker: 3.0.3
      is-reference: 3.0.1
      locate-character: 3.0.0
      magic-string: 0.30.5
      periscopic: 3.1.0

  /tar-fs@2.1.1:
    resolution: {integrity: sha512-V0r2Y9scmbDRLCNex/+hYzvp/zyYjvFbHPNgVTKfQvVrb6guiE/fxP+XblDNR011utopbkex2nM4dHNV6GDsng==}
    dependencies:
      chownr: 1.1.4
      mkdirp-classic: 0.5.3
      pump: 3.0.0
      tar-stream: 2.2.0
    dev: false

  /tar-fs@3.0.4:
    resolution: {integrity: sha512-5AFQU8b9qLfZCX9zp2duONhPmZv0hGYiBPJsyUdqMjzq/mqVpy/rEUSeHk1+YitmxugaptgBh5oDGU3VsAJq4w==}
    dependencies:
      mkdirp-classic: 0.5.3
      pump: 3.0.0
      tar-stream: 3.1.6
    dev: false

  /tar-stream@2.2.0:
    resolution: {integrity: sha512-ujeqbceABgwMZxEJnk2HDY2DlnUZ+9oEcb1KzTVfYHio0UE6dG71n60d8D2I4qNvleWrrXpmjpt7vZeF1LnMZQ==}
    engines: {node: '>=6'}
    dependencies:
      bl: 4.1.0
      end-of-stream: 1.4.4
      fs-constants: 1.0.0
      inherits: 2.0.4
      readable-stream: 3.6.2
    dev: false

  /tar-stream@3.1.6:
    resolution: {integrity: sha512-B/UyjYwPpMBv+PaFSWAmtYjwdrlEaZQEhMIBFNC5oEG8lpiW8XjcSdmEaClj28ArfKScKHs2nshz3k2le6crsg==}
    dependencies:
      b4a: 1.6.4
      fast-fifo: 1.3.2
      streamx: 2.15.1
    dev: false

  /tar@6.1.15:
    resolution: {integrity: sha512-/zKt9UyngnxIT/EAGYuxaMYgOIJiP81ab9ZfkILq4oNLPFX50qyYmu7jRj9qeXoxmJHjGlbH0+cm2uy1WCs10A==}
    engines: {node: '>=10'}
    dependencies:
      chownr: 2.0.0
      fs-minipass: 2.1.0
      minipass: 5.0.0
      minizlib: 2.1.2
      mkdirp: 1.0.4
      yallist: 4.0.0
    dev: false

  /term-size@2.2.1:
    resolution: {integrity: sha512-wK0Ri4fOGjv/XPy8SBHZChl8CM7uMc5VML7SqiQ0zG7+J5Vr+RMQDoHa2CNT6KHUnTGIXH34UDMkPzAUyapBZg==}
    engines: {node: '>=8'}
    dev: true

  /test-exclude@6.0.0:
    resolution: {integrity: sha512-cAGWPIyOHU6zlmg88jwm7VRyXnMN7iV68OGAbYDk/Mh/xC/pzVPlQtY6ngoIH/5/tciuhGfvESU8GrHrcxD56w==}
    engines: {node: '>=8'}
    dependencies:
      '@istanbuljs/schema': 0.1.3
      glob: 7.2.3
      minimatch: 3.1.2
    dev: true

  /text-table@0.2.0:
    resolution: {integrity: sha512-N+8UisAXDGk8PFXP4HAzVR9nbfmVJ3zYLAWiTIoqC5v5isinhr+r5uaO8+7r3BMfuNIufIsA7RdpVgacC2cSpw==}
    dev: true

  /thenify-all@1.6.0:
    resolution: {integrity: sha512-RNxQH/qI8/t3thXJDwcstUO4zeqo64+Uy/+sNVRBx4Xn2OX+OZ9oP+iJnNFqplFra2ZUVeKCSa2oVWi3T4uVmA==}
    engines: {node: '>=0.8'}
    dependencies:
      thenify: 3.3.1
    dev: true

  /thenify@3.3.1:
    resolution: {integrity: sha512-RVZSIV5IG10Hk3enotrhvz0T9em6cyHBLkH/YAZuKqd8hRkKhSfCGIcP2KUY0EPxndzANBmNllzWPwak+bheSw==}
    dependencies:
      any-promise: 1.3.0
    dev: true

  /tiny-glob@0.2.9:
    resolution: {integrity: sha512-g/55ssRPUjShh+xkfx9UPDXqhckHEsHr4Vd9zX55oSdGZc/MD0m3sferOkwWtp98bv+kcVfEHtRJgBVJzelrzg==}
    dependencies:
      globalyzer: 0.1.0
      globrex: 0.1.2

  /tinybench@2.5.0:
    resolution: {integrity: sha512-kRwSG8Zx4tjF9ZiyH4bhaebu+EDz1BOx9hOigYHlUW4xxI/wKIUQUqo018UlU4ar6ATPBsaMrdbKZ+tmPdohFA==}
    dev: true

  /tinydate@1.3.0:
    resolution: {integrity: sha512-7cR8rLy2QhYHpsBDBVYnnWXm8uRTr38RoZakFSW7Bs7PzfMPNZthuMLkwqZv7MTu8lhQ91cOFYS5a7iFj2oR3w==}
    engines: {node: '>=4'}
    dev: true

  /tinypool@0.7.0:
    resolution: {integrity: sha512-zSYNUlYSMhJ6Zdou4cJwo/p7w5nmAH17GRfU/ui3ctvjXFErXXkruT4MWW6poDeXgCaIBlGLrfU6TbTXxyGMww==}
    engines: {node: '>=14.0.0'}
    dev: true

  /tinyspy@2.1.1:
    resolution: {integrity: sha512-XPJL2uSzcOyBMky6OFrusqWlzfFrXtE0hPuMgW8A2HmaqrPo4ZQHRN/V0QXN3FSjKxpsbRrFc5LI7KOwBsT1/w==}
    engines: {node: '>=14.0.0'}
    dev: true

  /tmp@0.0.33:
    resolution: {integrity: sha512-jRCJlojKnZ3addtTOjdIqoRuPEKBvNXcGYqzO6zWZX8KfKEpnGY5jfggJQ3EjKuu8D4bJRr0y+cYJFmYbImXGw==}
    engines: {node: '>=0.6.0'}
    dependencies:
      os-tmpdir: 1.0.2
    dev: true

  /to-regex-range@5.0.1:
    resolution: {integrity: sha512-65P7iz6X5yEr1cwcgvQxbbIw7Uk3gOy5dIdtZ4rDveLqhrdJP+Li/Hx6tyK0NEb+2GCyneCMJiGqrADCSNk8sQ==}
    engines: {node: '>=8.0'}
    dependencies:
      is-number: 7.0.0

  /topojson-client@3.1.0:
    resolution: {integrity: sha512-605uxS6bcYxGXw9qi62XyrV6Q3xwbndjachmNxu8HWTtVPxZfEJN9fd/SZS1Q54Sn2y0TMyMxFj/cJINqGHrKw==}
    hasBin: true
    dependencies:
      commander: 2.20.3
    dev: false

  /totalist@3.0.1:
    resolution: {integrity: sha512-sf4i37nQ2LBx4m3wB74y+ubopq6W/dIzXg0FDGjsYnZHVa1Da8FH853wlL2gtUhg+xJXjfk3kUZS3BRoQeoQBQ==}
    engines: {node: '>=6'}

  /tr46@0.0.3:
    resolution: {integrity: sha512-N3WMsuqV66lT30CrXNbEjx4GEwlow3v6rr4mCcv6prnfwhS01rkgyFdjPNBYd9br7LpXV1+Emh01fHnq2Gdgrw==}

  /trim-newlines@3.0.1:
    resolution: {integrity: sha512-c1PTsA3tYrIsLGkJkzHF+w9F2EyxfXGo4UyJc4pFL++FMjnq0HJS69T3M7d//gKrFKwy429bouPescbjecU+Zw==}
    engines: {node: '>=8'}
    dev: true

  /trouter@3.2.1:
    resolution: {integrity: sha512-oY3CmIiEYOe1YMEzh++I67lrNOUldtCeuLL0vRPydvQLHZpSJ03B5dgDFlpFsiriMq6e//NDjjopjUzXOztHow==}
    engines: {node: '>=6'}
    dependencies:
      regexparam: 1.3.0
    dev: true

  /ts-api-utils@1.0.1(typescript@4.9.4):
    resolution: {integrity: sha512-lC/RGlPmwdrIBFTX59wwNzqh7aR2otPNPR/5brHZm/XKFYKsfqxihXUe9pU3JI+3vGkl+vyCoNNnPhJn3aLK1A==}
    engines: {node: '>=16.13.0'}
    peerDependencies:
      typescript: '>=4.2.0'
    dependencies:
      typescript: 4.9.4
    dev: true

  /ts-api-utils@1.0.2(typescript@5.0.4):
    resolution: {integrity: sha512-Cbu4nIqnEdd+THNEsBdkolnOXhg0I8XteoHaEKgvsxpsbWda4IsUut2c187HxywQCvveojow0Dgw/amxtSKVkQ==}
    engines: {node: '>=16.13.0'}
    peerDependencies:
      typescript: '>=4.2.0'
    dependencies:
      typescript: 5.0.4
    dev: true

  /ts-api-utils@1.0.3(typescript@4.9.4):
    resolution: {integrity: sha512-wNMeqtMz5NtwpT/UZGY5alT+VoKdSsOOP/kqHFcUW1P/VRhH2wJ48+DN2WwUliNbQ976ETwDL0Ifd2VVvgonvg==}
    engines: {node: '>=16.13.0'}
    peerDependencies:
      typescript: '>=4.2.0'
    dependencies:
      typescript: 4.9.4
    dev: true

  /ts-interface-checker@0.1.13:
    resolution: {integrity: sha512-Y/arvbn+rrz3JCKl9C4kVNfTfSm2/mEp5FSz5EsZSANGPSlQrpRI5M4PKF+mJnE52jOO90PnPSc3Ur3bTQw0gA==}
    dev: true

  /ts-morph@20.0.0:
    resolution: {integrity: sha512-JVmEJy2Wow5n/84I3igthL9sudQ8qzjh/6i4tmYCm6IqYyKFlNbJZi7oBdjyqcWSWYRu3CtL0xbT6fS03ESZIg==}
    dependencies:
      '@ts-morph/common': 0.21.0
      code-block-writer: 12.0.0
    dev: false

  /tslib@2.6.1:
    resolution: {integrity: sha512-t0hLfiEKfMUoqhG+U1oid7Pva4bbDPHYfJNiB7BiIjRkj1pyC++4N3huJfqY6aRH6VTB0rvtzQwjM4K6qpfOig==}
    dev: false

  /tty-table@4.2.1:
    resolution: {integrity: sha512-xz0uKo+KakCQ+Dxj1D/tKn2FSyreSYWzdkL/BYhgN6oMW808g8QRMuh1atAV9fjTPbWBjfbkKQpI/5rEcnAc7g==}
    engines: {node: '>=8.0.0'}
    hasBin: true
    dependencies:
      chalk: 4.1.2
      csv: 5.5.3
      kleur: 4.1.5
      smartwrap: 2.0.2
      strip-ansi: 6.0.1
      wcwidth: 1.0.1
      yargs: 17.7.2
    dev: true

  /tunnel-agent@0.6.0:
    resolution: {integrity: sha512-McnNiV1l8RYeY8tBgEpuodCC1mLUdbSN+CYBL7kJsJNInOP8UjDDEwdk6Mw60vdLLrr5NHKZhMAOSrR2NZuQ+w==}
    dependencies:
      safe-buffer: 5.2.1
    dev: false

  /type-check@0.4.0:
    resolution: {integrity: sha512-XleUoc9uwGXqjWwXaUTZAmzMcFZ5858QA2vvx1Ur5xIcixXIP+8LnFDgRplU30us6teqdlskFfu+ae4K79Ooew==}
    engines: {node: '>= 0.8.0'}
    dependencies:
      prelude-ls: 1.2.1
    dev: true

  /type-detect@4.0.8:
    resolution: {integrity: sha512-0fr/mIH1dlO+x7TlcMy+bIDqKPsw/70tVyeHW787goQjhmqaZe10uwLujubK9q9Lg6Fiho1KUKDYz0Z7k7g5/g==}
    engines: {node: '>=4'}
    dev: true

  /type-fest@0.13.1:
    resolution: {integrity: sha512-34R7HTnG0XIJcBSn5XhDd7nNFPRcXYRZrBB2O2jdKqYODldSzBAqzsWoZYYvduky73toYS/ESqxPvkDf/F0XMg==}
    engines: {node: '>=10'}
    dev: true

  /type-fest@0.20.2:
    resolution: {integrity: sha512-Ne+eE4r0/iWnpAxD852z3A+N0Bt5RN//NjJwRd2VFHEmrywxf5vsZlh4R6lixl6B+wz/8d+maTSAkN1FIkI3LQ==}
    engines: {node: '>=10'}
    dev: true

  /type-fest@0.6.0:
    resolution: {integrity: sha512-q+MB8nYR1KDLrgr4G5yemftpMC7/QLqVndBmEEdqzmNj5dcFOO4Oo8qlwZE3ULT3+Zim1F8Kq4cBnikNhlCMlg==}
    engines: {node: '>=8'}
    dev: true

  /type-fest@0.8.1:
    resolution: {integrity: sha512-4dbzIzqvjtgiM5rw1k5rEHtBANKmdudhGyBEajN01fEyhaAIhsoKNy6y7+IN93IfpFtwY9iqi7kD+xwKhQsNJA==}
    engines: {node: '>=8'}
    dev: true

  /typed-array-buffer@1.0.0:
    resolution: {integrity: sha512-Y8KTSIglk9OZEr8zywiIHG/kmQ7KWyjseXs1CbSo8vC42w7hg2HgYTxSWwP0+is7bWDc1H+Fo026CpHFwm8tkw==}
    engines: {node: '>= 0.4'}
    dependencies:
      call-bind: 1.0.2
      get-intrinsic: 1.2.1
      is-typed-array: 1.1.12
    dev: true

  /typed-array-byte-length@1.0.0:
    resolution: {integrity: sha512-Or/+kvLxNpeQ9DtSydonMxCx+9ZXOswtwJn17SNLvhptaXYDJvkFFP5zbfU/uLmvnBJlI4yrnXRxpdWH/M5tNA==}
    engines: {node: '>= 0.4'}
    dependencies:
      call-bind: 1.0.2
      for-each: 0.3.3
      has-proto: 1.0.1
      is-typed-array: 1.1.12
    dev: true

  /typed-array-byte-offset@1.0.0:
    resolution: {integrity: sha512-RD97prjEt9EL8YgAgpOkf3O4IF9lhJFr9g0htQkm0rchFp/Vx7LW5Q8fSXXub7BXAODyUQohRMyOc3faCPd0hg==}
    engines: {node: '>= 0.4'}
    dependencies:
      available-typed-arrays: 1.0.5
      call-bind: 1.0.2
      for-each: 0.3.3
      has-proto: 1.0.1
      is-typed-array: 1.1.12
    dev: true

  /typed-array-length@1.0.4:
    resolution: {integrity: sha512-KjZypGq+I/H7HI5HlOoGHkWUUGq+Q0TPhQurLbyrVrvnKTBgzLhIJ7j6J/XTQOi0d1RjyZ0wdas8bKs2p0x3Ng==}
    dependencies:
      call-bind: 1.0.2
      for-each: 0.3.3
      is-typed-array: 1.1.12
    dev: true

  /typescript@4.9.4:
    resolution: {integrity: sha512-Uz+dTXYzxXXbsFpM86Wh3dKCxrQqUcVMxwU54orwlJjOpO3ao8L7j5lH+dWfTwgCwIuM9GQ2kvVotzYJMXTBZg==}
    engines: {node: '>=4.2.0'}
    hasBin: true

  /typescript@5.0.4:
    resolution: {integrity: sha512-cW9T5W9xY37cc+jfEnaUvX91foxtHkza3Nw3wkoF4sSlKn0MONdkdEndig/qPBWXNkmplh3NzayQzCiHM4/hqw==}
    engines: {node: '>=12.20'}
    hasBin: true

  /ufo@1.3.0:
    resolution: {integrity: sha512-bRn3CsoojyNStCZe0BG0Mt4Nr/4KF+rhFlnNXybgqt5pXHNFRlqinSoQaTrGyzE4X8aHplSb+TorH+COin9Yxw==}
    dev: true

  /unbox-primitive@1.0.2:
    resolution: {integrity: sha512-61pPlCD9h51VoreyJ0BReideM3MDKMKnh6+V9L08331ipq6Q8OFXZYiqP6n/tbHx4s5I9uRhcye6BrbkizkBDw==}
    dependencies:
      call-bind: 1.0.2
      has-bigints: 1.0.2
      has-symbols: 1.0.3
      which-boxed-primitive: 1.0.2
    dev: true

  /undici@5.26.3:
    resolution: {integrity: sha512-H7n2zmKEWgOllKkIUkLvFmsJQj062lSm3uA4EYApG8gLuiOM0/go9bIoC3HVaSnfg4xunowDE2i9p8drkXuvDw==}
    engines: {node: '>=14.0'}
    dependencies:
      '@fastify/busboy': 2.0.0
    dev: false

  /universalify@0.1.2:
    resolution: {integrity: sha512-rBJeI5CXAlmy1pV+617WB9J63U6XcazHHF2f2dbJix4XzpUF0RS3Zbj0FGIOCAva5P/d/GBOYaACQ1w+0azUkg==}
    engines: {node: '>= 4.0.0'}
    dev: true

  /update-browserslist-db@1.0.11(browserslist@4.21.10):
    resolution: {integrity: sha512-dCwEFf0/oT85M1fHBg4F0jtLwJrutGoHSQXCh7u4o2t1drG+c0a9Flnqww6XUKSfQMPpJBRjU8d4RXB09qtvaA==}
    hasBin: true
    peerDependencies:
      browserslist: '>= 4.21.0'
    dependencies:
      browserslist: 4.21.10
      escalade: 3.1.1
      picocolors: 1.0.0
    dev: true

  /uri-js@4.4.1:
    resolution: {integrity: sha512-7rKUyy33Q1yc98pQ1DAmLtwX109F7TIfWlW1Ydo8Wl1ii1SeHieeh0HHfPeL2fMXK6z0s8ecKs9frCuLJvndBg==}
    dependencies:
      punycode: 2.3.0
    dev: true

  /urlpattern-polyfill@8.0.2:
    resolution: {integrity: sha512-Qp95D4TPJl1kC9SKigDcqgyM2VDVO4RiJc2d4qe5GrYm+zbIQCWWKAFaJNQ4BhdFeDGwBmAxqJBwWSJDb9T3BQ==}
    dev: true

  /util-deprecate@1.0.2:
    resolution: {integrity: sha512-EPD5q1uXyFxJpCrLnCc1nHnq3gOa6DZBocAIiI2TaSCA7VCJ1UJDMagCzIkXNsUYfD1daK//LTEQ8xiIbrHtcw==}

  /uvu@0.5.6:
    resolution: {integrity: sha512-+g8ENReyr8YsOc6fv/NVJs2vFdHBnBNdfE49rshrTzDWOlUx4Gq7KOS2GD8eqhy2j+Ejq29+SbKH8yjkAqXqoA==}
    engines: {node: '>=8'}
    hasBin: true
    dependencies:
      dequal: 2.0.3
      diff: 5.1.0
      kleur: 4.1.5
      sade: 1.8.1
    dev: true

  /v8-to-istanbul@9.1.0:
    resolution: {integrity: sha512-6z3GW9x8G1gd+JIIgQQQxXuiJtCXeAjp6RaPEPLv62mH3iPHPxV6W3robxtCzNErRo6ZwTmzWhsbNvjyEBKzKA==}
    engines: {node: '>=10.12.0'}
    dependencies:
      '@jridgewell/trace-mapping': 0.3.19
      '@types/istanbul-lib-coverage': 2.0.4
      convert-source-map: 1.9.0
    dev: true

  /validate-npm-package-license@3.0.4:
    resolution: {integrity: sha512-DpKm2Ui/xN7/HQKCtpZxoRWBhZ9Z0kqtygG8XCgNQ8ZlDnxuQmWhj566j8fN4Cu3/JmbhsDo7fcAJq4s9h27Ew==}
    dependencies:
      spdx-correct: 3.2.0
      spdx-expression-parse: 3.0.1
    dev: true

  /vite-imagetools@6.2.3(rollup@3.29.4):
    resolution: {integrity: sha512-VZTJOXDTw/Nfah2ayQCWEvNc0b2Q7uGSUCczjx0N7ULd7VZDFH3PxcqyKIRxFOenKcSTYTna1OMzdGlcRBTk+g==}
    engines: {node: '>=12.0.0'}
    dependencies:
      '@rollup/pluginutils': 5.0.4(rollup@3.29.4)
      imagetools-core: 5.1.1
    transitivePeerDependencies:
      - rollup
    dev: false

  /vite-node@0.34.5(@types/node@16.18.6)(lightningcss@1.21.8):
    resolution: {integrity: sha512-RNZ+DwbCvDoI5CbCSQSyRyzDTfFvFauvMs6Yq4ObJROKlIKuat1KgSX/Ako5rlDMfVCyMcpMRMTkJBxd6z8YRA==}
    engines: {node: '>=v14.18.0'}
    hasBin: true
    dependencies:
      cac: 6.7.14
      debug: 4.3.4
      mlly: 1.4.2
      pathe: 1.1.1
      picocolors: 1.0.0
      vite: 4.5.0(@types/node@16.18.6)(lightningcss@1.21.8)
    transitivePeerDependencies:
      - '@types/node'
      - less
      - lightningcss
      - sass
      - stylus
      - sugarss
      - supports-color
      - terser
    dev: true

  /vite@4.4.9(@types/node@16.18.6)(lightningcss@1.21.8):
    resolution: {integrity: sha512-2mbUn2LlUmNASWwSCNSJ/EG2HuSRTnVNaydp6vMCm5VIqJsjMfbIWtbH2kDuwUVW5mMUKKZvGPX/rqeqVvv1XA==}
    engines: {node: ^14.18.0 || >=16.0.0}
    hasBin: true
    peerDependencies:
      '@types/node': '>= 14'
      less: '*'
      lightningcss: ^1.21.0
      sass: '*'
      stylus: '*'
      sugarss: '*'
      terser: ^5.4.0
    peerDependenciesMeta:
      '@types/node':
        optional: true
      less:
        optional: true
      lightningcss:
        optional: true
      sass:
        optional: true
      stylus:
        optional: true
      sugarss:
        optional: true
      terser:
        optional: true
    dependencies:
      '@types/node': 16.18.6
      esbuild: 0.18.20
      lightningcss: 1.21.8
      postcss: 8.4.31
      rollup: 3.29.4
    optionalDependencies:
      fsevents: 2.3.3

  /vite@4.5.0(@types/node@16.18.6)(lightningcss@1.21.8):
    resolution: {integrity: sha512-ulr8rNLA6rkyFAlVWw2q5YJ91v098AFQ2R0PRFwPzREXOUJQPtFUG0t+/ZikhaOCDqFoDhN6/v8Sq0o4araFAw==}
    engines: {node: ^14.18.0 || >=16.0.0}
    hasBin: true
    peerDependencies:
      '@types/node': '>= 14'
      less: '*'
      lightningcss: ^1.21.0
      sass: '*'
      stylus: '*'
      sugarss: '*'
      terser: ^5.4.0
    peerDependenciesMeta:
      '@types/node':
        optional: true
      less:
        optional: true
      lightningcss:
        optional: true
      sass:
        optional: true
      stylus:
        optional: true
      sugarss:
        optional: true
      terser:
        optional: true
    dependencies:
      '@types/node': 16.18.6
      esbuild: 0.18.20
      lightningcss: 1.21.8
      postcss: 8.4.31
      rollup: 3.29.4
    optionalDependencies:
      fsevents: 2.3.3

  /vitefu@0.2.4(vite@4.4.9):
    resolution: {integrity: sha512-fanAXjSaf9xXtOOeno8wZXIhgia+CZury481LsDaV++lSvcU2R9Ch2bPh3PYFyoHW+w9LqAeYRISVQjUIew14g==}
    peerDependencies:
      vite: ^3.0.0 || ^4.0.0
    peerDependenciesMeta:
      vite:
        optional: true
    dependencies:
      vite: 4.4.9(@types/node@16.18.6)(lightningcss@1.21.8)
    dev: false

  /vitefu@0.2.4(vite@4.5.0):
    resolution: {integrity: sha512-fanAXjSaf9xXtOOeno8wZXIhgia+CZury481LsDaV++lSvcU2R9Ch2bPh3PYFyoHW+w9LqAeYRISVQjUIew14g==}
    peerDependencies:
      vite: ^3.0.0 || ^4.0.0
    peerDependenciesMeta:
      vite:
        optional: true
    dependencies:
      vite: 4.5.0(@types/node@16.18.6)(lightningcss@1.21.8)
    dev: false

  /vitest@0.34.5(lightningcss@1.21.8)(playwright@1.30.0):
    resolution: {integrity: sha512-CPI68mmnr2DThSB3frSuE5RLm9wo5wU4fbDrDwWQQB1CWgq9jQVoQwnQSzYAjdoBOPoH2UtXpOgHVge/uScfZg==}
    engines: {node: '>=v14.18.0'}
    hasBin: true
    peerDependencies:
      '@edge-runtime/vm': '*'
      '@vitest/browser': '*'
      '@vitest/ui': '*'
      happy-dom: '*'
      jsdom: '*'
      playwright: '*'
      safaridriver: '*'
      webdriverio: '*'
    peerDependenciesMeta:
      '@edge-runtime/vm':
        optional: true
      '@vitest/browser':
        optional: true
      '@vitest/ui':
        optional: true
      happy-dom:
        optional: true
      jsdom:
        optional: true
      playwright:
        optional: true
      safaridriver:
        optional: true
      webdriverio:
        optional: true
    dependencies:
      '@types/chai': 4.3.6
      '@types/chai-subset': 1.3.3
      '@types/node': 16.18.6
      '@vitest/expect': 0.34.5
      '@vitest/runner': 0.34.5
      '@vitest/snapshot': 0.34.5
      '@vitest/spy': 0.34.5
      '@vitest/utils': 0.34.5
      acorn: 8.10.0
      acorn-walk: 8.2.0
      cac: 6.7.14
      chai: 4.3.8
      debug: 4.3.4
      local-pkg: 0.4.3
      magic-string: 0.30.3
      pathe: 1.1.1
      picocolors: 1.0.0
      playwright: 1.30.0
      std-env: 3.3.3
      strip-literal: 1.3.0
      tinybench: 2.5.0
      tinypool: 0.7.0
      vite: 4.4.9(@types/node@16.18.6)(lightningcss@1.21.8)
      vite-node: 0.34.5(@types/node@16.18.6)(lightningcss@1.21.8)
      why-is-node-running: 2.2.2
    transitivePeerDependencies:
      - less
      - lightningcss
      - sass
      - stylus
      - sugarss
      - supports-color
      - terser
    dev: true

  /vscode-oniguruma@1.7.0:
    resolution: {integrity: sha512-L9WMGRfrjOhgHSdOYgCt/yRMsXzLDJSL7BPrOZt73gU0iWO4mpqzqQzOz5srxqTvMBaR0XZTSrVWo4j55Rc6cA==}
    dev: true

  /vscode-textmate@5.2.0:
    resolution: {integrity: sha512-Uw5ooOQxRASHgu6C7GVvUxisKXfSgW4oFlO+aa+PAkgmH89O3CXxEEzNRNtHSqtXFTl0nAC1uYj0GMSH27uwtQ==}
    dev: true

  /wcwidth@1.0.1:
    resolution: {integrity: sha512-XHPEwS0q6TaxcvG85+8EYkbiCux2XtWG2mkc47Ng2A77BQu9+DqIOJldST4HgPkuea7dvKSj5VgX3P1d4rW8Tg==}
    dependencies:
      defaults: 1.0.4
    dev: true

  /webidl-conversions@3.0.1:
    resolution: {integrity: sha512-2JAn3z8AR6rjK8Sm8orRC0h/bcl/DqL7tRPdGZ4I1CjdF+EaMLmYxBHyXuKL849eucPFhvBoxMsflfOb8kxaeQ==}

  /whatwg-url@5.0.0:
    resolution: {integrity: sha512-saE57nupxk6v3HY35+jzBwYa0rKSy0XR8JSxZPwgLr7ys0IBzhGviA1/TUGJLmSVqs8pb9AnvICXEuOHLprYTw==}
    dependencies:
      tr46: 0.0.3
      webidl-conversions: 3.0.1

  /which-boxed-primitive@1.0.2:
    resolution: {integrity: sha512-bwZdv0AKLpplFY2KZRX6TvyuN7ojjr7lwkg6ml0roIy9YeuSr7JS372qlNW18UQYzgYK9ziGcerWqZOmEn9VNg==}
    dependencies:
      is-bigint: 1.0.4
      is-boolean-object: 1.1.2
      is-number-object: 1.0.7
      is-string: 1.0.7
      is-symbol: 1.0.4
    dev: true

  /which-module@2.0.1:
    resolution: {integrity: sha512-iBdZ57RDvnOR9AGBhML2vFZf7h8vmBjhoaZqODJBFWHVtKkDmKuHai3cx5PgVMrX5YDNp27AofYbAwctSS+vhQ==}
    dev: true

  /which-pm@2.0.0:
    resolution: {integrity: sha512-Lhs9Pmyph0p5n5Z3mVnN0yWcbQYUAD7rbQUiMsQxOJ3T57k7RFe35SUwWMf7dsbDZks1uOmw4AecB/JMDj3v/w==}
    engines: {node: '>=8.15'}
    dependencies:
      load-yaml-file: 0.2.0
      path-exists: 4.0.0
    dev: true

  /which-typed-array@1.1.11:
    resolution: {integrity: sha512-qe9UWWpkeG5yzZ0tNYxDmd7vo58HDBc39mZ0xWWpolAGADdFOzkfamWLDxkOWcvHQKVmdTyQdLD4NOfjLWTKew==}
    engines: {node: '>= 0.4'}
    dependencies:
      available-typed-arrays: 1.0.5
      call-bind: 1.0.2
      for-each: 0.3.3
      gopd: 1.0.1
      has-tostringtag: 1.0.0
    dev: true

  /which@1.3.1:
    resolution: {integrity: sha512-HxJdYWq1MTIQbJ3nw0cqssHoTNU267KlrDuGZ1WYlxDStUtKUhOaJmh112/TZmHxxUfuJqPXSOm7tDyas0OSIQ==}
    hasBin: true
    dependencies:
      isexe: 2.0.0
    dev: true

  /which@2.0.2:
    resolution: {integrity: sha512-BLI3Tl1TW3Pvl70l3yq3Y64i+awpwXqsGBYWkkqMtnbXgrMD+yj7rhW0kuEDxzJaYXGjEW5ogapKNMEKNMjibA==}
    engines: {node: '>= 8'}
    hasBin: true
    dependencies:
      isexe: 2.0.0
    dev: true

  /why-is-node-running@2.2.2:
    resolution: {integrity: sha512-6tSwToZxTOcotxHeA+qGCq1mVzKR3CwcJGmVcY+QE8SHy6TnpFnh8PAvPNHYr7EcuVeG0QSMxtYCuO1ta/G/oA==}
    engines: {node: '>=8'}
    hasBin: true
    dependencies:
      siginfo: 2.0.0
      stackback: 0.0.2
    dev: true

  /wide-align@1.1.5:
    resolution: {integrity: sha512-eDMORYaPNZ4sQIuuYPDHdQvf4gyCF9rEEV/yPxGfwPkRodwEgiMUUXTx/dex+Me0wxx53S+NgUHaP7y3MGlDmg==}
    dependencies:
      string-width: 4.2.3
    dev: false

  /worktop@0.8.0-next.15:
    resolution: {integrity: sha512-0ycNO52P6nVwsjr1y20zuf0nqJatAb8L7MODBfQIxbxndHV5O4s50oZZMHWhJG1RLpHwbK0Epq8aaQK4E2GlgQ==}
    engines: {node: '>=12'}
    dependencies:
      mrmime: 1.0.1
      regexparam: 2.0.1
    dev: false

  /wrap-ansi@6.2.0:
    resolution: {integrity: sha512-r6lPcBGxZXlIcymEu7InxDMhdW0KDxpLgoFLcguasxCaJ/SOIZwINatK9KY/tf+ZrlywOKU0UDj3ATXUBfxJXA==}
    engines: {node: '>=8'}
    dependencies:
      ansi-styles: 4.3.0
      string-width: 4.2.3
      strip-ansi: 6.0.1
    dev: true

  /wrap-ansi@7.0.0:
    resolution: {integrity: sha512-YVGIj2kamLSTxw6NsZjoBxfSwsn0ycdesmc4p+Q21c5zPuZ1pl+NfxVdxPtdHvmNVOQ6XSYG4AUtyt/Fi7D16Q==}
    engines: {node: '>=10'}
    dependencies:
      ansi-styles: 4.3.0
      string-width: 4.2.3
      strip-ansi: 6.0.1
    dev: true

  /wrappy@1.0.2:
    resolution: {integrity: sha512-l4Sp/DRseor9wL6EvV2+TuQn63dMkPjZ/sp9XkghTEbV9KlPS1xUsZ3u7/IQO4wxtcFB4bgpQPRcR3QCvezPcQ==}

  /y18n@4.0.3:
    resolution: {integrity: sha512-JKhqTOwSrqNA1NY5lSztJ1GrBiUodLMmIZuLiDaMRJ+itFd+ABVE8XBjOvIWL+rSqNDC74LCSFmlb/U4UZ4hJQ==}
    dev: true

  /y18n@5.0.8:
    resolution: {integrity: sha512-0pfFzegeDWJHJIAmTLRP2DwHjdF5s7jo9tuztdQxAhINCdvS+3nGINqPd00AphqJR/0LhANUS6/+7SCb98YOfA==}
    engines: {node: '>=10'}
    dev: true

  /yallist@2.1.2:
    resolution: {integrity: sha512-ncTzHV7NvsQZkYe1DW7cbDLm0YpzHmZF5r/iyP3ZnQtMiJ+pjzisCiMNI+Sj+xQF5pXhSHxSB3uDbsBTzY/c2A==}
    dev: true

  /yallist@4.0.0:
    resolution: {integrity: sha512-3wdGidZyq5PB084XLES5TpOSRA3wjXAlIWMhum2kRcv/41Sn2emQ0dycQW4uZXLejwKvg6EsvbdlVL+FYEct7A==}

  /yaml@1.10.2:
    resolution: {integrity: sha512-r3vXyErRCYJ7wg28yvBY5VSoAF8ZvlcW9/BwUzEtUsjvX/DKs24dIkuwjtuprwJJHsbyUbLApepYTR1BN4uHrg==}
    engines: {node: '>= 6'}
    dev: true

  /yargs-parser@18.1.3:
    resolution: {integrity: sha512-o50j0JeToy/4K6OZcaQmW6lyXXKhq7csREXcDwk2omFPJEwUNOVtJKvmDr9EI1fAJZUyZcRF7kxGBWmRXudrCQ==}
    engines: {node: '>=6'}
    dependencies:
      camelcase: 5.3.1
      decamelize: 1.2.0
    dev: true

  /yargs-parser@20.2.9:
    resolution: {integrity: sha512-y11nGElTIV+CT3Zv9t7VKl+Q3hTQoT9a1Qzezhhl6Rp21gJ/IVTW7Z3y9EWXhuUBC2Shnf+DX0antecpAwSP8w==}
    engines: {node: '>=10'}
    dev: true

  /yargs-parser@21.1.1:
    resolution: {integrity: sha512-tVpsJW7DdjecAiFpbIB1e3qxIQsE6NoPc5/eTdrbbIC4h0LVsWhnoa3g+m2HclBIujHzsxZ4VJVA+GUuc2/LBw==}
    engines: {node: '>=12'}
    dev: true

  /yargs@15.4.1:
    resolution: {integrity: sha512-aePbxDmcYW++PaqBsJ+HYUFwCdv4LVvdnhBy78E57PIor8/OVvhMrADFFEDh8DHDFRv/O9i3lPhsENjO7QX0+A==}
    engines: {node: '>=8'}
    dependencies:
      cliui: 6.0.0
      decamelize: 1.2.0
      find-up: 4.1.0
      get-caller-file: 2.0.5
      require-directory: 2.1.1
      require-main-filename: 2.0.0
      set-blocking: 2.0.0
      string-width: 4.2.3
      which-module: 2.0.1
      y18n: 4.0.3
      yargs-parser: 18.1.3
    dev: true

  /yargs@16.2.0:
    resolution: {integrity: sha512-D1mvvtDG0L5ft/jGWkLpG1+m0eQxOfaBvTNELraWj22wSVUMWxZUvYgJYcKh6jGGIkJFhH4IZPQhR4TKpc8mBw==}
    engines: {node: '>=10'}
    dependencies:
      cliui: 7.0.4
      escalade: 3.1.1
      get-caller-file: 2.0.5
      require-directory: 2.1.1
      string-width: 4.2.3
      y18n: 5.0.8
      yargs-parser: 20.2.9
    dev: true

  /yargs@17.7.2:
    resolution: {integrity: sha512-7dSzzRQ++CKnNI/krKnYRV7JKKPUXMEh61soaHKg9mrWEhzFWhFnxPxGl+69cD1Ou63C13NUPCnmIcrvqCuM6w==}
    engines: {node: '>=12'}
    dependencies:
      cliui: 8.0.1
      escalade: 3.1.1
      get-caller-file: 2.0.5
      require-directory: 2.1.1
      string-width: 4.2.3
      y18n: 5.0.8
      yargs-parser: 21.1.1
    dev: true

  /yocto-queue@0.1.0:
    resolution: {integrity: sha512-rVksvsnNCdJ/ohGc6xgPwyN8eheCxsiLM8mxuE/t/mOVqJewPuO1miLpTHQiRgTKCLexL4MeAFVagts7HmNZ2Q==}
    engines: {node: '>=10'}
    dev: true

  /yocto-queue@1.0.0:
    resolution: {integrity: sha512-9bnSc/HEW2uRy67wc+T8UwauLuPJVn28jb+GtJY16iiKWyvmYJRXVT4UamsAEGQfPohgr2q4Tq0sQbQlxTfi1g==}
    engines: {node: '>=12.20'}
    dev: true<|MERGE_RESOLUTION|>--- conflicted
+++ resolved
@@ -2128,29 +2128,8 @@
       - supports-color
     dev: false
 
-<<<<<<< HEAD
-  /@sveltejs/vite-plugin-svelte-inspector@1.0.4(@sveltejs/vite-plugin-svelte@2.5.2)(svelte@4.2.3)(vite@4.5.0):
-    resolution: {integrity: sha512-zjiuZ3yydBtwpF3bj0kQNV0YXe+iKE545QGZVTaylW3eAzFr+pJ/cwK8lZEaRp4JtaJXhD5DyWAV4AxLh6DgaQ==}
-    engines: {node: ^14.18.0 || >= 16}
-    peerDependencies:
-      '@sveltejs/vite-plugin-svelte': ^2.2.0
-      svelte: ^3.54.0 || ^4.0.0
-      vite: ^4.0.0
-    dependencies:
-      '@sveltejs/vite-plugin-svelte': 2.5.2(svelte@4.2.3)(vite@4.5.0)
-      debug: 4.3.4
-      svelte: 4.2.3
-      vite: 4.5.0(@types/node@16.18.6)(lightningcss@1.21.8)
-    transitivePeerDependencies:
-      - supports-color
-    dev: false
-
-  /@sveltejs/vite-plugin-svelte@2.4.1(svelte@4.2.2)(vite@4.4.9):
-    resolution: {integrity: sha512-bNNKvoRY89ptY7udeBSCmTdCVwkjmMcZ0j/z9J5MuedT8jPjq0zrknAo/jF1sToAza4NVaAgR9AkZoD9oJJmnA==}
-=======
   /@sveltejs/vite-plugin-svelte@2.5.0(svelte@4.2.2)(vite@4.4.9):
     resolution: {integrity: sha512-FxLZLVfFA2soGw7ej8Ohuav7+AOsJILiPlL8FgY5MABDDmDqb637o8Xd/QGkrXLC1qXyG1bnteOw5Z5yrA2lHA==}
->>>>>>> 20d2fe7d
     engines: {node: ^14.18.0 || >= 16}
     peerDependencies:
       svelte: ^3.54.0 || ^4.0.0 || ^5.0.0-next.0
