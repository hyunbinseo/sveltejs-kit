--- conflicted
+++ resolved
@@ -29,12 +29,7 @@
 
 export type Handle<Locals = Record<string, any>> = (input: {
 	request: ServerRequest<Locals>;
-<<<<<<< HEAD
-	resolve: (request: ServerRequest<Locals>) => ServerResponse | Promise<ServerResponse>;
-}) => ServerResponse | Promise<ServerResponse>;
-
-export type ServerFetch = (req: Request) => Promise<Response>;
-=======
 	resolve: (request: ServerRequest<Locals>) => MaybePromise<ServerResponse>;
 }) => MaybePromise<ServerResponse>;
->>>>>>> 6cf6955c
+
+export type ServerFetch = (req: Request) => Promise<Response>;