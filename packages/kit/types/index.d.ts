/// <reference types="svelte" />
/// <reference types="vite/client" />

declare module '@sveltejs/kit' {
	import type { CompileOptions } from 'svelte/types/compiler/interfaces';
	import type { PluginOptions } from '@sveltejs/vite-plugin-svelte';
	/**
	 * [Adapters](https://kit.svelte.dev/docs/adapters) are responsible for taking the production build and turning it into something that can be deployed to a platform of your choosing.
	 */
	export interface Adapter {
		/**
		 * The name of the adapter, using for logging. Will typically correspond to the package name.
		 */
		name: string;
		/**
		 * This function is called after SvelteKit has built your app.
		 * @param builder An object provided by SvelteKit that contains methods for adapting the app
		 */
		adapt(builder: Builder): MaybePromise<void>;
	}

	type AwaitedPropertiesUnion<input extends Record<string, any> | void> = input extends void
		? undefined // needs to be undefined, because void will break intellisense
		: input extends Record<string, any>
		  ? {
					[key in keyof input]: Awaited<input[key]>;
		    }
		  : {} extends input // handles the any case
		    ? input
		    : unknown;

	export type AwaitedProperties<input extends Record<string, any> | void> =
		AwaitedPropertiesUnion<input> extends Record<string, any>
			? OptionalUnion<AwaitedPropertiesUnion<input>>
			: AwaitedPropertiesUnion<input>;

	export type AwaitedActions<T extends Record<string, (...args: any) => any>> = OptionalUnion<
		{
			[Key in keyof T]: UnpackValidationError<Awaited<ReturnType<T[Key]>>>;
		}[keyof T]
	>;

	// Takes a union type and returns a union type where each type also has all properties
	// of all possible types (typed as undefined), making accessing them more ergonomic
	type OptionalUnion<
		U extends Record<string, any>, // not unknown, else interfaces don't satisfy this constraint
		A extends keyof U = U extends U ? keyof U : never
	> = U extends unknown ? { [P in Exclude<A, keyof U>]?: never } & U : never;

	type UnpackValidationError<T> = T extends ActionFailure<infer X>
		? X
		: T extends void
		  ? undefined // needs to be undefined, because void will corrupt union type
		  : T;

	/**
	 * This object is passed to the `adapt` function of adapters.
	 * It contains various methods and properties that are useful for adapting the app.
	 */
	export interface Builder {
		/** Print messages to the console. `log.info` and `log.minor` are silent unless Vite's `logLevel` is `info`. */
		log: Logger;
		/** Remove `dir` and all its contents. */
		rimraf(dir: string): void;
		/** Create `dir` and any required parent directories. */
		mkdirp(dir: string): void;

		/** The fully resolved `svelte.config.js`. */
		config: ValidatedConfig;
		/** Information about prerendered pages and assets, if any. */
		prerendered: Prerendered;
		/** An array of all routes (including prerendered) */
		routes: RouteDefinition[];

		/**
		 * Create separate functions that map to one or more routes of your app.
		 * @param fn A function that groups a set of routes into an entry point
		 * @deprecated Use `builder.routes` instead
		 */
		createEntries(fn: (route: RouteDefinition) => AdapterEntry): Promise<void>;

		/**
		 * Generate a fallback page for a static webserver to use when no route is matched. Useful for single-page apps.
		 */
		generateFallback(dest: string): Promise<void>;

		/**
		 * Generate a server-side manifest to initialise the SvelteKit [server](https://kit.svelte.dev/docs/types#public-types-server) with.
		 * @param opts a relative path to the base directory of the app and optionally in which format (esm or cjs) the manifest should be generated
		 */
		generateManifest(opts: { relativePath: string; routes?: RouteDefinition[] }): string;

		/**
		 * Resolve a path to the `name` directory inside `outDir`, e.g. `/path/to/.svelte-kit/my-adapter`.
		 * @param name path to the file, relative to the build directory
		 */
		getBuildDirectory(name: string): string;
		/** Get the fully resolved path to the directory containing client-side assets, including the contents of your `static` directory. */
		getClientDirectory(): string;
		/** Get the fully resolved path to the directory containing server-side code. */
		getServerDirectory(): string;
		/** Get the application path including any configured `base` path, e.g. `my-base-path/_app`. */
		getAppPath(): string;

		/**
		 * Write client assets to `dest`.
		 * @param dest the destination folder
		 * @returns an array of files written to `dest`
		 */
		writeClient(dest: string): string[];
		/**
		 * Write prerendered files to `dest`.
		 * @param dest the destination folder
		 * @returns an array of files written to `dest`
		 */
		writePrerendered(dest: string): string[];
		/**
		 * Write server-side code to `dest`.
		 * @param dest the destination folder
		 * @returns an array of files written to `dest`
		 */
		writeServer(dest: string): string[];
		/**
		 * Copy a file or directory.
		 * @param from the source file or directory
		 * @param to the destination file or directory
		 * @param opts.filter a function to determine whether a file or directory should be copied
		 * @param opts.replace a map of strings to replace
		 * @returns an array of files that were copied
		 */
		copy(
			from: string,
			to: string,
			opts?: {
				filter?(basename: string): boolean;
				replace?: Record<string, string>;
			}
		): string[];

		/**
		 * Compress files in `directory` with gzip and brotli, where appropriate. Generates `.gz` and `.br` files alongside the originals.
		 * @param directory The directory containing the files to be compressed
		 */
		compress(directory: string): Promise<void>;
	}

	export interface Config {
		/**
		 * Options passed to [`svelte.compile`](https://svelte.dev/docs#compile-time-svelte-compile).
		 * @default {}
		 */
		compilerOptions?: CompileOptions;
		/**
		 * List of file extensions that should be treated as Svelte files.
		 * @default [".svelte"]
		 */
		extensions?: string[];
		/** SvelteKit options */
		kit?: KitConfig;
		/** [`@sveltejs/package`](/docs/packaging) options. */
		package?: {
			source?: string;
			dir?: string;
			emitTypes?: boolean;
			exports?(filepath: string): boolean;
			files?(filepath: string): boolean;
		};
		/** Preprocessor options, if any. Preprocessing can alternatively also be done through Vite's preprocessor capabilities. */
		preprocess?: any;
		/** `vite-plugin-svelte` plugin options. */
		vitePlugin?: PluginOptions;
		/** Any additional options required by tooling that integrates with Svelte. */
		[key: string]: any;
	}

	export interface Cookies {
		/**
		 * Gets a cookie that was previously set with `cookies.set`, or from the request headers.
		 * @param name the name of the cookie
		 * @param opts the options, passed directly to `cookie.parse`. See documentation [here](https://github.com/jshttp/cookie#cookieparsestr-options)
		 */
		get(name: string, opts?: import('cookie').CookieParseOptions): string | undefined;

		/**
		 * Gets all cookies that were previously set with `cookies.set`, or from the request headers.
		 * @param opts the options, passed directly to `cookie.parse`. See documentation [here](https://github.com/jshttp/cookie#cookieparsestr-options)
		 */
		getAll(opts?: import('cookie').CookieParseOptions): Array<{ name: string; value: string }>;

		/**
		 * Sets a cookie. This will add a `set-cookie` header to the response, but also make the cookie available via `cookies.get` or `cookies.getAll` during the current request.
		 *
		 * The `httpOnly` and `secure` options are `true` by default (except on http://localhost, where `secure` is `false`), and must be explicitly disabled if you want cookies to be readable by client-side JavaScript and/or transmitted over HTTP. The `sameSite` option defaults to `lax`.
		 *
		 * By default, the `path` of a cookie is the 'directory' of the current pathname. In most cases you should explicitly set `path: '/'` to make the cookie available throughout your app.
		 * @param name the name of the cookie
		 * @param value the cookie value
		 * @param opts the options, passed directly to `cookie.serialize`. See documentation [here](https://github.com/jshttp/cookie#cookieserializename-value-options)
		 */
		set(name: string, value: string, opts?: import('cookie').CookieSerializeOptions): void;

		/**
		 * Deletes a cookie by setting its value to an empty string and setting the expiry date in the past.
		 *
		 * By default, the `path` of a cookie is the 'directory' of the current pathname. In most cases you should explicitly set `path: '/'` to make the cookie available throughout your app.
		 * @param name the name of the cookie
		 * @param opts the options, passed directly to `cookie.serialize`. The `path` must match the path of the cookie you want to delete. See documentation [here](https://github.com/jshttp/cookie#cookieserializename-value-options)
		 */
		delete(name: string, opts?: import('cookie').CookieSerializeOptions): void;

		/**
		 * Serialize a cookie name-value pair into a `Set-Cookie` header string, but don't apply it to the response.
		 *
		 * The `httpOnly` and `secure` options are `true` by default (except on http://localhost, where `secure` is `false`), and must be explicitly disabled if you want cookies to be readable by client-side JavaScript and/or transmitted over HTTP. The `sameSite` option defaults to `lax`.
		 *
		 * By default, the `path` of a cookie is the current pathname. In most cases you should explicitly set `path: '/'` to make the cookie available throughout your app.
		 *
		 * @param name the name of the cookie
		 * @param value the cookie value
		 * @param opts the options, passed directly to `cookie.serialize`. See documentation [here](https://github.com/jshttp/cookie#cookieserializename-value-options)
		 */
		serialize(name: string, value: string, opts?: import('cookie').CookieSerializeOptions): string;
	}

	export interface KitConfig {
		/**
		 * Your [adapter](https://kit.svelte.dev/docs/adapters) is run when executing `vite build`. It determines how the output is converted for different platforms.
		 * @default undefined
		 */
		adapter?: Adapter;
		/**
		 * An object containing zero or more aliases used to replace values in `import` statements. These aliases are automatically passed to Vite and TypeScript.
		 *
		 * ```js
		 * /// file: svelte.config.js
		 * /// type: import('@sveltejs/kit').Config
		 * const config = {
		 *   kit: {
		 *     alias: {
		 *       // this will match a file
		 *       'my-file': 'path/to/my-file.js',
		 *
		 *       // this will match a directory and its contents
		 *       // (`my-directory/x` resolves to `path/to/my-directory/x`)
		 *       'my-directory': 'path/to/my-directory',
		 *
		 *       // an alias ending /* will only match
		 *       // the contents of a directory, not the directory itself
		 *       'my-directory/*': 'path/to/my-directory/*'
		 *     }
		 *   }
		 * };
		 * ```
		 *
		 * > The built-in `$lib` alias is controlled by `config.kit.files.lib` as it is used for packaging.
		 *
		 * > You will need to run `npm run dev` to have SvelteKit automatically generate the required alias configuration in `jsconfig.json` or `tsconfig.json`.
		 * @default {}
		 */
		alias?: Record<string, string>;
		/**
		 * The directory relative to `paths.assets` where the built JS and CSS (and imported assets) are served from. (The filenames therein contain content-based hashes, meaning they can be cached indefinitely). Must not start or end with `/`.
		 * @default "_app"
		 */
		appDir?: string;
		/**
		 * [Content Security Policy](https://developer.mozilla.org/en-US/docs/Web/HTTP/Headers/Content-Security-Policy) configuration. CSP helps to protect your users against cross-site scripting (XSS) attacks, by limiting the places resources can be loaded from. For example, a configuration like this...
		 *
		 * ```js
		 * /// file: svelte.config.js
		 * /// type: import('@sveltejs/kit').Config
		 * const config = {
		 *   kit: {
		 *     csp: {
		 *       directives: {
		 *         'script-src': ['self']
		 *       },
		 *       reportOnly: {
		 *         'script-src': ['self']
		 *       }
		 *     }
		 *   }
		 * };
		 *
		 * export default config;
		 * ```
		 *
		 * ...would prevent scripts loading from external sites. SvelteKit will augment the specified directives with nonces or hashes (depending on `mode`) for any inline styles and scripts it generates.
		 *
		 * To add a nonce for scripts and links manually included in `src/app.html`, you may use the placeholder `%sveltekit.nonce%` (for example `<script nonce="%sveltekit.nonce%">`).
		 *
		 * When pages are prerendered, the CSP header is added via a `<meta http-equiv>` tag (note that in this case, `frame-ancestors`, `report-uri` and `sandbox` directives will be ignored).
		 *
		 * > When `mode` is `'auto'`, SvelteKit will use nonces for dynamically rendered pages and hashes for prerendered pages. Using nonces with prerendered pages is insecure and therefore forbidden.
		 *
		 * > Note that most [Svelte transitions](https://svelte.dev/tutorial/transition) work by creating an inline `<style>` element. If you use these in your app, you must either leave the `style-src` directive unspecified or add `unsafe-inline`.
		 *
		 * If this level of configuration is insufficient and you have more dynamic requirements, you can use the [`handle` hook](https://kit.svelte.dev/docs/hooks#server-hooks-handle) to roll your own CSP.
		 */
		csp?: {
			/**
			 * Whether to use hashes or nonces to restrict `<script>` and `<style>` elements. `'auto'` will use hashes for prerendered pages, and nonces for dynamically rendered pages.
			 */
			mode?: 'hash' | 'nonce' | 'auto';
			/**
			 * Directives that will be added to `Content-Security-Policy` headers.
			 */
			directives?: CspDirectives;
			/**
			 * Directives that will be added to `Content-Security-Policy-Report-Only` headers.
			 */
			reportOnly?: CspDirectives;
		};
		/**
		 * Protection against [cross-site request forgery (CSRF)](https://owasp.org/www-community/attacks/csrf) attacks.
		 */
		csrf?: {
			/**
			 * Whether to check the incoming `origin` header for `POST`, `PUT`, `PATCH`, or `DELETE` form submissions and verify that it matches the server's origin.
			 *
			 * To allow people to make `POST`, `PUT`, `PATCH`, or `DELETE` requests with a `Content-Type` of `application/x-www-form-urlencoded`, `multipart/form-data`, or `text/plain` to your app from other origins, you will need to disable this option. Be careful!
			 * @default true
			 */
			checkOrigin?: boolean;
		};
		/**
		 * Here be dragons. Enable at your peril.
		 */
		dangerZone?: {
			/**
			 * Automatically add server-side `fetch`ed URLs to the `dependencies` map of `load` functions. This will expose secrets
			 * to the client if your URL contains them.
			 */
			trackServerFetches?: boolean;
		};
		/**
		 * Whether or not the app is embedded inside a larger app. If `true`, SvelteKit will add its event listeners related to navigation etc on the parent of `%sveltekit.body%` instead of `window`, and will pass `params` from the server rather than inferring them from `location.pathname`.
		 * @default false
		 */
		embedded?: boolean;
		/**
		 * Environment variable configuration
		 */
		env?: {
			/**
			 * The directory to search for `.env` files.
			 * @default "."
			 */
			dir?: string;
			/**
			 * A prefix that signals that an environment variable is safe to expose to client-side code. See [`$env/static/public`](/docs/modules#$env-static-public) and [`$env/dynamic/public`](/docs/modules#$env-dynamic-public). Note that Vite's [`envPrefix`](https://vitejs.dev/config/shared-options.html#envprefix) must be set separately if you are using Vite's environment variable handling - though use of that feature should generally be unnecessary.
			 * @default "PUBLIC_"
			 */
			publicPrefix?: string;
			/**
			 * A prefix that signals that an environment variable is unsafe to expose to client-side code. Environment variables matching neither the public nor the private prefix will be discarded completely. See [`$env/static/private`](/docs/modules#$env-static-private) and [`$env/dynamic/private`](/docs/modules#$env-dynamic-private).
			 * @default ""
			 */
			privatePrefix?: string;
		};
		/**
		 * Where to find various files within your project.
		 */
		files?: {
			/**
			 * a place to put static files that should have stable URLs and undergo no processing, such as `favicon.ico` or `manifest.json`
			 * @default "static"
			 */
			assets?: string;
			hooks?: {
				/**
				 * The location of your client [hooks](https://kit.svelte.dev/docs/hooks).
				 * @default "src/hooks.client"
				 */
				client?: string;
				/**
				 * The location of your server [hooks](https://kit.svelte.dev/docs/hooks).
				 * @default "src/hooks.server"
				 */
				server?: string;
			};
			/**
			 * your app's internal library, accessible throughout the codebase as `$lib`
			 * @default "src/lib"
			 */
			lib?: string;
			/**
			 * a directory containing [parameter matchers](https://kit.svelte.dev/docs/advanced-routing#matching)
			 * @default "src/params"
			 */
			params?: string;
			/**
			 * the files that define the structure of your app (see [Routing](https://kit.svelte.dev/docs/routing))
			 * @default "src/routes"
			 */
			routes?: string;
			/**
			 * the location of your service worker's entry point (see [Service workers](https://kit.svelte.dev/docs/service-workers))
			 * @default "src/service-worker"
			 */
			serviceWorker?: string;
			/**
			 * the location of the template for HTML responses
			 * @default "src/app.html"
			 */
			appTemplate?: string;
			/**
			 * the location of the template for fallback error responses
			 * @default "src/error.html"
			 */
			errorTemplate?: string;
		};
		/**
		 * Inline CSS inside a `<style>` block at the head of the HTML. This option is a number that specifies the maximum length of a CSS file in UTF-16 code units, as specified by the [String.length](https://developer.mozilla.org/en-US/docs/Web/JavaScript/Reference/Global_Objects/String/length) property, to be inlined. All CSS files needed for the page and smaller than this value are merged and inlined in a `<style>` block.
		 *
		 * > This results in fewer initial requests and can improve your [First Contentful Paint](https://web.dev/first-contentful-paint) score. However, it generates larger HTML output and reduces the effectiveness of browser caches. Use it advisedly.
		 * @default 0
		 */
		inlineStyleThreshold?: number;
		/**
		 * An array of file extensions that SvelteKit will treat as modules. Files with extensions that match neither `config.extensions` nor `config.kit.moduleExtensions` will be ignored by the router.
		 * @default [".js", ".ts"]
		 */
		moduleExtensions?: string[];
		/**
		 * The directory that SvelteKit writes files to during `dev` and `build`. You should exclude this directory from version control.
		 * @default ".svelte-kit"
		 */
		outDir?: string;
		/**
		 * Options related to the build output format
		 */
		output?: {
			/**
			 * SvelteKit will preload the JavaScript modules needed for the initial page to avoid import 'waterfalls', resulting in faster application startup. There
			 * are three strategies with different trade-offs:
			 * - `modulepreload` - uses `<link rel="modulepreload">`. This delivers the best results in Chromium-based browsers, in Firefox 115+, and Safari 17+. It is ignored in older browsers.
			 * - `preload-js` - uses `<link rel="preload">`. Prevents waterfalls in Chromium and Safari, but Chromium will parse each module twice (once as a script, once as a module). Causes modules to be requested twice in Firefox. This is a good setting if you want to maximise performance for users on iOS devices at the cost of a very slight degradation for Chromium users.
			 * - `preload-mjs` - uses `<link rel="preload">` but with the `.mjs` extension which prevents double-parsing in Chromium. Some static webservers will fail to serve .mjs files with a `Content-Type: application/javascript` header, which will cause your application to break. If that doesn't apply to you, this is the option that will deliver the best performance for the largest number of users, until `modulepreload` is more widely supported.
			 * @default "modulepreload"
			 */
			preloadStrategy?: 'modulepreload' | 'preload-js' | 'preload-mjs';
		};
		paths?: {
			/**
			 * An absolute path that your app's files are served from. This is useful if your files are served from a storage bucket of some kind.
			 * @default ""
			 */
			assets?: '' | `http://${string}` | `https://${string}`;
			/**
			 * A root-relative path that must start, but not end with `/` (e.g. `/base-path`), unless it is the empty string. This specifies where your app is served from and allows the app to live on a non-root path. Note that you need to prepend all your root-relative links with the base value or they will point to the root of your domain, not your `base` (this is how the browser works). You can use [`base` from `$app/paths`](/docs/modules#$app-paths-base) for that: `<a href="{base}/your-page">Link</a>`. If you find yourself writing this often, it may make sense to extract this into a reusable component.
			 * @default ""
			 */
			base?: '' | `/${string}`;
			/**
			 * Whether to use relative asset paths. By default, if `paths.assets` is not external, SvelteKit will replace `%sveltekit.assets%` with a relative path and use relative paths to reference build artifacts, but `base` and `assets` imported from `$app/paths` will be as specified in your config.
			 *
			 * If `true`, `base` and `assets` imported from `$app/paths` will be replaced with relative asset paths during server-side rendering, resulting in portable HTML.
			 * If `false`, `%sveltekit.assets%` and references to build artifacts will always be root-relative paths, unless `paths.assets` is an external URL
			 *
			 * [Single-page app](https://kit.svelte.dev/docs/single-page-apps) fallback pages will always use absolute paths, regardless of this setting.
			 *
			 * If your app uses a `<base>` element, you should set this to `false`, otherwise asset URLs will incorrectly be resolved against the `<base>` URL rather than the current page.
			 * @default undefined
			 */
			relative?: boolean | undefined;
		};
		/**
		 * See [Prerendering](https://kit.svelte.dev/docs/page-options#prerender).
		 */
		prerender?: {
			/**
			 * How many pages can be prerendered simultaneously. JS is single-threaded, but in cases where prerendering performance is network-bound (for example loading content from a remote CMS) this can speed things up by processing other tasks while waiting on the network response.
			 * @default 1
			 */
			concurrency?: number;
			/**
			 * Whether SvelteKit should find pages to prerender by following links from `entries`.
			 * @default true
			 */
			crawl?: boolean;
			/**
			 * An array of pages to prerender, or start crawling from (if `crawl: true`). The `*` string includes all non-dynamic routes (i.e. pages with no `[parameters]`, because SvelteKit doesn't know what value the parameters should have).
			 * @default ["*"]
			 */
			entries?: Array<'*' | `/${string}`>;
			/**
			 * How to respond to HTTP errors encountered while prerendering the app.
			 *
			 * - `'fail'` — fail the build
			 * - `'ignore'` - silently ignore the failure and continue
			 * - `'warn'` — continue, but print a warning
			 * - `(details) => void` — a custom error handler that takes a `details` object with `status`, `path`, `referrer`, `referenceType` and `message` properties. If you `throw` from this function, the build will fail
			 *
			 * ```js
			 * /// file: svelte.config.js
			 * /// type: import('@sveltejs/kit').Config
			 * const config = {
			 *   kit: {
			 *     prerender: {
			 *       handleHttpError: ({ path, referrer, message }) => {
			 *         // ignore deliberate link to shiny 404 page
			 *         if (path === '/not-found' && referrer === '/blog/how-we-built-our-404-page') {
			 *           return;
			 *         }
			 *
			 *         // otherwise fail the build
			 *         throw new Error(message);
			 *       }
			 *     }
			 *   }
			 * };
			 * ```
			 *
			 * @default "fail"
			 */
			handleHttpError?: PrerenderHttpErrorHandlerValue;
			/**
			 * How to respond when hash links from one prerendered page to another don't correspond to an `id` on the destination page.
			 *
			 * - `'fail'` — fail the build
			 * - `'ignore'` - silently ignore the failure and continue
			 * - `'warn'` — continue, but print a warning
			 * - `(details) => void` — a custom error handler that takes a `details` object with `path`, `id`, `referrers` and `message` properties. If you `throw` from this function, the build will fail
			 *
			 * @default "fail"
			 */
			handleMissingId?: PrerenderMissingIdHandlerValue;
			/**
			 * How to respond when an entry generated by the `entries` export doesn't match the route it was generated from.
			 *
			 * - `'fail'` — fail the build
			 * - `'ignore'` - silently ignore the failure and continue
			 * - `'warn'` — continue, but print a warning
			 * - `(details) => void` — a custom error handler that takes a `details` object with `generatedFromId`, `entry`, `matchedId` and `message` properties. If you `throw` from this function, the build will fail
			 *
			 * @default "fail"
			 */
			handleEntryGeneratorMismatch?: PrerenderEntryGeneratorMismatchHandlerValue;
			/**
			 * The value of `url.origin` during prerendering; useful if it is included in rendered content.
			 * @default "http://sveltekit-prerender"
			 */
			origin?: string;
		};
		serviceWorker?: {
			/**
			 * Whether to automatically register the service worker, if it exists.
			 * @default true
			 */
			register?: boolean;
			/**
			 * Determine which files in your `static` directory will be available in `$service-worker.files`.
			 * @default (filename) => !/\.DS_Store/.test(filename)
			 */
			files?(filepath: string): boolean;
		};
		typescript?: {
			/**
			 * A function that allows you to edit the generated `tsconfig.json`. You can mutate the config (recommended) or return a new one.
			 * This is useful for extending a shared `tsconfig.json` in a monorepo root, for example.
			 * @default (config) => config
			 */
			config?: (config: Record<string, any>) => Record<string, any> | void;
		};
		/**
		 * Client-side navigation can be buggy if you deploy a new version of your app while people are using it. If the code for the new page is already loaded, it may have stale content; if it isn't, the app's route manifest may point to a JavaScript file that no longer exists.
		 * SvelteKit helps you solve this problem through version management.
		 * If SvelteKit encounters an error while loading the page and detects that a new version has been deployed (using the `name` specified here, which defaults to a timestamp of the build) it will fall back to traditional full-page navigation.
		 * Not all navigations will result in an error though, for example if the JavaScript for the next page is already loaded. If you still want to force a full-page navigation in these cases, use techniques such as setting the `pollInterval` and then using `beforeNavigate`:
		 * ```html
		 * /// file: +layout.svelte
		 * <script>
		 *   import { beforeNavigate } from '$app/navigation';
		 *   import { updated } from '$app/stores';
		 *
		 *   beforeNavigate(({ willUnload, to }) => {
		 *     if ($updated && !willUnload && to?.url) {
		 *       location.href = to.url.href;
		 *     }
		 *   });
		 * </script>
		 * ```
		 *
		 * If you set `pollInterval` to a non-zero value, SvelteKit will poll for new versions in the background and set the value of the [`updated`](/docs/modules#$app-stores-updated) store to `true` when it detects one.
		 */
		version?: {
			/**
			 * The current app version string. If specified, this must be deterministic (e.g. a commit ref rather than `Math.random()` or `Date.now().toString()`), otherwise defaults to a timestamp of the build.
			 *
			 * For example, to use the current commit hash, you could do use `git rev-parse HEAD`:
			 *
			 * ```js
			 * /// file: svelte.config.js
			 * import * as child_process from 'node:child_process';
			 *
			 * export default {
			 *   kit: {
			 *     version: {
			 *       name: child_process.execSync('git rev-parse HEAD').toString().trim()
			 *     }
			 *   }
			 * };
			 * ```
			 */
			name?: string;
			/**
			 * The interval in milliseconds to poll for version changes. If this is `0`, no polling occurs.
			 * @default 0
			 */
			pollInterval?: number;
		};
	}

	/**
	 * The [`handle`](https://kit.svelte.dev/docs/hooks#server-hooks-handle) hook runs every time the SvelteKit server receives a [request](https://kit.svelte.dev/docs/web-standards#fetch-apis-request) and
	 * determines the [response](https://kit.svelte.dev/docs/web-standards#fetch-apis-response).
	 * It receives an `event` object representing the request and a function called `resolve`, which renders the route and generates a `Response`.
	 * This allows you to modify response headers or bodies, or bypass SvelteKit entirely (for implementing routes programmatically, for example).
	 */
	export type Handle = (input: {
		event: RequestEvent;
		resolve(event: RequestEvent, opts?: ResolveOptions): MaybePromise<Response>;
	}) => MaybePromise<Response>;

	/**
	 * The server-side [`handleError`](https://kit.svelte.dev/docs/hooks#shared-hooks-handleerror) hook runs when an unexpected error is thrown while responding to a request.
	 *
	 * If an unexpected error is thrown during loading or rendering, this function will be called with the error and the event.
	 * Make sure that this function _never_ throws an error.
	 */
	export type HandleServerError = (input: {
		error: unknown;
		event: RequestEvent;
	}) => MaybePromise<void | App.Error>;

	/**
	 * The client-side [`handleError`](https://kit.svelte.dev/docs/hooks#shared-hooks-handleerror) hook runs when an unexpected error is thrown while navigating.
	 *
	 * If an unexpected error is thrown during loading or the following render, this function will be called with the error and the event.
	 * Make sure that this function _never_ throws an error.
	 */
	export type HandleClientError = (input: {
		error: unknown;
		event: NavigationEvent;
	}) => MaybePromise<void | App.Error>;

	/**
	 * The [`handleFetch`](https://kit.svelte.dev/docs/hooks#server-hooks-handlefetch) hook allows you to modify (or replace) a `fetch` request that happens inside a `load` function that runs on the server (or during pre-rendering)
	 */
	export type HandleFetch = (input: {
		event: RequestEvent;
		request: Request;
		fetch: typeof fetch;
	}) => MaybePromise<Response>;

	/**
	 * The generic form of `PageLoad` and `LayoutLoad`. You should import those from `./$types` (see [generated types](https://kit.svelte.dev/docs/types#generated-types))
	 * rather than using `Load` directly.
	 */
	export type Load<
		Params extends Partial<Record<string, string>> = Partial<Record<string, string>>,
		InputData extends Record<string, unknown> | null = Record<string, any> | null,
		ParentData extends Record<string, unknown> = Record<string, any>,
		OutputData extends Record<string, unknown> | void = Record<string, any> | void,
		RouteId extends string | null = string | null
	> = (event: LoadEvent<Params, InputData, ParentData, RouteId>) => MaybePromise<OutputData>;

	/**
	 * The generic form of `PageLoadEvent` and `LayoutLoadEvent`. You should import those from `./$types` (see [generated types](https://kit.svelte.dev/docs/types#generated-types))
	 * rather than using `LoadEvent` directly.
	 */
	export interface LoadEvent<
		Params extends Partial<Record<string, string>> = Partial<Record<string, string>>,
		Data extends Record<string, unknown> | null = Record<string, any> | null,
		ParentData extends Record<string, unknown> = Record<string, any>,
		RouteId extends string | null = string | null
	> extends NavigationEvent<Params, RouteId> {
		/**
		 * `fetch` is equivalent to the [native `fetch` web API](https://developer.mozilla.org/en-US/docs/Web/API/fetch), with a few additional features:
		 *
		 * - It can be used to make credentialed requests on the server, as it inherits the `cookie` and `authorization` headers for the page request.
		 * - It can make relative requests on the server (ordinarily, `fetch` requires a URL with an origin when used in a server context).
		 * - Internal requests (e.g. for `+server.js` routes) go directly to the handler function when running on the server, without the overhead of an HTTP call.
		 * - During server-side rendering, the response will be captured and inlined into the rendered HTML by hooking into the `text` and `json` methods of the `Response` object. Note that headers will _not_ be serialized, unless explicitly included via [`filterSerializedResponseHeaders`](https://kit.svelte.dev/docs/hooks#server-hooks-handle)
		 * - During hydration, the response will be read from the HTML, guaranteeing consistency and preventing an additional network request.
		 *
		 * You can learn more about making credentialed requests with cookies [here](https://kit.svelte.dev/docs/load#cookies)
		 */
		fetch: typeof fetch;
		/**
		 * Contains the data returned by the route's server `load` function (in `+layout.server.js` or `+page.server.js`), if any.
		 */
		data: Data;
		/**
		 * If you need to set headers for the response, you can do so using the this method. This is useful if you want the page to be cached, for example:
		 *
		 *	```js
		 *	/// file: src/routes/blog/+page.js
		 *	export async function load({ fetch, setHeaders }) {
		 *		const url = `https://cms.example.com/articles.json`;
		 *		const response = await fetch(url);
		 *
		 *		setHeaders({
		 *			age: response.headers.get('age'),
		 *			'cache-control': response.headers.get('cache-control')
		 *		});
		 *
		 *		return response.json();
		 *	}
		 *	```
		 *
		 * Setting the same header multiple times (even in separate `load` functions) is an error — you can only set a given header once.
		 *
		 * You cannot add a `set-cookie` header with `setHeaders` — use the [`cookies`](https://kit.svelte.dev/docs/types#public-types-cookies) API in a server-only `load` function instead.
		 *
		 * `setHeaders` has no effect when a `load` function runs in the browser.
		 */
		setHeaders(headers: Record<string, string>): void;
		/**
		 * `await parent()` returns data from parent `+layout.js` `load` functions.
		 * Implicitly, a missing `+layout.js` is treated as a `({ data }) => data` function, meaning that it will return and forward data from parent `+layout.server.js` files.
		 *
		 * Be careful not to introduce accidental waterfalls when using `await parent()`. If for example you only want to merge parent data into the returned output, call it _after_ fetching your other data.
		 */
		parent(): Promise<ParentData>;
		/**
		 * This function declares that the `load` function has a _dependency_ on one or more URLs or custom identifiers, which can subsequently be used with [`invalidate()`](/docs/modules#$app-navigation-invalidate) to cause `load` to rerun.
		 *
		 * Most of the time you won't need this, as `fetch` calls `depends` on your behalf — it's only necessary if you're using a custom API client that bypasses `fetch`.
		 *
		 * URLs can be absolute or relative to the page being loaded, and must be [encoded](https://developer.mozilla.org/en-US/docs/Glossary/percent-encoding).
		 *
		 * Custom identifiers have to be prefixed with one or more lowercase letters followed by a colon to conform to the [URI specification](https://www.rfc-editor.org/rfc/rfc3986.html).
		 *
		 * The following example shows how to use `depends` to register a dependency on a custom identifier, which is `invalidate`d after a button click, making the `load` function rerun.
		 *
		 * ```js
		 * /// file: src/routes/+page.js
		 * let count = 0;
		 * export async function load({ depends }) {
		 * 	depends('increase:count');
		 *
		 * 	return { count: count++ };
		 * }
		 * ```
		 *
		 * ```html
		 * /// file: src/routes/+page.svelte
		 * <script>
		 * 	import { invalidate } from '$app/navigation';
		 *
		 * 	export let data;
		 *
		 * 	const increase = async () => {
		 * 		await invalidate('increase:count');
		 * 	}
		 * </script>
		 *
		 * <p>{data.count}<p>
		 * <button on:click={increase}>Increase Count</button>
		 * ```
		 */
		depends(...deps: string[]): void;
	}

	export interface NavigationEvent<
		Params extends Partial<Record<string, string>> = Partial<Record<string, string>>,
		RouteId extends string | null = string | null
	> {
		/**
		 * The parameters of the current page - e.g. for a route like `/blog/[slug]`, a `{ slug: string }` object
		 */
		params: Params;
		/**
		 * Info about the current route
		 */
		route: {
			/**
			 * The ID of the current route - e.g. for `src/routes/blog/[slug]`, it would be `/blog/[slug]`
			 */
			id: RouteId;
		};
		/**
		 * The URL of the current page
		 */
		url: URL;
	}

	/**
	 * Information about the target of a specific navigation.
	 */
	export interface NavigationTarget {
		/**
		 * Parameters of the target page - e.g. for a route like `/blog/[slug]`, a `{ slug: string }` object.
		 * Is `null` if the target is not part of the SvelteKit app (could not be resolved to a route).
		 */
		params: Record<string, string> | null;
		/**
		 * Info about the target route
		 */
		route: { id: string | null };
		/**
		 * The URL that is navigated to
		 */
		url: URL;
	}

	/**
	 * - `enter`: The app has hydrated
	 * - `form`: The user submitted a `<form>` with a GET method
	 * - `leave`: The user is leaving the app by closing the tab or using the back/forward buttons to go to a different document
	 * - `link`: Navigation was triggered by a link click
	 * - `goto`: Navigation was triggered by a `goto(...)` call or a redirect
	 * - `popstate`: Navigation was triggered by back/forward navigation
	 */
	export type NavigationType = 'enter' | 'form' | 'leave' | 'link' | 'goto' | 'popstate';

	export interface Navigation {
		/**
		 * Where navigation was triggered from
		 */
		from: NavigationTarget | null;
		/**
		 * Where navigation is going to/has gone to
		 */
		to: NavigationTarget | null;
		/**
		 * The type of navigation:
		 * - `form`: The user submitted a `<form>`
		 * - `leave`: The user is leaving the app by closing the tab or using the back/forward buttons to go to a different document
		 * - `link`: Navigation was triggered by a link click
		 * - `goto`: Navigation was triggered by a `goto(...)` call or a redirect
		 * - `popstate`: Navigation was triggered by back/forward navigation
		 */
		type: Exclude<NavigationType, 'enter'>;
		/**
		 * Whether or not the navigation will result in the page being unloaded (i.e. not a client-side navigation)
		 */
		willUnload: boolean;
		/**
		 * In case of a history back/forward navigation, the number of steps to go back/forward
		 */
		delta?: number;
		/**
		 * A promise that resolves once the navigation is complete, and rejects if the navigation
		 * fails or is aborted. In the case of a `willUnload` navigation, the promise will never resolve
		 */
		complete: Promise<void>;
	}

	/**
	 * The argument passed to [`beforeNavigate`](https://kit.svelte.dev/docs/modules#$app-navigation-beforenavigate) callbacks.
	 */
	export interface BeforeNavigate extends Navigation {
		/**
		 * Call this to prevent the navigation from starting.
		 */
		cancel(): void;
	}

	/**
	 * The argument passed to [`onNavigate`](https://kit.svelte.dev/docs/modules#$app-navigation-onnavigate) callbacks.
	 */
	export interface OnNavigate extends Navigation {
		/**
		 * The type of navigation:
		 * - `form`: The user submitted a `<form>`
		 * - `link`: Navigation was triggered by a link click
		 * - `goto`: Navigation was triggered by a `goto(...)` call or a redirect
		 * - `popstate`: Navigation was triggered by back/forward navigation
		 */
		type: Exclude<NavigationType, 'enter' | 'leave'>;
		/**
		 * Since `onNavigate` callbacks are called immediately before a client-side navigation, they will never be called with a navigation that unloads the page.
		 */
		willUnload: false;
	}

	/**
	 * The argument passed to [`afterNavigate`](https://kit.svelte.dev/docs/modules#$app-navigation-afternavigate) callbacks.
	 */
	export interface AfterNavigate extends Omit<Navigation, 'type'> {
		/**
		 * The type of navigation:
		 * - `enter`: The app has hydrated
		 * - `form`: The user submitted a `<form>`
		 * - `link`: Navigation was triggered by a link click
		 * - `goto`: Navigation was triggered by a `goto(...)` call or a redirect
		 * - `popstate`: Navigation was triggered by back/forward navigation
		 */
		type: Exclude<NavigationType, 'leave'>;
		/**
		 * Since `afterNavigate` callbacks are called after a navigation completes, they will never be called with a navigation that unloads the page.
		 */
		willUnload: false;
	}

	/**
	 * The shape of the `$page` store
	 */
	export interface Page<
		Params extends Record<string, string> = Record<string, string>,
		RouteId extends string | null = string | null
	> {
		/**
		 * The URL of the current page
		 */
		url: URL;
		/**
		 * The parameters of the current page - e.g. for a route like `/blog/[slug]`, a `{ slug: string }` object
		 */
		params: Params;
		/**
		 * Info about the current route
		 */
		route: {
			/**
			 * The ID of the current route - e.g. for `src/routes/blog/[slug]`, it would be `/blog/[slug]`
			 */
			id: RouteId;
		};
		/**
		 * Http status code of the current page
		 */
		status: number;
		/**
		 * The error object of the current page, if any. Filled from the `handleError` hooks.
		 */
		error: App.Error | null;
		/**
		 * The merged result of all data from all `load` functions on the current page. You can type a common denominator through `App.PageData`.
		 */
		data: App.PageData & Record<string, any>;
		/**
		 * Filled only after a form submission. See [form actions](https://kit.svelte.dev/docs/form-actions) for more info.
		 */
		form: any;
	}

	/**
	 * The shape of a param matcher. See [matching](https://kit.svelte.dev/docs/advanced-routing#matching) for more info.
	 */
	export type ParamMatcher = (param: string) => boolean;

	export interface RequestEvent<
		Params extends Partial<Record<string, string>> = Partial<Record<string, string>>,
		RouteId extends string | null = string | null
	> {
		/**
		 * Get or set cookies related to the current request
		 */
		cookies: Cookies;
		/**
		 * `fetch` is equivalent to the [native `fetch` web API](https://developer.mozilla.org/en-US/docs/Web/API/fetch), with a few additional features:
		 *
		 * - It can be used to make credentialed requests on the server, as it inherits the `cookie` and `authorization` headers for the page request.
		 * - It can make relative requests on the server (ordinarily, `fetch` requires a URL with an origin when used in a server context).
		 * - Internal requests (e.g. for `+server.js` routes) go directly to the handler function when running on the server, without the overhead of an HTTP call.
		 * - During server-side rendering, the response will be captured and inlined into the rendered HTML by hooking into the `text` and `json` methods of the `Response` object. Note that headers will _not_ be serialized, unless explicitly included via [`filterSerializedResponseHeaders`](https://kit.svelte.dev/docs/hooks#server-hooks-handle)
		 * - During hydration, the response will be read from the HTML, guaranteeing consistency and preventing an additional network request.
		 *
		 * You can learn more about making credentialed requests with cookies [here](https://kit.svelte.dev/docs/load#cookies)
		 */
		fetch: typeof fetch;
		/**
		 * The client's IP address, set by the adapter.
		 */
		getClientAddress(): string;
		/**
		 * Contains custom data that was added to the request within the [`handle hook`](https://kit.svelte.dev/docs/hooks#server-hooks-handle).
		 */
		locals: App.Locals;
		/**
		 * The parameters of the current route - e.g. for a route like `/blog/[slug]`, a `{ slug: string }` object
		 */
		params: Params;
		/**
		 * Additional data made available through the adapter.
		 */
		platform: Readonly<App.Platform> | undefined;
		/**
		 * The original request object
		 */
		request: Request;
		/**
		 * Info about the current route
		 */
		route: {
			/**
			 * The ID of the current route - e.g. for `src/routes/blog/[slug]`, it would be `/blog/[slug]`
			 */
			id: RouteId;
		};
		/**
		 * If you need to set headers for the response, you can do so using the this method. This is useful if you want the page to be cached, for example:
		 *
		 *	```js
		 *	/// file: src/routes/blog/+page.js
		 *	export async function load({ fetch, setHeaders }) {
		 *		const url = `https://cms.example.com/articles.json`;
		 *		const response = await fetch(url);
		 *
		 *		setHeaders({
		 *			age: response.headers.get('age'),
		 *			'cache-control': response.headers.get('cache-control')
		 *		});
		 *
		 *		return response.json();
		 *	}
		 *	```
		 *
		 * Setting the same header multiple times (even in separate `load` functions) is an error — you can only set a given header once.
		 *
		 * You cannot add a `set-cookie` header with `setHeaders` — use the [`cookies`](https://kit.svelte.dev/docs/types#public-types-cookies) API instead.
		 */
		setHeaders(headers: Record<string, string>): void;
		/**
		 * The requested URL.
		 */
		url: URL;
		/**
		 * `true` if the request comes from the client asking for `+page/layout.server.js` data. The `url` property will be stripped of the internal information
		 * related to the data request in this case. Use this property instead if the distinction is important to you.
		 */
		isDataRequest: boolean;
		/**
		 * `true` for `+server.js` calls coming from SvelteKit without the overhead of actually making an HTTP request. This happens when you make same-origin `fetch` requests on the server.
		 */
		isSubRequest: boolean;
	}

	/**
	 * A `(event: RequestEvent) => Response` function exported from a `+server.js` file that corresponds to an HTTP verb (`GET`, `PUT`, `PATCH`, etc) and handles requests with that method.
	 *
	 * It receives `Params` as the first generic argument, which you can skip by using [generated types](https://kit.svelte.dev/docs/types#generated-types) instead.
	 */
	export type RequestHandler<
		Params extends Partial<Record<string, string>> = Partial<Record<string, string>>,
		RouteId extends string | null = string | null
	> = (event: RequestEvent<Params, RouteId>) => MaybePromise<Response>;

	export interface ResolveOptions {
		/**
		 * Applies custom transforms to HTML. If `done` is true, it's the final chunk. Chunks are not guaranteed to be well-formed HTML
		 * (they could include an element's opening tag but not its closing tag, for example)
		 * but they will always be split at sensible boundaries such as `%sveltekit.head%` or layout/page components.
		 * @param input the html chunk and the info if this is the last chunk
		 */
		transformPageChunk?(input: { html: string; done: boolean }): MaybePromise<string | undefined>;
		/**
		 * Determines which headers should be included in serialized responses when a `load` function loads a resource with `fetch`.
		 * By default, none will be included.
		 * @param name header name
		 * @param value header value
		 */
		filterSerializedResponseHeaders?(name: string, value: string): boolean;
		/**
		 * Determines what should be added to the `<head>` tag to preload it.
		 * By default, `js` and `css` files will be preloaded.
		 * @param input the type of the file and its path
		 */
		preload?(input: { type: 'font' | 'css' | 'js' | 'asset'; path: string }): boolean;
	}

	export interface RouteDefinition<Config = any> {
		id: string;
		api: {
			methods: Array<HttpMethod | '*'>;
		};
		page: {
			methods: Array<Extract<HttpMethod, 'GET' | 'POST'>>;
		};
		pattern: RegExp;
		prerender: PrerenderOption;
		segments: RouteSegment[];
		methods: Array<HttpMethod | '*'>;
		config: Config;
	}

	export class Server {
		constructor(manifest: SSRManifest);
		init(options: ServerInitOptions): Promise<void>;
		respond(request: Request, options: RequestOptions): Promise<Response>;
	}

	export interface ServerInitOptions {
		env: Record<string, string>;
	}

	export interface SSRManifest {
		appDir: string;
		appPath: string;
		assets: Set<string>;
		mimeTypes: Record<string, string>;

		/** private fields */
		_: {
			client: NonNullable<BuildData['client']>;
			nodes: SSRNodeLoader[];
			routes: SSRRoute[];
			matchers(): Promise<Record<string, ParamMatcher>>;
		};
	}

	/**
	 * The generic form of `PageServerLoad` and `LayoutServerLoad`. You should import those from `./$types` (see [generated types](https://kit.svelte.dev/docs/types#generated-types))
	 * rather than using `ServerLoad` directly.
	 */
	export type ServerLoad<
		Params extends Partial<Record<string, string>> = Partial<Record<string, string>>,
		ParentData extends Record<string, any> = Record<string, any>,
		OutputData extends Record<string, any> | void = Record<string, any> | void,
		RouteId extends string | null = string | null
	> = (event: ServerLoadEvent<Params, ParentData, RouteId>) => MaybePromise<OutputData>;

	export interface ServerLoadEvent<
		Params extends Partial<Record<string, string>> = Partial<Record<string, string>>,
		ParentData extends Record<string, any> = Record<string, any>,
		RouteId extends string | null = string | null
	> extends RequestEvent<Params, RouteId> {
		/**
		 * `await parent()` returns data from parent `+layout.server.js` `load` functions.
		 *
		 * Be careful not to introduce accidental waterfalls when using `await parent()`. If for example you only want to merge parent data into the returned output, call it _after_ fetching your other data.
		 */
		parent(): Promise<ParentData>;
		/**
		 * This function declares that the `load` function has a _dependency_ on one or more URLs or custom identifiers, which can subsequently be used with [`invalidate()`](/docs/modules#$app-navigation-invalidate) to cause `load` to rerun.
		 *
		 * Most of the time you won't need this, as `fetch` calls `depends` on your behalf — it's only necessary if you're using a custom API client that bypasses `fetch`.
		 *
		 * URLs can be absolute or relative to the page being loaded, and must be [encoded](https://developer.mozilla.org/en-US/docs/Glossary/percent-encoding).
		 *
		 * Custom identifiers have to be prefixed with one or more lowercase letters followed by a colon to conform to the [URI specification](https://www.rfc-editor.org/rfc/rfc3986.html).
		 *
		 * The following example shows how to use `depends` to register a dependency on a custom identifier, which is `invalidate`d after a button click, making the `load` function rerun.
		 *
		 * ```js
		 * /// file: src/routes/+page.js
		 * let count = 0;
		 * export async function load({ depends }) {
		 * 	depends('increase:count');
		 *
		 * 	return { count: count++ };
		 * }
		 * ```
		 *
		 * ```html
		 * /// file: src/routes/+page.svelte
		 * <script>
		 * 	import { invalidate } from '$app/navigation';
		 *
		 * 	export let data;
		 *
		 * 	const increase = async () => {
		 * 		await invalidate('increase:count');
		 * 	}
		 * </script>
		 *
		 * <p>{data.count}<p>
		 * <button on:click={increase}>Increase Count</button>
		 * ```
		 */
		depends(...deps: string[]): void;
	}

	/**
	 * Shape of a form action method that is part of `export const actions = {..}` in `+page.server.js`.
	 * See [form actions](https://kit.svelte.dev/docs/form-actions) for more information.
	 */
	export type Action<
		Params extends Partial<Record<string, string>> = Partial<Record<string, string>>,
		OutputData extends Record<string, any> | void = Record<string, any> | void,
		RouteId extends string | null = string | null
	> = (event: RequestEvent<Params, RouteId>) => MaybePromise<OutputData>;

	/**
	 * Shape of the `export const actions = {..}` object in `+page.server.js`.
	 * See [form actions](https://kit.svelte.dev/docs/form-actions) for more information.
	 */
	export type Actions<
		Params extends Partial<Record<string, string>> = Partial<Record<string, string>>,
		OutputData extends Record<string, any> | void = Record<string, any> | void,
		RouteId extends string | null = string | null
	> = Record<string, Action<Params, OutputData, RouteId>>;

	/**
	 * When calling a form action via fetch, the response will be one of these shapes.
	 * ```svelte
	 * <form method="post" use:enhance={() => {
	 *   return ({ result }) => {
	 * 		// result is of type ActionResult
	 *   };
	 * }}
	 * ```
	 */
	export type ActionResult<
		Success extends Record<string, unknown> | undefined = Record<string, any>,
		Failure extends Record<string, unknown> | undefined = Record<string, any>
	> =
		| { type: 'success'; status: number; data?: Success }
		| { type: 'failure'; status: number; data?: Failure }
		| { type: 'redirect'; status: number; location: string }
		| { type: 'error'; status?: number; error: any };

	/**
	 * The object returned by the [`error`](https://kit.svelte.dev/docs/modules#sveltejs-kit-error) function.
	 */
	export interface HttpError {
		/** The [HTTP status code](https://developer.mozilla.org/en-US/docs/Web/HTTP/Status#client_error_responses), in the range 400-599. */
		status: number;
		/** The content of the error. */
		body: App.Error;
	}

	/**
	 * The object returned by the [`redirect`](https://kit.svelte.dev/docs/modules#sveltejs-kit-redirect) function
	 */
	export interface Redirect {
		/** The [HTTP status code](https://developer.mozilla.org/en-US/docs/Web/HTTP/Status#redirection_messages), in the range 300-308. */
		status: 300 | 301 | 302 | 303 | 304 | 305 | 306 | 307 | 308;
		/** The location to redirect to. */
		location: string;
	}

	export type SubmitFunction<
		Success extends Record<string, unknown> | undefined = Record<string, any>,
		Failure extends Record<string, unknown> | undefined = Record<string, any>
	> = (input: {
		action: URL;
		/**
		 * use `formData` instead of `data`
		 * @deprecated
		 */
		data: FormData;
		formData: FormData;
		/**
		 * use `formElement` instead of `form`
		 * @deprecated
		 */
		form: HTMLFormElement;
		formElement: HTMLFormElement;
		controller: AbortController;
		submitter: HTMLElement | null;
		cancel(): void;
	}) => MaybePromise<
		| void
		| ((opts: {
				/**
				 * use `formData` instead of `data`
				 * @deprecated
				 */
				data: FormData;
				formData: FormData;
				/**
				 * use `formElement` instead of `form`
				 * @deprecated
				 */
				form: HTMLFormElement;
				formElement: HTMLFormElement;
				action: URL;
				result: ActionResult<Success, Failure>;
				/**
				 * Call this to get the default behavior of a form submission response.
				 * @param options Set `reset: false` if you don't want the `<form>` values to be reset after a successful submission.
				 * @param invalidateAll Set `invalidateAll: false` if you don't want the action to call `invalidateAll` after submission.
				 */
				update(options?: { reset?: boolean; invalidateAll?: boolean }): Promise<void>;
		  }) => void)
	>;

	/**
	 * The type of `export const snapshot` exported from a page or layout component.
	 */
	export interface Snapshot<T = any> {
		capture: () => T;
		restore: (snapshot: T) => void;
	}
	interface AdapterEntry {
		/**
		 * A string that uniquely identifies an HTTP service (e.g. serverless function) and is used for deduplication.
		 * For example, `/foo/a-[b]` and `/foo/[c]` are different routes, but would both
		 * be represented in a Netlify _redirects file as `/foo/:param`, so they share an ID
		 */
		id: string;

		/**
		 * A function that compares the candidate route with the current route to determine
		 * if it should be grouped with the current route.
		 *
		 * Use cases:
		 * - Fallback pages: `/foo/[c]` is a fallback for `/foo/a-[b]`, and `/[...catchall]` is a fallback for all routes
		 * - Grouping routes that share a common `config`: `/foo` should be deployed to the edge, `/bar` and `/baz` should be deployed to a serverless function
		 */
		filter(route: RouteDefinition): boolean;

		/**
		 * A function that is invoked once the entry has been created. This is where you
		 * should write the function to the filesystem and generate redirect manifests.
		 */
		complete(entry: { generateManifest(opts: { relativePath: string }): string }): MaybePromise<void>;
	}

	// Based on https://github.com/josh-hemphill/csp-typed-directives/blob/latest/src/csp.types.ts
	//
	// MIT License
	//
	// Copyright (c) 2021-present, Joshua Hemphill
	// Copyright (c) 2021, Tecnico Corporation
	//
	// Permission is hereby granted, free of charge, to any person obtaining a copy
	// of this software and associated documentation files (the "Software"), to deal
	// in the Software without restriction, including without limitation the rights
	// to use, copy, modify, merge, publish, distribute, sublicense, and/or sell
	// copies of the Software, and to permit persons to whom the Software is
	// furnished to do so, subject to the following conditions:
	//
	// The above copyright notice and this permission notice shall be included in all
	// copies or substantial portions of the Software.
	//
	// THE SOFTWARE IS PROVIDED "AS IS", WITHOUT WARRANTY OF ANY KIND, EXPRESS OR
	// IMPLIED, INCLUDING BUT NOT LIMITED TO THE WARRANTIES OF MERCHANTABILITY,
	// FITNESS FOR A PARTICULAR PURPOSE AND NONINFRINGEMENT. IN NO EVENT SHALL THE
	// AUTHORS OR COPYRIGHT HOLDERS BE LIABLE FOR ANY CLAIM, DAMAGES OR OTHER
	// LIABILITY, WHETHER IN AN ACTION OF CONTRACT, TORT OR OTHERWISE, ARISING FROM,
	// OUT OF OR IN CONNECTION WITH THE SOFTWARE OR THE USE OR OTHER DEALINGS IN THE
	// SOFTWARE.

	namespace Csp {
		type ActionSource = 'strict-dynamic' | 'report-sample';
		type BaseSource =
			| 'self'
			| 'unsafe-eval'
			| 'unsafe-hashes'
			| 'unsafe-inline'
			| 'wasm-unsafe-eval'
			| 'none';
		type CryptoSource = `${'nonce' | 'sha256' | 'sha384' | 'sha512'}-${string}`;
		type FrameSource = HostSource | SchemeSource | 'self' | 'none';
		type HostNameScheme = `${string}.${string}` | 'localhost';
		type HostSource = `${HostProtocolSchemes}${HostNameScheme}${PortScheme}`;
		type HostProtocolSchemes = `${string}://` | '';
		type HttpDelineator = '/' | '?' | '#' | '\\';
		type PortScheme = `:${number}` | '' | ':*';
		type SchemeSource = 'http:' | 'https:' | 'data:' | 'mediastream:' | 'blob:' | 'filesystem:';
		type Source = HostSource | SchemeSource | CryptoSource | BaseSource;
		type Sources = Source[];
		type UriPath = `${HttpDelineator}${string}`;
	}

	interface CspDirectives {
		'child-src'?: Csp.Sources;
		'default-src'?: Array<Csp.Source | Csp.ActionSource>;
		'frame-src'?: Csp.Sources;
		'worker-src'?: Csp.Sources;
		'connect-src'?: Csp.Sources;
		'font-src'?: Csp.Sources;
		'img-src'?: Csp.Sources;
		'manifest-src'?: Csp.Sources;
		'media-src'?: Csp.Sources;
		'object-src'?: Csp.Sources;
		'prefetch-src'?: Csp.Sources;
		'script-src'?: Array<Csp.Source | Csp.ActionSource>;
		'script-src-elem'?: Csp.Sources;
		'script-src-attr'?: Csp.Sources;
		'style-src'?: Array<Csp.Source | Csp.ActionSource>;
		'style-src-elem'?: Csp.Sources;
		'style-src-attr'?: Csp.Sources;
		'base-uri'?: Array<Csp.Source | Csp.ActionSource>;
		sandbox?: Array<
			| 'allow-downloads-without-user-activation'
			| 'allow-forms'
			| 'allow-modals'
			| 'allow-orientation-lock'
			| 'allow-pointer-lock'
			| 'allow-popups'
			| 'allow-popups-to-escape-sandbox'
			| 'allow-presentation'
			| 'allow-same-origin'
			| 'allow-scripts'
			| 'allow-storage-access-by-user-activation'
			| 'allow-top-navigation'
			| 'allow-top-navigation-by-user-activation'
		>;
		'form-action'?: Array<Csp.Source | Csp.ActionSource>;
		'frame-ancestors'?: Array<Csp.HostSource | Csp.SchemeSource | Csp.FrameSource>;
		'navigate-to'?: Array<Csp.Source | Csp.ActionSource>;
		'report-uri'?: Csp.UriPath[];
		'report-to'?: string[];

		'require-trusted-types-for'?: Array<'script'>;
		'trusted-types'?: Array<'none' | 'allow-duplicates' | '*' | string>;
		'upgrade-insecure-requests'?: boolean;

		/** @deprecated */
		'require-sri-for'?: Array<'script' | 'style' | 'script style'>;

		/** @deprecated */
		'block-all-mixed-content'?: boolean;

		/** @deprecated */
		'plugin-types'?: Array<`${string}/${string}` | 'none'>;

		/** @deprecated */
		referrer?: Array<
			| 'no-referrer'
			| 'no-referrer-when-downgrade'
			| 'origin'
			| 'origin-when-cross-origin'
			| 'same-origin'
			| 'strict-origin'
			| 'strict-origin-when-cross-origin'
			| 'unsafe-url'
			| 'none'
		>;
	}

	type HttpMethod = 'GET' | 'HEAD' | 'POST' | 'PUT' | 'DELETE' | 'PATCH' | 'OPTIONS';

	interface Logger {
		(msg: string): void;
		success(msg: string): void;
		error(msg: string): void;
		warn(msg: string): void;
		minor(msg: string): void;
		info(msg: string): void;
	}

	type MaybePromise<T> = T | Promise<T>;

	interface Prerendered {
		/**
		 * A map of `path` to `{ file }` objects, where a path like `/foo` corresponds to `foo.html` and a path like `/bar/` corresponds to `bar/index.html`.
		 */
		pages: Map<
			string,
			{
				/** The location of the .html file relative to the output directory */
				file: string;
			}
		>;
		/**
		 * A map of `path` to `{ type }` objects.
		 */
		assets: Map<
			string,
			{
				/** The MIME type of the asset */
				type: string;
			}
		>;
		/**
		 * A map of redirects encountered during prerendering.
		 */
		redirects: Map<
			string,
			{
				status: number;
				location: string;
			}
		>;
		/** An array of prerendered paths (without trailing slashes, regardless of the trailingSlash config) */
		paths: string[];
	}

	interface PrerenderHttpErrorHandler {
		(details: {
			status: number;
			path: string;
			referrer: string | null;
			referenceType: 'linked' | 'fetched';
			message: string;
		}): void;
	}

	interface PrerenderMissingIdHandler {
		(details: { path: string; id: string; referrers: string[]; message: string }): void;
	}

	interface PrerenderEntryGeneratorMismatchHandler {
		(details: { generatedFromId: string; entry: string; matchedId: string; message: string }): void;
	}

	type PrerenderHttpErrorHandlerValue = 'fail' | 'warn' | 'ignore' | PrerenderHttpErrorHandler;
	type PrerenderMissingIdHandlerValue = 'fail' | 'warn' | 'ignore' | PrerenderMissingIdHandler;
	type PrerenderEntryGeneratorMismatchHandlerValue =
		| 'fail'
		| 'warn'
		| 'ignore'
		| PrerenderEntryGeneratorMismatchHandler;

	export type PrerenderOption = boolean | 'auto';

	interface RequestOptions {
		getClientAddress(): string;
		platform?: App.Platform;
	}

	interface RouteSegment {
		content: string;
		dynamic: boolean;
		rest: boolean;
	}

	type TrailingSlash = 'never' | 'always' | 'ignore';
	class HttpError_1 {
		
		constructor(status: number, body: {
			message: string;
		} extends App.Error ? (App.Error | string | undefined) : App.Error);
		status: number;
		body: App.Error;
		toString(): string;
	}
	class Redirect_1 {
		
		constructor(status: 300 | 301 | 302 | 303 | 304 | 305 | 306 | 307 | 308, location: string);
		status: 300 | 301 | 302 | 303 | 304 | 305 | 306 | 307 | 308;
		location: string;
	}

	export class ActionFailure<T extends Record<string, unknown> | undefined = undefined> {
		
		constructor(status: number, data?: T | undefined);
		status: number;
		data: T | undefined;
	}
	interface Asset {
		file: string;
		size: number;
		type: string | null;
	}

	interface BuildData {
		app_dir: string;
		app_path: string;
		manifest_data: ManifestData;
		service_worker: string | null;
		client: {
			start: string;
			app: string;
			imports: string[];
			stylesheets: string[];
			fonts: string[];
		} | null;
		server_manifest: import('vite').Manifest;
	}

	interface ManifestData {
		assets: Asset[];
		nodes: PageNode[];
		routes: RouteData[];
		matchers: Record<string, string>;
	}

	interface PageNode {
		depth: number;
		component?: string; // TODO supply default component if it's missing (bit of an edge case)
		universal?: string;
		server?: string;
		parent_id?: string;
		parent?: PageNode;
		/**
		 * Filled with the pages that reference this layout (if this is a layout)
		 */
		child_pages?: PageNode[];
	}

	type RecursiveRequired<T> = {
		// Recursive implementation of TypeScript's Required utility type.
		// Will recursively continue until it reaches a primitive or Function
		[K in keyof T]-?: Extract<T[K], Function> extends never // If it does not have a Function type
			? RecursiveRequired<T[K]> // recursively continue through.
			: T[K]; // Use the exact type for everything else
	};

	interface RouteParam {
		name: string;
		matcher: string;
		optional: boolean;
		rest: boolean;
		chained: boolean;
	}

	/**
	 * Represents a route segment in the app. It can either be an intermediate node
	 * with only layout/error pages, or a leaf, at which point either `page` and `leaf`
	 * or `endpoint` is set.
	 */
	interface RouteData {
		id: string;
		parent: RouteData | null;

		segment: string;
		pattern: RegExp;
		params: RouteParam[];

		layout: PageNode | null;
		error: PageNode | null;
		leaf: PageNode | null;

		page: {
			layouts: Array<number | undefined>;
			errors: Array<number | undefined>;
			leaf: number;
		} | null;

		endpoint: {
			file: string;
		} | null;
	}

	interface SSRComponent {
		default: {
			render(props: Record<string, any>): {
				html: string;
				head: string;
				css: {
					code: string;
					map: any; // TODO
				};
			};
		};
	}

	type SSRComponentLoader = () => Promise<SSRComponent>;

	interface SSRNode {
		component: SSRComponentLoader;
		/** index into the `components` array in client/manifest.js */
		index: number;
		/** external JS files */
		imports: string[];
		/** external CSS files */
		stylesheets: string[];
		/** external font files */
		fonts: string[];
		/** inlined styles */
		inline_styles?(): MaybePromise<Record<string, string>>;

		universal: {
			load?: Load;
			prerender?: PrerenderOption;
			ssr?: boolean;
			csr?: boolean;
			trailingSlash?: TrailingSlash;
			config?: any;
			entries?: PrerenderEntryGenerator;
		};

		server: {
			load?: ServerLoad;
			prerender?: PrerenderOption;
			ssr?: boolean;
			csr?: boolean;
			trailingSlash?: TrailingSlash;
			actions?: Actions;
			config?: any;
			entries?: PrerenderEntryGenerator;
		};

		universal_id: string;
		server_id: string;
	}

	type SSRNodeLoader = () => Promise<SSRNode>;

	interface PageNodeIndexes {
		errors: Array<number | undefined>;
		layouts: Array<number | undefined>;
		leaf: number;
	}

	type PrerenderEntryGenerator = () => MaybePromise<Array<Record<string, string>>>;

	type SSREndpoint = Partial<Record<HttpMethod, RequestHandler>> & {
		prerender?: PrerenderOption;
		trailingSlash?: TrailingSlash;
		config?: any;
		entries?: PrerenderEntryGenerator;
		fallback?: RequestHandler;
	};

	interface SSRRoute {
		id: string;
		pattern: RegExp;
		params: RouteParam[];
		page: PageNodeIndexes | null;
		endpoint: (() => Promise<SSREndpoint>) | null;
		endpoint_id?: string;
	}

	type ValidatedConfig = RecursiveRequired<Config>;
	export function error(status: number, body: App.Error): HttpError_1;
	export function error(status: number, body?: {
		message: string;
	} extends App.Error ? App.Error | string | undefined : never): HttpError_1;
	/**
	 * Create a `Redirect` object. If thrown during request handling, SvelteKit will return a redirect response.
	 * Make sure you're not catching the thrown redirect, which would prevent SvelteKit from handling it.
	 * @param status The [HTTP status code](https://developer.mozilla.org/en-US/docs/Web/HTTP/Status#redirection_messages). Must be in the range 300-308.
	 * @param location The location to redirect to.
	 */
	export function redirect(status: 300 | 301 | 302 | 303 | 304 | 305 | 306 | 307 | 308, location: string | URL): Redirect_1;
	/**
	 * Create a JSON `Response` object from the supplied data.
	 * @param data The value that will be serialized as JSON.
	 * @param init Options such as `status` and `headers` that will be added to the response. `Content-Type: application/json` and `Content-Length` headers will be added automatically.
	 */
	export function json(data: any, init?: ResponseInit | undefined): Response;
	/**
	 * Create a `Response` object from the supplied body.
	 * @param body The value that will be used as-is.
	 * @param init Options such as `status` and `headers` that will be added to the response. A `Content-Length` header will be added automatically.
	 */
	export function text(body: string, init?: ResponseInit | undefined): Response;
	/**
	 * Create an `ActionFailure` object.
	 * @param status The [HTTP status code](https://developer.mozilla.org/en-US/docs/Web/HTTP/Status#client_error_responses). Must be in the range 400-599.
	 * @param data Data associated with the failure (e.g. validation errors)
	 * */
	export function fail<T extends Record<string, unknown> | undefined = undefined>(status: number, data?: T | undefined): ActionFailure<T>;
	/**
	 * @deprecated Use `resolveRoute` from `$app/paths` instead.
	 *
	 * Populate a route ID with params to resolve a pathname.
	 * @example
	 * ```js
	 * resolvePath(
	 *   `/blog/[slug]/[...somethingElse]`,
	 *   {
	 *     slug: 'hello-world',
	 *     somethingElse: 'something/else'
	 *   }
	 * ); // `/blog/hello-world/something/else`
	 * ```
	 * */
	export function resolvePath(id: string, params: Record<string, string | undefined>): string;
	export const VERSION: string;
}

declare module '@sveltejs/kit/hooks' {
	/**
	 * A helper function for sequencing multiple `handle` calls in a middleware-like manner.
	 * The behavior for the `handle` options is as follows:
	 * - `transformPageChunk` is applied in reverse order and merged
	 * - `preload` is applied in forward order, the first option "wins" and no `preload` options after it are called
	 * - `filterSerializedResponseHeaders` behaves the same as `preload`
	 *
	 * ```js
	 * /// file: src/hooks.server.js
	 * import { sequence } from '@sveltejs/kit/hooks';
	 *
	 * /// type: import('@sveltejs/kit').Handle
	 * async function first({ event, resolve }) {
	 * 	console.log('first pre-processing');
	 * 	const result = await resolve(event, {
	 * 		transformPageChunk: ({ html }) => {
	 * 			// transforms are applied in reverse order
	 * 			console.log('first transform');
	 * 			return html;
	 * 		},
	 * 		preload: () => {
	 * 			// this one wins as it's the first defined in the chain
	 * 			console.log('first preload');
	 * 		}
	 * 	});
	 * 	console.log('first post-processing');
	 * 	return result;
	 * }
	 *
	 * /// type: import('@sveltejs/kit').Handle
	 * async function second({ event, resolve }) {
	 * 	console.log('second pre-processing');
	 * 	const result = await resolve(event, {
	 * 		transformPageChunk: ({ html }) => {
	 * 			console.log('second transform');
	 * 			return html;
	 * 		},
	 * 		preload: () => {
	 * 			console.log('second preload');
	 * 		},
	 * 		filterSerializedResponseHeaders: () => {
	 * 			// this one wins as it's the first defined in the chain
	 *    		console.log('second filterSerializedResponseHeaders');
	 * 		}
	 * 	});
	 * 	console.log('second post-processing');
	 * 	return result;
	 * }
	 *
	 * export const handle = sequence(first, second);
	 * ```
	 *
	 * The example above would print:
	 *
	 * ```
	 * first pre-processing
	 * first preload
	 * second pre-processing
	 * second filterSerializedResponseHeaders
	 * second transform
	 * first transform
	 * second post-processing
	 * first post-processing
	 * ```
	 *
	 * @param handlers The chain of `handle` functions
	 * */
	export function sequence(...handlers: import('@sveltejs/kit').Handle[]): import('@sveltejs/kit').Handle;
}

declare module '@sveltejs/kit/node' {
	export function getRequest({ request, base, bodySizeLimit }: {
		request: import('http').IncomingMessage;
		base: string;
		bodySizeLimit?: number;
	}): Promise<Request>;

	export function setResponse(res: import('http').ServerResponse, response: Response): Promise<void>;
}

declare module '@sveltejs/kit/node/polyfills' {
	/**
	 * Make various web APIs available as globals:
	 * - `crypto`
	 * - `fetch` (only in node < 18.11)
	 * - `Headers` (only in node < 18.11)
	 * - `Request` (only in node < 18.11)
	 * - `Response` (only in node < 18.11)
	 */
	export function installPolyfills(): void;
}

declare module '@sveltejs/kit/vite' {
	export { vitePreprocess } from '@sveltejs/vite-plugin-svelte';
	/**
	 * Returns the SvelteKit Vite plugins.
	 * */
	export function sveltekit(): Promise<import('vite').Plugin[]>;
}

declare module '$app/environment' {
	export { building, version } from '__sveltekit/environment';
	/**
	 * `true` if the app is running in the browser.
	 */
	export const browser: boolean;
	/**
	 * Whether the dev server is running. This is not guaranteed to correspond to `NODE_ENV` or `MODE`.
	 */
	export const dev: boolean;
}

declare module '$app/forms' {
	/**
	 * This action updates the `form` property of the current page with the given data and updates `$page.status`.
	 * In case of an error, it redirects to the nearest error page.
	 * */
	export function applyAction<Success extends Record<string, unknown> | undefined, Failure extends Record<string, unknown> | undefined>(result: import("@sveltejs/kit").ActionResult<Success, Failure>): Promise<void>;
	/**
	 * Use this function to deserialize the response from a form submission.
	 * Usage:
	 *
	 * ```js
	 * import { deserialize } from '$app/forms';
	 *
	 * async function handleSubmit(event) {
	 *   const response = await fetch('/form?/action', {
	 *     method: 'POST',
	 *     body: new FormData(event.target)
	 *   });
	 *
	 *   const result = deserialize(await response.text());
	 *   // ...
	 * }
	 * ```
	 * */
	export function deserialize<Success extends Record<string, unknown> | undefined, Failure extends Record<string, unknown> | undefined>(result: string): import("@sveltejs/kit").ActionResult<Success, Failure>;
	/**
	 * This action enhances a `<form>` element that otherwise would work without JavaScript.
	 *
	 * The `submit` function is called upon submission with the given FormData and the `action` that should be triggered.
	 * If `cancel` is called, the form will not be submitted.
	 * You can use the abort `controller` to cancel the submission in case another one starts.
	 * If a function is returned, that function is called with the response from the server.
	 * If nothing is returned, the fallback will be used.
	 *
	 * If this function or its return value isn't set, it
	 * - falls back to updating the `form` prop with the returned data if the action is one same page as the form
	 * - updates `$page.status`
	 * - resets the `<form>` element and invalidates all data in case of successful submission with no redirect response
	 * - redirects in case of a redirect response
	 * - redirects to the nearest error page in case of an unexpected error
	 *
	 * If you provide a custom function with a callback and want to use the default behavior, invoke `update` in your callback.
	 * @param form_element The form element
	 * @param submit Submit callback
	 */
	export function enhance<Success extends Record<string, unknown> | undefined, Failure extends Record<string, unknown> | undefined>(form_element: HTMLFormElement, submit?: import("@sveltejs/kit").SubmitFunction<Success, Failure>): {
		destroy(): void;
	};
}

declare module '$app/navigation' {
	/**
	 * If called when the page is being updated following a navigation (in `onMount` or `afterNavigate` or an action, for example), this disables SvelteKit's built-in scroll handling.
	 * This is generally discouraged, since it breaks user expectations.
	 * */
	export const disableScrollHandling: () => void;
	/**
	 * Returns a Promise that resolves when SvelteKit navigates (or fails to navigate, in which case the promise rejects) to the specified `url`.
	 * For external URLs, use `window.location = url` instead of calling `goto(url)`.
	 *
	 * @param url Where to navigate to. Note that if you've set [`config.kit.paths.base`](https://kit.svelte.dev/docs/configuration#paths) and the URL is root-relative, you need to prepend the base path if you want to navigate within the app.
	 * @param {Object} opts Options related to the navigation
	 * @param invalidateAll If `true`, all `load` functions of the page will be rerun. See https://kit.svelte.dev/docs/load#rerunning-load-functions for more info on invalidation.
	 * @param opts.state The state of the new/updated history entry
	 * */
	export const goto: (url: string | URL, opts?: {
		replaceState?: boolean;
		noScroll?: boolean;
		keepFocus?: boolean;
		invalidateAll?: boolean;
		state?: any;
	}) => Promise<void>;
	/**
	 * Causes any `load` functions belonging to the currently active page to re-run if they depend on the `url` in question, via `fetch` or `depends`. Returns a `Promise` that resolves when the page is subsequently updated.
	 *
	 * If the argument is given as a `string` or `URL`, it must resolve to the same URL that was passed to `fetch` or `depends` (including query parameters).
	 * To create a custom identifier, use a string beginning with `[a-z]+:` (e.g. `custom:state`) — this is a valid URL.
	 *
	 * The `function` argument can be used define a custom predicate. It receives the full `URL` and causes `load` to rerun if `true` is returned.
	 * This can be useful if you want to invalidate based on a pattern instead of a exact match.
	 *
	 * ```ts
	 * // Example: Match '/path' regardless of the query parameters
	 * import { invalidate } from '$app/navigation';
	 *
	 * invalidate((url) => url.pathname === '/path');
	 * ```
	 * @param url The invalidated URL
	 * */
	export const invalidate: (url: string | URL | ((url: URL) => boolean)) => Promise<void>;
	/**
	 * Causes all `load` functions belonging to the currently active page to re-run. Returns a `Promise` that resolves when the page is subsequently updated.
	 * */
	export const invalidateAll: () => Promise<void>;
	/**
<<<<<<< HEAD
	 * Arbitrary state associated with the current history entry. It can be set programmatically with `pushState` and `replaceState` from `$app/navigation`.
	 */
	state: Record<string, any>;
	/**
	 * Http status code of the current page
	 */
	status: number;
=======
	 * Programmatically preloads the given page, which means
	 *  1. ensuring that the code for the page is loaded, and
	 *  2. calling the page's load function with the appropriate options.
	 *
	 * This is the same behaviour that SvelteKit triggers when the user taps or mouses over an `<a>` element with `data-sveltekit-preload-data`.
	 * If the next navigation is to `href`, the values returned from load will be used, making navigation instantaneous.
	 * Returns a Promise that resolves when the preload is complete.
	 *
	 * @param href Page to preload
	 * */
	export const preloadData: (href: string) => Promise<void>;
>>>>>>> 99e4bfbd
	/**
	 * Programmatically imports the code for routes that haven't yet been fetched.
	 * Typically, you might call this to speed up subsequent navigation.
	 *
	 * You can specify routes by any matching pathname such as `/about` (to match `src/routes/about/+page.svelte`) or `/blog/*` (to match `src/routes/blog/[slug]/+page.svelte`).
	 *
	 * Unlike `preloadData`, this won't call `load` functions.
	 * Returns a Promise that resolves when the modules have been imported.
	 *
	 * */
	export const preloadCode: (...urls: string[]) => Promise<void>;
	/**
	 * A navigation interceptor that triggers before we navigate to a new URL, whether by clicking a link, calling `goto(...)`, or using the browser back/forward controls.
	 * Calling `cancel()` will prevent the navigation from completing. If the navigation would have directly unloaded the current page, calling `cancel` will trigger the native
	 * browser unload confirmation dialog. In these cases, `navigation.willUnload` is `true`.
	 *
	 * When a navigation isn't client side, `navigation.to.route.id` will be `null`.
	 *
	 * `beforeNavigate` must be called during a component initialization. It remains active as long as the component is mounted.
	 * */
	export const beforeNavigate: (callback: (navigation: import('@sveltejs/kit').BeforeNavigate) => void) => void;
	/**
	 * A lifecycle function that runs the supplied `callback` immediately before we navigate to a new URL except during full-page navigations.
	 *
	 * If you return a `Promise`, SvelteKit will wait for it to resolve before completing the navigation. This allows you to — for example — use `document.startViewTransition`. Avoid promises that are slow to resolve, since navigation will appear stalled to the user.
	 *
	 * If a function (or a `Promise` that resolves to a function) is returned from the callback, it will be called once the DOM has updated.
	 *
	 * `onNavigate` must be called during a component initialization. It remains active as long as the component is mounted.
	 * */
	export const onNavigate: (callback: (navigation: import('@sveltejs/kit').OnNavigate) => MaybePromise<(() => void) | void>) => void;
	/**
	 * A lifecycle function that runs the supplied `callback` when the current component mounts, and also whenever we navigate to a new URL.
	 *
	 * `afterNavigate` must be called during a component initialization. It remains active as long as the component is mounted.
	 * */
	export const afterNavigate: (callback: (navigation: import('@sveltejs/kit').AfterNavigate) => void) => void;
	type MaybePromise<T> = T | Promise<T>;
}

declare module '$app/paths' {
	export { base, assets } from '__sveltekit/paths';
	/**
	 * Populate a route ID with params to resolve a pathname.
	 * @example
	 * ```js
	 * resolveRoute(
	 *   `/blog/[slug]/[...somethingElse]`,
	 *   {
	 *     slug: 'hello-world',
	 *     somethingElse: 'something/else'
	 *   }
	 * ); // `/blog/hello-world/something/else`
	 * ```
	 * */
	export function resolveRoute(id: string, params: Record<string, string | undefined>): string;
}

declare module '$app/stores' {
	export function getStores(): {
		
		page: typeof page;
		
		navigating: typeof navigating;
		
		updated: typeof updated;
	};
	/**
	 * A readable store whose value contains page data.
	 *
	 * On the server, this store can only be subscribed to during component initialization. In the browser, it can be subscribed to at any time.
	 *
	 * */
	export const page: import('svelte/store').Readable<import('@sveltejs/kit').Page>;
	/**
	 * A readable store.
	 * When navigating starts, its value is a `Navigation` object with `from`, `to`, `type` and (if `type === 'popstate'`) `delta` properties.
	 * When navigating finishes, its value reverts to `null`.
	 *
	 * On the server, this store can only be subscribed to during component initialization. In the browser, it can be subscribed to at any time.
	 * */
	export const navigating: import('svelte/store').Readable<import('@sveltejs/kit').Navigation | null>;
	/**
	 * A readable store whose initial value is `false`. If [`version.pollInterval`](https://kit.svelte.dev/docs/configuration#version) is a non-zero value, SvelteKit will poll for new versions of the app and update the store value to `true` when it detects one. `updated.check()` will force an immediate check, regardless of polling.
	 *
	 * On the server, this store can only be subscribed to during component initialization. In the browser, it can be subscribed to at any time.
	 * */
	export const updated: import('svelte/store').Readable<boolean> & {
		check(): Promise<boolean>;
	};
}/**
 * It's possible to tell SvelteKit how to type objects inside your app by declaring the `App` namespace. By default, a new project will have a file called `src/app.d.ts` containing the following:
 *
 * ```ts
 * declare global {
 * 	namespace App {
 * 		// interface Error {}
 * 		// interface Locals {}
 * 		// interface PageData {}
 * 		// interface Platform {}
 * 	}
 * }
 *
 * export {};
 * ```
 *
 * The `export {}` line exists because without it, the file would be treated as an _ambient module_ which prevents you from adding `import` declarations.
 * If you need to add ambient `declare module` declarations, do so in a separate file like `src/ambient.d.ts`.
 *
 * By populating these interfaces, you will gain type safety when using `event.locals`, `event.platform`, and `data` from `load` functions.
 */
declare namespace App {
	/**
	 * Defines the common shape of expected and unexpected errors. Expected errors are thrown using the `error` function. Unexpected errors are handled by the `handleError` hooks which should return this shape.
	 */
	export interface Error {
		message: string;
	}

	/**
	 * The interface that defines `event.locals`, which can be accessed in [hooks](https://kit.svelte.dev/docs/hooks) (`handle`, and `handleError`), server-only `load` functions, and `+server.js` files.
	 */
	export interface Locals {}

	/**
	 * Defines the common shape of the [$page.data store](https://kit.svelte.dev/docs/modules#$app-stores-page) - that is, the data that is shared between all pages.
	 * The `Load` and `ServerLoad` functions in `./$types` will be narrowed accordingly.
	 * Use optional properties for data that is only present on specific pages. Do not add an index signature (`[key: string]: any`).
	 */
	export interface PageData {}

	/**
	 * If your adapter provides [platform-specific context](https://kit.svelte.dev/docs/adapters#platform-specific-context) via `event.platform`, you can specify it here.
	 */
	export interface Platform {}
}

/**
 * This module is only available to [service workers](https://kit.svelte.dev/docs/service-workers).
 */
declare module '$service-worker' {
	/**
	 * The `base` path of the deployment. Typically this is equivalent to `config.kit.paths.base`, but it is calculated from `location.pathname` meaning that it will continue to work correctly if the site is deployed to a subdirectory.
	 * Note that there is a `base` but no `assets`, since service workers cannot be used if `config.kit.paths.assets` is specified.
	 */
	export const base: string;
	/**
	 * An array of URL strings representing the files generated by Vite, suitable for caching with `cache.addAll(build)`.
	 * During development, this is an empty array.
	 */
	export const build: string[];
	/**
	 * An array of URL strings representing the files in your static directory, or whatever directory is specified by `config.kit.files.assets`. You can customize which files are included from `static` directory using [`config.kit.serviceWorker.files`](https://kit.svelte.dev/docs/configuration)
	 */
	export const files: string[];
	/**
	 * An array of pathnames corresponding to prerendered pages and endpoints.
	 * During development, this is an empty array.
	 */
	export const prerendered: string[];
	/**
	 * See [`config.kit.version`](https://kit.svelte.dev/docs/configuration#version). It's useful for generating unique cache names inside your service worker, so that a later deployment of your app can invalidate old caches.
	 */
	export const version: string;
}

/** Internal version of $app/environment */
declare module '__sveltekit/environment' {
	/**
	 * SvelteKit analyses your app during the `build` step by running it. During this process, `building` is `true`. This also applies during prerendering.
	 */
	export const building: boolean;
	/**
	 * The value of `config.kit.version.name`.
	 */
	export const version: string;
	export function set_building(): void;
}

/** Internal version of $app/paths */
declare module '__sveltekit/paths' {
	/**
	 * A string that matches [`config.kit.paths.base`](https://kit.svelte.dev/docs/configuration#paths).
	 *
	 * Example usage: `<a href="{base}/your-page">Link</a>`
	 */
	export let base: '' | `/${string}`;
	/**
	 * An absolute path that matches [`config.kit.paths.assets`](https://kit.svelte.dev/docs/configuration#paths).
	 *
	 * > If a value for `config.kit.paths.assets` is specified, it will be replaced with `'/_svelte_kit_assets'` during `vite dev` or `vite preview`, since the assets don't yet live at their eventual URL.
	 */
	export let assets: '' | `https://${string}` | `http://${string}` | '/_svelte_kit_assets';
	export let relative: boolean | undefined; // TODO in 2.0, make this a `boolean` that defaults to `true`
	export function reset(): void;
	export function override(paths: { base: string; assets: string }): void;
	export function set_assets(path: string): void;
}

//# sourceMappingURL=index.d.ts.map<|MERGE_RESOLUTION|>--- conflicted
+++ resolved
@@ -1693,6 +1693,7 @@
 
 	type ValidatedConfig = RecursiveRequired<Config>;
 	export function error(status: number, body: App.Error): HttpError_1;
+
 	export function error(status: number, body?: {
 		message: string;
 	} extends App.Error ? App.Error | string | undefined : never): HttpError_1;
@@ -1948,15 +1949,6 @@
 	 * */
 	export const invalidateAll: () => Promise<void>;
 	/**
-<<<<<<< HEAD
-	 * Arbitrary state associated with the current history entry. It can be set programmatically with `pushState` and `replaceState` from `$app/navigation`.
-	 */
-	state: Record<string, any>;
-	/**
-	 * Http status code of the current page
-	 */
-	status: number;
-=======
 	 * Programmatically preloads the given page, which means
 	 *  1. ensuring that the code for the page is loaded, and
 	 *  2. calling the page's load function with the appropriate options.
@@ -1968,7 +1960,6 @@
 	 * @param href Page to preload
 	 * */
 	export const preloadData: (href: string) => Promise<void>;
->>>>>>> 99e4bfbd
 	/**
 	 * Programmatically imports the code for routes that haven't yet been fetched.
 	 * Typically, you might call this to speed up subsequent navigation.
@@ -2006,6 +1997,8 @@
 	 * `afterNavigate` must be called during a component initialization. It remains active as long as the component is mounted.
 	 * */
 	export const afterNavigate: (callback: (navigation: import('@sveltejs/kit').AfterNavigate) => void) => void;
+	export const pushState: any;
+	export const replaceState: any;
 	type MaybePromise<T> = T | Promise<T>;
 }
 
