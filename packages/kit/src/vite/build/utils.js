--- conflicted
+++ resolved
@@ -105,19 +105,13 @@
 			ssr,
 			target: ssr ? 'node14.8' : undefined
 		},
-<<<<<<< HEAD
-		publicDir: ssr ? false : config.kit.files.assets,
-=======
 		define: {
 			__SVELTEKIT_ADAPTER_NAME__: JSON.stringify(config.kit.adapter?.name),
 			__SVELTEKIT_APP_VERSION__: JSON.stringify(config.kit.version.name),
 			__SVELTEKIT_APP_VERSION_FILE__: JSON.stringify(`${config.kit.appDir}/version.json`),
 			__SVELTEKIT_APP_VERSION_POLL_INTERVAL__: JSON.stringify(config.kit.version.pollInterval)
 		},
-		// prevent Vite copying the contents of `config.kit.files.assets`,
-		// if it happens to be 'public' instead of 'static'
-		publicDir: false,
->>>>>>> 64dd9712
+		publicDir: ssr ? false : config.kit.files.assets,
 		resolve: {
 			alias: get_aliases(config.kit)
 		},
