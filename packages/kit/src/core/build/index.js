import fs from 'fs';
import path from 'path';
import { rimraf } from '../filesystem/index.js';
import create_manifest_data from '../../core/create_manifest_data/index.js';
import { copy_assets, get_no_external, posixify, resolve_entry } from '../utils.js';
import { create_app } from '../../core/create_app/index.js';
import vite from 'vite';
import svelte from '@sveltejs/vite-plugin-svelte';
import glob from 'tiny-glob/sync.js';
import { SVELTE_KIT } from '../constants.js';

/** @param {any} value */
const s = (value) => JSON.stringify(value);

/** @typedef {Record<string, {
 *   file: string;
 *   css: string[];
 *   imports: string[];
 * }>} ClientManifest */

/**
 * @param {import('types/config').ValidatedConfig} config
 * @param {{
 *   cwd?: string;
 *   runtime?: string;
 * }} [opts]
 * @returns {Promise<import('types/internal').BuildData>}
 */
export async function build(config, { cwd = process.cwd(), runtime = '@sveltejs/kit/ssr' } = {}) {
	const build_dir = path.resolve(cwd, `${SVELTE_KIT}/build`);

	rimraf(build_dir);

	const output_dir = path.resolve(cwd, `${SVELTE_KIT}/output`);

	const options = {
		cwd,
		config,
		build_dir,
		base:
			config.kit.paths.assets === '/.'
				? `/${config.kit.appDir}/`
				: `${config.kit.paths.assets}/${config.kit.appDir}/`,
		manifest: create_manifest_data({
			config,
			output: build_dir,
			cwd
		}),
		output_dir,
		client_entry_file: `${SVELTE_KIT}/build/runtime/internal/start.js`,
		service_worker_entry_file: resolve_entry(config.kit.files.serviceWorker)
	};

	const client_manifest = await build_client(options);
	await build_server(options, client_manifest, runtime);

	if (options.service_worker_entry_file) {
		const { base, assets } = config.kit.paths;

		if (assets !== base && assets !== '/.') {
			throw new Error('Cannot use service worker alongside config.kit.paths.assets');
		}

		await build_service_worker(options, client_manifest);
	}

	const client = glob('**', { cwd: `${output_dir}/client`, filesOnly: true }).map(posixify);
	const server = glob('**', { cwd: `${output_dir}/server`, filesOnly: true }).map(posixify);

	return {
		client,
		server,
		static: options.manifest.assets.map((asset) => posixify(asset.file)),
		entries: options.manifest.routes
			.map((route) => route.type === 'page' && route.path)
			.filter(Boolean)
	};
}

/**
 * @param {{
 *   cwd: string;
 *   base: string;
 *   config: import('types/config').ValidatedConfig
 *   manifest: import('types/internal').ManifestData
 *   build_dir: string;
 *   output_dir: string;
 *   client_entry_file: string;
 *   service_worker_entry_file: string;
 * }} options
 */
async function build_client({
	cwd,
	base,
	config,
	manifest,
	build_dir,
	output_dir,
	client_entry_file,
	service_worker_entry_file
}) {
	create_app({
		manifest_data: manifest,
		output: build_dir,
		cwd
	});

	copy_assets(build_dir);

	process.env.VITE_SVELTEKIT_AMP = config.kit.amp ? 'true' : '';
	process.env.VITE_SVELTEKIT_SERVICE_WORKER = service_worker_entry_file ? '/service-worker.js' : '';

	const client_out_dir = `${output_dir}/client/${config.kit.appDir}`;
	const client_manifest_file = `${client_out_dir}/manifest.json`;

	/** @type {Record<string, string>} */
	const input = {
		start: path.resolve(cwd, client_entry_file)
	};

	// This step is optional — Vite/Rollup will create the necessary chunks
	// for everything regardless — but it means that entry chunks reflect
	// their location in the source code, which is helpful for debugging
	manifest.components.forEach((file) => {
		const resolved = path.resolve(cwd, file);
		const relative = path.relative(config.kit.files.routes, resolved);

		const name = relative.startsWith('..')
			? path.basename(file)
			: posixify(path.join('pages', relative));
		input[name] = resolved;
	});

	/** @type {any} */
	const user_config = config.kit.vite();

	await vite.build({
		...user_config,
		configFile: false,
		root: cwd,
		base,
		build: {
			...user_config.build,
			cssCodeSplit: true,
			manifest: true,
			outDir: client_out_dir,
			polyfillDynamicImport: false,
			rollupOptions: {
				...(user_config.build && user_config.build.rollupOptions),
				input,
				output: {
					entryFileNames: '[name]-[hash].js',
					chunkFileNames: 'chunks/[name]-[hash].js',
					assetFileNames: 'assets/[name]-[hash][extname]'
				},
				preserveEntrySignatures: 'strict'
			}
		},
		resolve: {
			...user_config.resolve,
			alias: {
				...(user_config.resolve && user_config.resolve.alias),
				$app: path.resolve(`${build_dir}/runtime/app`),
				$lib: config.kit.files.lib
			}
		},
		plugins: [
			...(user_config.plugins || []),
			svelte({
				extensions: config.extensions,
				emitCss: !config.kit.amp
			})
		]
	});

	/** @type {ClientManifest} */
	const client_manifest = JSON.parse(fs.readFileSync(client_manifest_file, 'utf-8'));
	fs.renameSync(client_manifest_file, `${output_dir}/manifest.json`); // inspectable but not shipped

	return client_manifest;
}

/**
 * @param {{
 *   cwd: string;
 *   base: string;
 *   config: import('types/config').ValidatedConfig
 *   manifest: import('types/internal').ManifestData
 *   build_dir: string;
 *   output_dir: string;
 *   client_entry_file: string;
 *   service_worker_entry_file: string;
 * }} options
 * @param {ClientManifest} client_manifest
 * @param {string} runtime
 */
async function build_server(
	{ cwd, base, config, manifest, build_dir, output_dir, client_entry_file },
	client_manifest,
	runtime
) {
	let hooks_file = resolve_entry(config.kit.files.hooks);
	if (!fs.existsSync(hooks_file)) {
		hooks_file = path.resolve(cwd, `${SVELTE_KIT}/build/hooks.js`);
		fs.writeFileSync(hooks_file, '');
	}

	const app_file = `${build_dir}/app.js`;

	/** @type {(file: string) => string} */
	const app_relative = (file) => {
		const relative_file = path.relative(build_dir, path.resolve(cwd, file));
		return relative_file[0] === '.' ? relative_file : `./${relative_file}`;
	};

	const prefix = `${config.kit.paths.assets}/${config.kit.appDir}/`;

	/**
	 * @param {string} file
	 * @param {Set<string>} js_deps
	 * @param {Set<string>} css_deps
	 */
	function find_deps(file, js_deps, css_deps) {
		const chunk = client_manifest[file];

		if (js_deps.has(chunk.file)) return;
		js_deps.add(chunk.file);

		if (chunk.css) {
			chunk.css.forEach((file) => css_deps.add(file));
		}

		if (chunk.imports) {
			chunk.imports.forEach((file) => find_deps(file, js_deps, css_deps));
		}
	}

	/** @type {Record<string, { entry: string, css: string[], js: string[], styles: string[] }>} */
	const metadata_lookup = {};

	manifest.components.forEach((file) => {
		const js_deps = new Set();
		const css_deps = new Set();

		find_deps(file, js_deps, css_deps);

		const js = Array.from(js_deps).map((url) => prefix + url);
		const css = Array.from(css_deps).map((url) => prefix + url);

		const styles = config.kit.amp
			? Array.from(css_deps).map((url) => {
					const resolved = `${output_dir}/client/${config.kit.appDir}/${url}`;
					return fs.readFileSync(resolved, 'utf-8');
			  })
			: null;

		metadata_lookup[file] = {
			entry: prefix + client_manifest[file].file,
			css,
			js,
			styles
		};
	});

	/** @type {Set<string>} */
	const entry_js = new Set();
	/** @type {Set<string>} */
	const entry_css = new Set();

	find_deps(client_entry_file, entry_js, entry_css);

	// prettier-ignore
	fs.writeFileSync(
		app_file,
		`
			import { respond } from '${runtime}';
			import root from './generated/root.svelte';
			import { set_paths } from './runtime/paths.js';
			import { set_prerendering } from './runtime/env.js';
			import * as user_hooks from ${s(app_relative(hooks_file))};

			const template = ({ head, body }) => ${s(fs.readFileSync(config.kit.files.template, 'utf-8'))
				.replace('%svelte.head%', '" + head + "')
				.replace('%svelte.body%', '" + body + "')};

			let options = null;

			// allow paths to be overridden in svelte-kit preview
			// and in prerendering
			export function init(settings) {
				set_paths(settings.paths);
				set_prerendering(settings.prerendering || false);

				options = {
					amp: ${config.kit.amp},
					dev: false,
					entry: {
						file: ${s(prefix + client_manifest[client_entry_file].file)},
						css: ${s(Array.from(entry_css).map(dep => prefix + dep))},
						js: ${s(Array.from(entry_js).map(dep => prefix + dep))}
					},
					fetched: undefined,
					floc: ${config.kit.floc},
					get_component_path: id => ${s(`${config.kit.paths.assets}/${config.kit.appDir}/`)} + entry_lookup[id],
					get_stack: error => String(error), // for security
					handle_error: error => {
						console.error(error.stack);
						error.stack = options.get_stack(error);
					},
					hooks: get_hooks(user_hooks),
					hydrate: ${s(config.kit.hydrate)},
					initiator: undefined,
					load_component,
					manifest,
					paths: settings.paths,
					read: settings.read,
					root,
					router: ${s(config.kit.router)},
					ssr: ${s(config.kit.ssr)},
					target: ${s(config.kit.target)},
					template,
					trailing_slash: ${s(config.kit.trailingSlash)}
				};
			}

			const d = decodeURIComponent;
			const empty = () => ({});

			const manifest = {
				assets: ${s(manifest.assets)},
				layout: ${s(manifest.layout)},
				error: ${s(manifest.error)},
				routes: [
					${manifest.routes
				.map((route) => {
					if (route.type === 'page') {
						const params = get_params(route.params);

						return `{
									type: 'page',
									pattern: ${route.pattern},
									params: ${params},
									a: [${route.a.map(file => file && s(file)).join(', ')}],
									b: [${route.b.map(file => file && s(file)).join(', ')}]
								}`;
					} else {
						const params = get_params(route.params);
						const load = `() => import(${s(app_relative(route.file))})`;

						return `{
									type: 'endpoint',
									pattern: ${route.pattern},
									params: ${params},
									load: ${load}
								}`;
					}
				})
				.join(',\n\t\t\t\t\t')}
				]
			};

			// this looks redundant, but the indirection allows us to access
			// named imports without triggering Rollup's missing import detection
			const get_hooks = hooks => ({
				getSession: hooks.getSession || (() => ({})),
<<<<<<< HEAD
				handle: hooks.handle || (({ request, render }) => render(request)),
				serverFetch: hooks.serverFetch || fetch
=======
				handle: hooks.handle || (({ request, resolve }) => resolve(request))
>>>>>>> babe515f
			});

			const module_lookup = {
				${manifest.components.map(file => `${s(file)}: () => import(${s(app_relative(file))})`)}
			};

			const metadata_lookup = ${s(metadata_lookup)};

			async function load_component(file) {
				return {
					module: await module_lookup[file](),
					...metadata_lookup[file]
				};
			}

			init({ paths: ${s(config.kit.paths)} });

			export function render(request, {
				prerender
			} = {}) {
				const host = ${config.kit.host ? s(config.kit.host) : `request.headers[${s(config.kit.hostHeader || 'host')}]`};
				return respond({ ...request, host }, options, { prerender });
			}
		`
			.replace(/^\t{3}/gm, '')
			.trim()
	);

	/** @type {any} */
	const user_config = config.kit.vite();

	await vite.build({
		...user_config,
		configFile: false,
		root: cwd,
		base,
		build: {
			target: 'es2018',
			...user_config.build,
			ssr: true,
			outDir: `${output_dir}/server`,
			polyfillDynamicImport: false,
			rollupOptions: {
				...(user_config.build && user_config.build.rollupOptions),
				input: {
					app: app_file
				},
				output: {
					format: 'esm',
					entryFileNames: '[name].js',
					chunkFileNames: 'chunks/[name]-[hash].js',
					assetFileNames: 'assets/[name]-[hash][extname]',
					inlineDynamicImports: true
				},
				preserveEntrySignatures: 'strict'
			}
		},
		resolve: {
			...user_config.resolve,
			alias: {
				...(user_config.resolve && user_config.resolve.alias),
				$app: path.resolve(`${build_dir}/runtime/app`),
				$lib: config.kit.files.lib
			}
		},
		plugins: [
			...(user_config.plugins || []),
			svelte({
				extensions: config.extensions
			})
		],
		// this API is marked as @alpha https://github.com/vitejs/vite/blob/27785f7fcc5b45987b5f0bf308137ddbdd9f79ea/packages/vite/src/node/config.ts#L129
		// it's not exposed in the typescript definitions as a result
		// so we need to ignore the fact that it's missing
		// @ts-ignore
		ssr: {
			...user_config.ssr,
			// note to self: this _might_ need to be ['svelte', '@sveltejs/kit', ...get_no_external()]
			// but I'm honestly not sure. roll with this for now and see if it's ok
			noExternal: get_no_external(cwd, user_config.ssr && user_config.ssr.noExternal)
		},
		optimizeDeps: {
			entries: []
		}
	});
}

/**
 * @param {{
 *   cwd: string;
 *   base: string;
 *   config: import('types/config').ValidatedConfig
 *   manifest: import('types/internal').ManifestData
 *   build_dir: string;
 *   output_dir: string;
 *   client_entry_file: string;
 *   service_worker_entry_file: string;
 * }} options
 * @param {ClientManifest} client_manifest
 */
async function build_service_worker(
	{ cwd, base, config, manifest, build_dir, output_dir, service_worker_entry_file },
	client_manifest
) {
	// TODO add any assets referenced in template .html file, e.g. favicon?
	const app_files = new Set();
	for (const key in client_manifest) {
		const { file, css } = client_manifest[key];
		app_files.add(file);
		if (css) {
			css.forEach((file) => {
				app_files.add(file);
			});
		}
	}

	fs.writeFileSync(
		`${build_dir}/runtime/service-worker.js`,
		`
			export const timestamp = ${Date.now()};

			export const build = [
				${Array.from(app_files)
					.map((file) => `${s(`${config.kit.paths.base}/${config.kit.appDir}/${file}`)}`)
					.join(',\n\t\t\t\t')}
			];

			export const files = [
				${manifest.assets
					.map((asset) => `${s(`${config.kit.paths.base}/${asset.file}`)}`)
					.join(',\n\t\t\t\t')}
			];
		`
			.replace(/^\t{3}/gm, '')
			.trim()
	);

	/** @type {any} */
	const user_config = config.kit.vite();

	await vite.build({
		...user_config,
		configFile: false,
		root: cwd,
		base,
		build: {
			...user_config.build,
			lib: {
				entry: service_worker_entry_file,
				name: 'app',
				formats: ['es']
			},
			rollupOptions: {
				...(user_config.build && user_config.build.rollupOptions),
				output: {
					entryFileNames: 'service-worker.js'
				}
			},
			outDir: `${output_dir}/client`,
			emptyOutDir: false
		},
		resolve: {
			...user_config.resolve,
			alias: {
				...(user_config.resolve && user_config.resolve.alias),
				'$service-worker': path.resolve(`${build_dir}/runtime/service-worker`)
			}
		},
		optimizeDeps: {
			entries: []
		}
	});
}

/** @param {string[]} array */
function get_params(array) {
	// given an array of params like `['x', 'y', 'z']` for
	// src/routes/[x]/[y]/[z]/svelte, create a function
	// that turns a RexExpMatchArray into ({ x, y, z })
	return array.length
		? '(m) => ({ ' +
				array
					.map((param, i) => {
						return param.startsWith('...')
							? `${param.slice(3)}: d(m[${i + 1}] || '')`
							: `${param}: d(m[${i + 1}])`;
					})
					.join(', ') +
				'})'
		: 'empty';
}<|MERGE_RESOLUTION|>--- conflicted
+++ resolved
@@ -363,12 +363,8 @@
 			// named imports without triggering Rollup's missing import detection
 			const get_hooks = hooks => ({
 				getSession: hooks.getSession || (() => ({})),
-<<<<<<< HEAD
-				handle: hooks.handle || (({ request, render }) => render(request)),
+				handle: hooks.handle || (({ request, resolve }) => resolve(request)),
 				serverFetch: hooks.serverFetch || fetch
-=======
-				handle: hooks.handle || (({ request, resolve }) => resolve(request))
->>>>>>> babe515f
 			});
 
 			const module_lookup = {
