import { DEV } from 'esm-env';
import { base } from '__sveltekit/paths';
import { is_endpoint_request, render_endpoint } from './endpoint.js';
import { render_page } from './page/index.js';
import { render_response } from './page/render.js';
import { respond_with_error } from './page/respond_with_error.js';
import { is_form_content_type } from '../../utils/http.js';
import { handle_fatal_error, method_not_allowed, redirect_response } from './utils.js';
import {
	decode_pathname,
	decode_params,
	disable_search,
	has_data_suffix,
	normalize_path,
	strip_data_suffix
} from '../../utils/url.js';
import { exec } from '../../utils/routing.js';
import { redirect_json_response, render_data } from './data/index.js';
import { add_cookies_to_headers, get_cookies } from './cookie.js';
import { create_fetch } from './fetch.js';
<<<<<<< HEAD
import { HttpError, Redirect } from '../control.js';
=======
import { Redirect, NotFound } from '../control.js';
>>>>>>> 7710f6ce
import {
	validate_layout_exports,
	validate_layout_server_exports,
	validate_page_exports,
	validate_page_server_exports,
	validate_server_exports
} from '../../utils/exports.js';
import { get_option } from '../../utils/options.js';
import { json, text } from '../../exports/index.js';
import { action_json_redirect, is_action_json_request } from './page/actions.js';
import { INVALIDATED_PARAM, TRAILING_SLASH_PARAM } from '../shared.js';

/* global __SVELTEKIT_ADAPTER_NAME__ */

/** @type {import('types').RequiredResolveOptions['transformPageChunk']} */
const default_transform = ({ html }) => html;

/** @type {import('types').RequiredResolveOptions['filterSerializedResponseHeaders']} */
const default_filter = () => false;

/** @type {import('types').RequiredResolveOptions['preload']} */
const default_preload = ({ type }) => type === 'js' || type === 'css';

const page_methods = new Set(['GET', 'HEAD', 'POST']);

const allowed_page_methods = new Set(['GET', 'HEAD', 'OPTIONS']);

/**
 * @param {Request} request
 * @param {import('types').SSROptions} options
 * @param {import('@sveltejs/kit').SSRManifest} manifest
 * @param {import('types').SSRState} state
 * @returns {Promise<Response>}
 */
export async function respond(request, options, manifest, state) {
	/** URL but stripped from the potential `/__data.json` suffix and its search param  */
	const url = new URL(request.url);

	if (options.csrf_check_origin) {
		const forbidden =
			is_form_content_type(request) &&
			(request.method === 'POST' ||
				request.method === 'PUT' ||
				request.method === 'PATCH' ||
				request.method === 'DELETE') &&
			request.headers.get('origin') !== url.origin;

		if (forbidden) {
			const csrf_error = new HttpError(
				403,
				`Cross-site ${request.method} form submissions are forbidden`
			);
			if (request.headers.get('accept') === 'application/json') {
				return json(csrf_error.body, { status: csrf_error.status });
			}
			return text(csrf_error.body.message, { status: csrf_error.status });
		}
	}

	let decoded;
	try {
		decoded = decode_pathname(url.pathname);
	} catch {
		return text('Malformed URI', { status: 400 });
	}

	/** @type {import('types').SSRRoute | null} */
	let route = null;

	/** @type {Record<string, string>} */
	let params = {};

	if (base && !state.prerendering?.fallback) {
		if (!decoded.startsWith(base)) {
			return text('Not found', { status: 404 });
		}
		decoded = decoded.slice(base.length) || '/';
	}

	const is_data_request = has_data_suffix(decoded);
	/** @type {boolean[] | undefined} */
	let invalidated_data_nodes;
	if (is_data_request) {
		decoded = strip_data_suffix(decoded) || '/';
		url.pathname =
			strip_data_suffix(url.pathname) +
				(url.searchParams.get(TRAILING_SLASH_PARAM) === '1' ? '/' : '') || '/';
		url.searchParams.delete(TRAILING_SLASH_PARAM);
		invalidated_data_nodes = url.searchParams
			.get(INVALIDATED_PARAM)
			?.split('')
			.map((node) => node === '1');
		url.searchParams.delete(INVALIDATED_PARAM);
	}

	if (!state.prerendering?.fallback) {
		// TODO this could theoretically break — should probably be inside a try-catch
		const matchers = await manifest._.matchers();

		for (const candidate of manifest._.routes) {
			const match = candidate.pattern.exec(decoded);
			if (!match) continue;

			const matched = exec(match, candidate.params, matchers);
			if (matched) {
				route = candidate;
				params = decode_params(matched);
				break;
			}
		}
	}

	/** @type {import('types').TrailingSlash | void} */
	let trailing_slash = undefined;

	/** @type {Record<string, string>} */
	const headers = {};

	/** @type {Record<string, import('./page/types.js').Cookie>} */
	let cookies_to_add = {};

	/** @type {import('@sveltejs/kit').RequestEvent} */
	const event = {
		// @ts-expect-error `cookies` and `fetch` need to be created after the `event` itself
		cookies: null,
		// @ts-expect-error
		fetch: null,
		getClientAddress:
			state.getClientAddress ||
			(() => {
				throw new Error(
					`${__SVELTEKIT_ADAPTER_NAME__} does not specify getClientAddress. Please raise an issue`
				);
			}),
		locals: {},
		params,
		platform: state.platform,
		request,
		route: { id: route?.id ?? null },
		setHeaders: (new_headers) => {
			for (const key in new_headers) {
				const lower = key.toLowerCase();
				const value = new_headers[key];

				if (lower === 'set-cookie') {
					throw new Error(
						'Use `event.cookies.set(name, value, options)` instead of `event.setHeaders` to set cookies'
					);
				} else if (lower in headers) {
					throw new Error(`"${key}" header is already set`);
				} else {
					headers[lower] = value;

					if (state.prerendering && lower === 'cache-control') {
						state.prerendering.cache = /** @type {string} */ (value);
					}
				}
			}
		},
		url,
		isDataRequest: is_data_request,
		isSubRequest: state.depth > 0
	};

	/** @type {import('types').RequiredResolveOptions} */
	let resolve_opts = {
		transformPageChunk: default_transform,
		filterSerializedResponseHeaders: default_filter,
		preload: default_preload
	};

	try {
		// determine whether we need to redirect to add/remove a trailing slash
		if (route) {
			// if `paths.base === '/a/b/c`, then the root route is `/a/b/c/`,
			// regardless of the `trailingSlash` route option
			if (url.pathname === base || url.pathname === base + '/') {
				trailing_slash = 'always';
			} else if (route.page) {
				const nodes = await Promise.all([
					// we use == here rather than === because [undefined] serializes as "[null]"
					...route.page.layouts.map((n) => (n == undefined ? n : manifest._.nodes[n]())),
					manifest._.nodes[route.page.leaf]()
				]);

				if (DEV) {
					const layouts = nodes.slice(0, -1);
					const page = nodes.at(-1);

					for (const layout of layouts) {
						if (layout) {
							validate_layout_server_exports(
								layout.server,
								/** @type {string} */ (layout.server_id)
							);
							validate_layout_exports(
								layout.universal,
								/** @type {string} */ (layout.universal_id)
							);
						}
					}

					if (page) {
						validate_page_server_exports(page.server, /** @type {string} */ (page.server_id));
						validate_page_exports(page.universal, /** @type {string} */ (page.universal_id));
					}
				}

				trailing_slash = get_option(nodes, 'trailingSlash');
			} else if (route.endpoint) {
				const node = await route.endpoint();
				trailing_slash = node.trailingSlash;

				if (DEV) {
					validate_server_exports(node, /** @type {string} */ (route.endpoint_id));
				}
			}

			if (!is_data_request) {
				const normalized = normalize_path(url.pathname, trailing_slash ?? 'never');

				if (normalized !== url.pathname && !state.prerendering?.fallback) {
					return new Response(undefined, {
						status: 308,
						headers: {
							'x-sveltekit-normalize': '1',
							location:
								// ensure paths starting with '//' are not treated as protocol-relative
								(normalized.startsWith('//') ? url.origin + normalized : normalized) +
								(url.search === '?' ? '' : url.search)
						}
					});
				}
			}
		}

		const { cookies, new_cookies, get_cookie_header, set_internal } = get_cookies(
			request,
			url,
			trailing_slash ?? 'never'
		);

		cookies_to_add = new_cookies;
		event.cookies = cookies;
		event.fetch = create_fetch({
			event,
			options,
			manifest,
			state,
			get_cookie_header,
			set_internal
		});

		if (state.prerendering && !state.prerendering.fallback) disable_search(url);

		const response = await options.hooks.handle({
			event,
			resolve: (event, opts) =>
				resolve(event, opts).then((response) => {
					// add headers/cookies here, rather than inside `resolve`, so that we
					// can do it once for all responses instead of once per `return`
					for (const key in headers) {
						const value = headers[key];
						response.headers.set(key, /** @type {string} */ (value));
					}

					add_cookies_to_headers(response.headers, Object.values(cookies_to_add));

					if (state.prerendering && event.route.id !== null) {
						response.headers.set('x-sveltekit-routeid', encodeURI(event.route.id));
					}

					return response;
				})
		});

		// respond with 304 if etag matches
		if (response.status === 200 && response.headers.has('etag')) {
			let if_none_match_value = request.headers.get('if-none-match');

			// ignore W/ prefix https://developer.mozilla.org/en-US/docs/Web/HTTP/Headers/If-None-Match#directives
			if (if_none_match_value?.startsWith('W/"')) {
				if_none_match_value = if_none_match_value.substring(2);
			}

			const etag = /** @type {string} */ (response.headers.get('etag'));

			if (if_none_match_value === etag) {
				const headers = new Headers({ etag });

				// https://datatracker.ietf.org/doc/html/rfc7232#section-4.1 + set-cookie
				for (const key of [
					'cache-control',
					'content-location',
					'date',
					'expires',
					'vary',
					'set-cookie'
				]) {
					const value = response.headers.get(key);
					if (value) headers.set(key, value);
				}

				return new Response(undefined, {
					status: 304,
					headers
				});
			}
		}

		// Edge case: If user does `return Response(30x)` in handle hook while processing a data request,
		// we need to transform the redirect response to a corresponding JSON response.
		if (is_data_request && response.status >= 300 && response.status <= 308) {
			const location = response.headers.get('location');
			if (location) {
				return redirect_json_response(new Redirect(/** @type {any} */ (response.status), location));
			}
		}

		return response;
	} catch (e) {
		if (e instanceof Redirect) {
			const response = is_data_request
				? redirect_json_response(e)
				: route?.page && is_action_json_request(event)
					? action_json_redirect(e)
					: redirect_response(e.status, e.location);
			add_cookies_to_headers(response.headers, Object.values(cookies_to_add));
			return response;
		}
		return await handle_fatal_error(event, options, e);
	}

	/**
	 * @param {import('@sveltejs/kit').RequestEvent} event
	 * @param {import('@sveltejs/kit').ResolveOptions} [opts]
	 */
	async function resolve(event, opts) {
		try {
			if (opts) {
				if ('ssr' in opts) {
					throw new Error(
						'ssr has been removed, set it in the appropriate +layout.js instead. See the PR for more information: https://github.com/sveltejs/kit/pull/6197'
					);
				}

				resolve_opts = {
					transformPageChunk: opts.transformPageChunk || default_transform,
					filterSerializedResponseHeaders: opts.filterSerializedResponseHeaders || default_filter,
					preload: opts.preload || default_preload
				};
			}

			if (state.prerendering?.fallback) {
				return await render_response({
					event,
					options,
					manifest,
					state,
					page_config: { ssr: false, csr: true },
					status: 200,
					error: null,
					branch: [],
					fetched: [],
					resolve_opts
				});
			}

			if (route) {
				const method = /** @type {import('types').HttpMethod} */ (event.request.method);

				/** @type {Response} */
				let response;

				if (is_data_request) {
					response = await render_data(
						event,
						route,
						options,
						manifest,
						state,
						invalidated_data_nodes,
						trailing_slash ?? 'never'
					);
				} else if (route.endpoint && (!route.page || is_endpoint_request(event))) {
					response = await render_endpoint(event, await route.endpoint(), state);
				} else if (route.page) {
					if (page_methods.has(method)) {
						response = await render_page(event, route.page, options, manifest, state, resolve_opts);
					} else {
						const allowed_methods = new Set(allowed_page_methods);
						const node = await manifest._.nodes[route.page.leaf]();
						if (node?.server?.actions) {
							allowed_methods.add('POST');
						}

						if (method === 'OPTIONS') {
							// This will deny CORS preflight requests implicitly because we don't
							// add the required CORS headers to the response.
							response = new Response(null, {
								status: 204,
								headers: {
									allow: Array.from(allowed_methods.values()).join(', ')
								}
							});
						} else {
							const mod = [...allowed_methods].reduce((acc, curr) => {
								acc[curr] = true;
								return acc;
							}, /** @type {Record<string, any>} */ ({}));
							response = method_not_allowed(mod, method);
						}
					}
				} else {
					// a route will always have a page or an endpoint, but TypeScript
					// doesn't know that
					throw new Error('This should never happen');
				}

				// If the route contains a page and an endpoint, we need to add a
				// `Vary: Accept` header to the response because of browser caching
				if (request.method === 'GET' && route.page && route.endpoint) {
					const vary = response.headers
						.get('vary')
						?.split(',')
						?.map((v) => v.trim().toLowerCase());
					if (!(vary?.includes('accept') || vary?.includes('*'))) {
						// the returned response might have immutable headers,
						// so we have to clone them before trying to mutate them
						response = new Response(response.body, {
							status: response.status,
							statusText: response.statusText,
							headers: new Headers(response.headers)
						});
						response.headers.append('Vary', 'Accept');
					}
				}

				return response;
			}

			if (state.error && event.isSubRequest) {
				return await fetch(request, {
					headers: {
						'x-sveltekit-error': 'true'
					}
				});
			}

			if (state.error) {
				return text('Internal Server Error', {
					status: 500
				});
			}

			// if this request came direct from the user, rather than
			// via our own `fetch`, render a 404 page
			if (state.depth === 0) {
				return await respond_with_error({
					event,
					options,
					manifest,
					state,
					status: 404,
					error: new NotFound(event.url.pathname),
					resolve_opts
				});
			}

			if (state.prerendering) {
				return text('not found', { status: 404 });
			}

			// we can't load the endpoint from our own manifest,
			// so we need to make an actual HTTP request
			return await fetch(request);
		} catch (e) {
			// TODO if `e` is instead named `error`, some fucked up Vite transformation happens
			// and I don't even know how to describe it. need to investigate at some point

			// HttpError from endpoint can end up here - TODO should it be handled there instead?
			return await handle_fatal_error(event, options, e);
		} finally {
			event.cookies.set = () => {
				throw new Error('Cannot use `cookies.set(...)` after the response has been generated');
			};

			event.setHeaders = () => {
				throw new Error('Cannot use `setHeaders(...)` after the response has been generated');
			};
		}
	}
}<|MERGE_RESOLUTION|>--- conflicted
+++ resolved
@@ -18,11 +18,7 @@
 import { redirect_json_response, render_data } from './data/index.js';
 import { add_cookies_to_headers, get_cookies } from './cookie.js';
 import { create_fetch } from './fetch.js';
-<<<<<<< HEAD
-import { HttpError, Redirect } from '../control.js';
-=======
-import { Redirect, NotFound } from '../control.js';
->>>>>>> 7710f6ce
+import { HttpError, Redirect, NotFound } from '../control.js';
 import {
 	validate_layout_exports,
 	validate_layout_server_exports,
@@ -348,8 +344,8 @@
 			const response = is_data_request
 				? redirect_json_response(e)
 				: route?.page && is_action_json_request(event)
-					? action_json_redirect(e)
-					: redirect_response(e.status, e.location);
+				  ? action_json_redirect(e)
+				  : redirect_response(e.status, e.location);
 			add_cookies_to_headers(response.headers, Object.values(cookies_to_add));
 			return response;
 		}
