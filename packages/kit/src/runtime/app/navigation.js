import { client_method } from '../client/singletons.js';

/**
 * If called when the page is being updated following a navigation (in `onMount` or `afterNavigate` or an action, for example), this disables SvelteKit's built-in scroll handling.
 * This is generally discouraged, since it breaks user expectations.
 * @returns {void}
 */
export const disableScrollHandling = /* @__PURE__ */ client_method('disable_scroll_handling');

/**
 * Returns a Promise that resolves when SvelteKit navigates (or fails to navigate, in which case the promise rejects) to the specified `url`.
 * For external URLs, use `window.location = url` instead of calling `goto(url)`.
 *
 * @type {(url: string | URL, opts?: {
 *   replaceState?: boolean;
 *   noScroll?: boolean;
 *   keepFocus?: boolean;
 *   invalidateAll?: boolean;
 *   state?: any
 * }) => Promise<void>}
 * @param {string | URL} url Where to navigate to. Note that if you've set [`config.kit.paths.base`](https://kit.svelte.dev/docs/configuration#paths) and the URL is root-relative, you need to prepend the base path if you want to navigate within the app.
 * @param {Object} [opts] Options related to the navigation
 * @param {boolean} [opts.replaceState] If `true`, will replace the current `history` entry rather than creating a new one with `pushState`
 * @param {boolean} [opts.noScroll] If `true`, the browser will maintain its scroll position rather than scrolling to the top of the page after navigation
 * @param {boolean} [opts.keepFocus] If `true`, the currently focused element will retain focus after navigation. Otherwise, focus will be reset to the body
 * @param {boolean} [invalidateAll] If `true`, all `load` functions of the page will be rerun. See https://kit.svelte.dev/docs/load#rerunning-load-functions for more info on invalidation.
 * @param {any} [opts.state] The state of the new/updated history entry
 * @returns {Promise<void>}
 */
export const goto = /* @__PURE__ */ client_method('goto');

/**
 * Causes any `load` functions belonging to the currently active page to re-run if they depend on the `url` in question, via `fetch` or `depends`. Returns a `Promise` that resolves when the page is subsequently updated.
 *
 * If the argument is given as a `string` or `URL`, it must resolve to the same URL that was passed to `fetch` or `depends` (including query parameters).
 * To create a custom identifier, use a string beginning with `[a-z]+:` (e.g. `custom:state`) — this is a valid URL.
 *
 * The `function` argument can be used define a custom predicate. It receives the full `URL` and causes `load` to rerun if `true` is returned.
 * This can be useful if you want to invalidate based on a pattern instead of a exact match.
 *
 * ```ts
 * // Example: Match '/path' regardless of the query parameters
 * import { invalidate } from '$app/navigation';
 *
 * invalidate((url) => url.pathname === '/path');
 * ```
 * @type {(url: string | URL | ((url: URL) => boolean)) => Promise<void>}
 * @param {string | URL | ((url: URL) => boolean)} url The invalidated URL
 * @returns {Promise<void>}
 */
export const invalidate = /* @__PURE__ */ client_method('invalidate');

/**
 * Causes all `load` functions belonging to the currently active page to re-run. Returns a `Promise` that resolves when the page is subsequently updated.
 * @type {() => Promise<void>}
 * @returns {Promise<void>}
 */
export const invalidateAll = /* @__PURE__ */ client_method('invalidate_all');

/**
 * Programmatically preloads the given page, which means
 *  1. ensuring that the code for the page is loaded, and
 *  2. calling the page's load function with the appropriate options.
 *
 * This is the same behaviour that SvelteKit triggers when the user taps or mouses over an `<a>` element with `data-sveltekit-preload-data`.
 * If the next navigation is to `href`, the values returned from load will be used, making navigation instantaneous.
 * Returns a Promise that resolves when the preload is complete.
 *
 * @type {(href: string) => Promise<void>}
 * @param {string} href Page to preload
 * @returns {Promise<void>}
 */
export const preloadData = /* @__PURE__ */ client_method('preload_data');

/**
 * Programmatically imports the code for routes that haven't yet been fetched.
 * Typically, you might call this to speed up subsequent navigation.
 *
 * You can specify routes by any matching pathname such as `/about` (to match `src/routes/about/+page.svelte`) or `/blog/*` (to match `src/routes/blog/[slug]/+page.svelte`).
 *
 * Unlike `preloadData`, this won't call `load` functions.
 * Returns a Promise that resolves when the modules have been imported.
 *
 * @type {(...urls: string[]) => Promise<void>}
 * @param {...string[]} urls
 * @returns {Promise<void>}
 */
export const preloadCode = /* @__PURE__ */ client_method('preload_code');

/**
 * A navigation interceptor that triggers before we navigate to a new URL, whether by clicking a link, calling `goto(...)`, or using the browser back/forward controls.
 * Calling `cancel()` will prevent the navigation from completing. If the navigation would have directly unloaded the current page, calling `cancel` will trigger the native
 * browser unload confirmation dialog. In these cases, `navigation.willUnload` is `true`.
 *
 * When a navigation isn't client side, `navigation.to.route.id` will be `null`.
 *
 * `beforeNavigate` must be called during a component initialization. It remains active as long as the component is mounted.
 * @type {(callback: (navigation: import('@sveltejs/kit').BeforeNavigate) => void) => void}
 * @param {(navigation: import('@sveltejs/kit').BeforeNavigate) => void} callback
 * @returns {void}
 */
export const beforeNavigate = /* @__PURE__ */ client_method('before_navigate');

<<<<<<< HEAD
export const afterNavigate = /* @__PURE__ */ client_method('after_navigate');

export const pushState = /* @__PURE__ */ client_method('push_state');

export const replaceState = /* @__PURE__ */ client_method('replace_state');
=======
/**
 * A lifecycle function that runs the supplied `callback` immediately before we navigate to a new URL except during full-page navigations.
 *
 * If you return a `Promise`, SvelteKit will wait for it to resolve before completing the navigation. This allows you to — for example — use `document.startViewTransition`. Avoid promises that are slow to resolve, since navigation will appear stalled to the user.
 *
 * If a function (or a `Promise` that resolves to a function) is returned from the callback, it will be called once the DOM has updated.
 *
 * `onNavigate` must be called during a component initialization. It remains active as long as the component is mounted.
 * @type {(callback: (navigation: import('@sveltejs/kit').OnNavigate) => import('../../types/internal.js').MaybePromise<(() => void) | void>) => void}
 * @param {(navigation: import('@sveltejs/kit').OnNavigate) => void} callback
 * @returns {void}
 */
export const onNavigate = /* @__PURE__ */ client_method('on_navigate');

/**
 * A lifecycle function that runs the supplied `callback` when the current component mounts, and also whenever we navigate to a new URL.
 *
 * `afterNavigate` must be called during a component initialization. It remains active as long as the component is mounted.
 * @type {(callback: (navigation: import('@sveltejs/kit').AfterNavigate) => void) => void}
 * @param {(navigation: import('@sveltejs/kit').AfterNavigate) => void} callback
 * @returns {void}
 */
export const afterNavigate = /* @__PURE__ */ client_method('after_navigate');
>>>>>>> 99e4bfbd
<|MERGE_RESOLUTION|>--- conflicted
+++ resolved
@@ -101,13 +101,6 @@
  */
 export const beforeNavigate = /* @__PURE__ */ client_method('before_navigate');
 
-<<<<<<< HEAD
-export const afterNavigate = /* @__PURE__ */ client_method('after_navigate');
-
-export const pushState = /* @__PURE__ */ client_method('push_state');
-
-export const replaceState = /* @__PURE__ */ client_method('replace_state');
-=======
 /**
  * A lifecycle function that runs the supplied `callback` immediately before we navigate to a new URL except during full-page navigations.
  *
@@ -131,4 +124,7 @@
  * @returns {void}
  */
 export const afterNavigate = /* @__PURE__ */ client_method('after_navigate');
->>>>>>> 99e4bfbd
+
+export const pushState = /* @__PURE__ */ client_method('push_state');
+
+export const replaceState = /* @__PURE__ */ client_method('replace_state');