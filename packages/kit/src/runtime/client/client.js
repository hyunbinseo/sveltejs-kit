--- conflicted
+++ resolved
@@ -1777,12 +1777,7 @@
 						return;
 					}
 
-<<<<<<< HEAD
 					const delta = history_index - current_history_index;
-					let blocked = false;
-=======
-					const delta = event.state[INDEX_KEY] - current_history_index;
->>>>>>> 73a91c64
 
 					await navigate({
 						url: new URL(event.state[PAGE_URL_KEY] ?? location.href),
@@ -1801,15 +1796,6 @@
 						type: 'popstate',
 						delta
 					});
-<<<<<<< HEAD
-
-					if (!blocked) {
-						restore_snapshot(current_navigation_index);
-					}
-				} else {
-					console.log('popstate to a non-SvelteKit index');
-=======
->>>>>>> 73a91c64
 				}
 			});
 
