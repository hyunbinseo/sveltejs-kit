--- conflicted
+++ resolved
@@ -28,7 +28,6 @@
 
 import { base } from '__sveltekit/paths';
 import * as devalue from 'devalue';
-<<<<<<< HEAD
 import {
 	HISTORY_INDEX,
 	NAVIGATION_INDEX,
@@ -39,8 +38,6 @@
 	PAGE_URL_KEY
 } from './constants.js';
 import { validate_page_exports } from '../../utils/exports.js';
-=======
->>>>>>> 99e4bfbd
 import { compact } from '../../utils/array.js';
 import { validate_page_exports } from '../../utils/exports.js';
 import { unwrap_promises } from '../../utils/promises.js';
@@ -81,7 +78,6 @@
 }
 
 /**
-<<<<<<< HEAD
  * @param {number} current_history_index
  * @param {number} current_navigation_index
  */
@@ -103,7 +99,6 @@
 
 /**
  * @param {import('./types').SvelteKitApp} app
-=======
  * Loads `href` the old-fashioned way, with a full page reload.
  * Returns a `Promise` that never resolves (to prevent any
  * subsequent work, e.g. history manipulation, from happening)
@@ -116,7 +111,6 @@
 
 /**
  * @param {import('./types.js').SvelteKitApp} app
->>>>>>> 99e4bfbd
  * @param {HTMLElement} target
  * @returns {import('./types.js').Client}
  */
@@ -614,10 +608,10 @@
 								typeof data !== 'object'
 									? `a ${typeof data}`
 									: data instanceof Response
-									  ? 'a Response object'
-									  : Array.isArray(data)
-									    ? 'an array'
-									    : 'a non-plain object'
+										? 'a Response object'
+										: Array.isArray(data)
+											? 'an array'
+											: 'a non-plain object'
 							}, but must return a plain object at the top level (i.e. \`return {...}\`)`
 						);
 					}
@@ -1798,22 +1792,18 @@
 			});
 
 			addEventListener('popstate', async (event) => {
-<<<<<<< HEAD
 				if (event.state?.[HISTORY_INDEX]) {
 					const history_index = event.state[HISTORY_INDEX];
-
-=======
-				token = {};
-				if (event.state?.[INDEX_KEY]) {
->>>>>>> 99e4bfbd
+					token = {};
+
 					// if a popstate-driven navigation is cancelled, we need to counteract it
 					// with history.go, which means we end up back here, hence this check
 					if (history_index === current_history_index) return;
 
 					const scroll = scroll_positions[history_index];
 					const state = states[history_index] ?? {};
-
-<<<<<<< HEAD
+					const url = new URL(event.state[PAGE_URL_KEY] ?? location.href);
+
 					const navigation_index = event.state[NAVIGATION_INDEX];
 
 					const is_hash_change = location.href.split('#')[0] === current.url.href.split('#')[0];
@@ -1825,15 +1815,8 @@
 						// This happens with hash links and `pushState`/`replaceState`. The
 						// exception is if we haven't navigated yet, since we could have
 						// got here after a modal navigation then a reload
-=======
-					const scroll = scroll_positions[event.state[INDEX_KEY]];
-					const url = new URL(location.href);
-
-					// if the only change is the hash, we don't need to do anything (see https://github.com/sveltejs/kit/pull/10636 for why we need to do `url?.`)...
-					if (current.url?.href.split('#')[0] === location.href.split('#')[0]) {
-						// ...except update our internal URL tracking and handle scroll
 						update_url(url);
->>>>>>> 99e4bfbd
+
 						scroll_positions[current_history_index] = scroll_state();
 						if (scroll) scrollTo(scroll.x, scroll.y);
 
@@ -1849,11 +1832,7 @@
 					const delta = history_index - current_history_index;
 
 					await navigate({
-<<<<<<< HEAD
-						url: new URL(event.state[PAGE_URL_KEY] ?? location.href),
-=======
 						url,
->>>>>>> 99e4bfbd
 						scroll,
 						state,
 						keepfocus: false,
