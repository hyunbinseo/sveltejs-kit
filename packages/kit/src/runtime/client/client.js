--- conflicted
+++ resolved
@@ -30,7 +30,6 @@
 import { stores } from './singletons.js';
 import { unwrap_promises } from '../../utils/promises.js';
 import * as devalue from 'devalue';
-<<<<<<< HEAD
 import {
 	HISTORY_INDEX,
 	NAVIGATION_INDEX,
@@ -39,11 +38,7 @@
 	STATES_KEY,
 	SNAPSHOT_KEY
 } from './constants.js';
-import { validate_common_exports } from '../../utils/exports.js';
-=======
-import { INDEX_KEY, PRELOAD_PRIORITIES, SCROLL_KEY, SNAPSHOT_KEY } from './constants.js';
 import { validate_page_exports } from '../../utils/exports.js';
->>>>>>> 39f16314
 import { compact } from '../../utils/array.js';
 import { INVALIDATED_PARAM, validate_depends } from '../shared.js';
 
