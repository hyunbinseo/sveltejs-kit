import { expect } from '@playwright/test';
import { start_server, test } from '../../../utils.js';

/** @typedef {import('@playwright/test').Response} Response */

test.describe.configure({ mode: 'parallel' });

test.describe('a11y', () => {
	test('resets focus', async ({ page, clicknav, browserName }) => {
		const tab = browserName === 'webkit' ? 'Alt+Tab' : 'Tab';

		await page.goto('/accessibility/a');

		await clicknav('[href="/accessibility/b"]');
		expect(await page.innerHTML('h1')).toBe('b');
		expect(await page.evaluate(() => (document.activeElement || {}).nodeName)).toBe('BODY');
		await page.keyboard.press(tab);

		expect(await page.evaluate(() => (document.activeElement || {}).nodeName)).toBe('BUTTON');
		expect(await page.evaluate(() => (document.activeElement || {}).textContent)).toBe('focus me');

		await clicknav('[href="/accessibility/a"]');
		expect(await page.innerHTML('h1')).toBe('a');
		expect(await page.evaluate(() => (document.activeElement || {}).nodeName)).toBe('BODY');

		await page.keyboard.press(tab);
		expect(await page.evaluate(() => (document.activeElement || {}).nodeName)).toBe('BUTTON');
		expect(await page.evaluate(() => (document.activeElement || {}).textContent)).toBe('focus me');

		expect(await page.evaluate(() => document.documentElement.getAttribute('tabindex'))).toBe(null);
	});

	test('announces client-side navigation', async ({ page, clicknav, javaScriptEnabled }) => {
		await page.goto('/accessibility/a');

		const has_live_region = (await page.innerHTML('body')).includes('aria-live');

		if (javaScriptEnabled) {
			expect(has_live_region).toBeTruthy();

			// live region should exist, but be empty
			expect(await page.innerHTML('[aria-live]')).toBe('');

			await clicknav('[href="/accessibility/b"]');
			expect(await page.innerHTML('[aria-live]')).toBe('b'); // TODO i18n
		} else {
			expect(has_live_region).toBeFalsy();
		}
	});

	test('reset selection', async ({ page, clicknav }) => {
		await page.goto('/selection/a');

		expect(
			await page.evaluate(() => {
				const range = document.createRange();
				range.selectNodeContents(document.body);
				const selection = getSelection();
				if (selection) {
					selection.removeAllRanges();
					selection.addRange(range);
					return selection.rangeCount;
				}
				return -1;
			})
		).toBe(1);

		await clicknav('[href="/selection/b"]');
		expect(
			await page.evaluate(() => {
				const selection = getSelection();
				if (selection) {
					return selection.rangeCount;
				}
				return -1;
			})
		).toBe(0);
	});
});

test.describe('Imports', () => {
	test('imports from node_modules', async ({ page, clicknav }) => {
		await page.goto('/imports');
		await clicknav('[href="/imports/markdown"]');
		expect(await page.innerHTML('p')).toBe('this is some <strong>markdown</strong>');
	});

	// https://github.com/sveltejs/kit/issues/461
	test('handles static asset imports', async ({ baseURL, page }) => {
		await page.goto('/asset-import');

		const sources = await page.evaluate(() =>
			Array.from(document.querySelectorAll('img'), (img) => img.src)
		);

		if (process.env.DEV) {
			expect(sources).toEqual([
				`${baseURL}/src/routes/asset-import/small.png`,
				`${baseURL}/src/routes/asset-import/large.jpg`
			]);
		} else {
			expect(sources[0].startsWith('data:image/png;base64,')).toBeTruthy();
			expect(sources[1]).toBe(`${baseURL}/_app/immutable/assets/large-3183867c.jpg`);
		}
	});
});

test.describe('CSS', () => {
	test('applies imported styles', async ({ page }) => {
		await page.goto('/css');

		expect(
			await page.evaluate(() => {
				const el = document.querySelector('.styled');
				return el && getComputedStyle(el).color;
			})
		).toBe('rgb(255, 0, 0)');
	});

	test('applies layout styles', async ({ page }) => {
		await page.goto('/css');

		expect(
			await page.evaluate(() => {
				const el = document.querySelector('footer');
				return el && getComputedStyle(el).color;
			})
		).toBe('rgb(128, 0, 128)');
	});

	test('applies local styles', async ({ page }) => {
		await page.goto('/css');

		expect(
			await page.evaluate(() => {
				const el = document.querySelector('.also-styled');
				return el && getComputedStyle(el).color;
			})
		).toBe('rgb(0, 0, 255)');
	});

	test('applies imported styles in the correct order', async ({ page }) => {
		await page.goto('/css');

		const color = await page.$eval('.overridden', (el) => getComputedStyle(el).color);
		expect(color).toBe('rgb(0, 128, 0)');
	});
});

test.describe('Shadowed pages', () => {
	test('Loads props from an endpoint', async ({ page, clicknav }) => {
		await page.goto('/shadowed');
		await clicknav('[href="/shadowed/simple"]');
		expect(await page.textContent('h1')).toBe('The answer is 42');
	});

	test('Handles GET redirects', async ({ page, clicknav }) => {
		await page.goto('/shadowed');
		await clicknav('[href="/shadowed/redirect-get"]');
		expect(await page.textContent('h1')).toBe('Redirection was successful');
	});

	test('Handles GET redirects with cookies', async ({ page, context, clicknav }) => {
		await page.goto('/shadowed');
		await clicknav('[href="/shadowed/redirect-get-with-cookie"]');
		expect(await page.textContent('h1')).toBe('Redirection was successful');

		const cookies = await context.cookies();
		expect(cookies).toEqual(
			expect.arrayContaining([expect.objectContaining({ name: 'shadow-redirect', value: 'happy' })])
		);
	});

	test('Handles POST redirects', async ({ page }) => {
		await page.goto('/shadowed');
		await Promise.all([page.waitForNavigation(), page.click('#redirect-post')]);
		expect(await page.textContent('h1')).toBe('Redirection was successful');
	});

	test('Handles POST redirects with cookies', async ({ page, context }) => {
		await page.goto('/shadowed');
		await Promise.all([page.waitForNavigation(), page.click('#redirect-post-with-cookie')]);
		expect(await page.textContent('h1')).toBe('Redirection was successful');

		const cookies = await context.cookies();
		expect(cookies).toEqual(
			expect.arrayContaining([expect.objectContaining({ name: 'shadow-redirect', value: 'happy' })])
		);
	});

	test('Handles POST success with returned location', async ({ page }) => {
		await page.goto('/shadowed/post-success-redirect');
		await Promise.all([page.waitForNavigation(), page.click('button')]);
		expect(await page.textContent('h1')).toBe('POST was successful');
	});

	test('Renders error page for 4xx and 5xx responses from GET', async ({ page, clicknav }) => {
		await page.goto('/shadowed');
		await clicknav('[href="/shadowed/error-get"]');
		expect(await page.textContent('h1')).toBe('404');
	});

	test('Merges bodies for 4xx and 5xx responses from non-GET', async ({ page }) => {
		await page.goto('/shadowed');
		const [response] = await Promise.all([page.waitForNavigation(), page.click('#error-post')]);
		expect(await page.textContent('h1')).toBe('hello from get / echo: posted data');

		expect(response?.status()).toBe(400);
		expect(await page.textContent('h2')).toBe('status: 400');
	});

	test('Endpoint receives consistent URL', async ({ baseURL, page, clicknav }) => {
		await page.goto('/shadowed/same-render-entry');
		await clicknav('[href="/shadowed/same-render?param1=value1"]');
		expect(await page.textContent('h1')).toBe(`URL: ${baseURL}/shadowed/same-render?param1=value1`);
	});

	test('Works with missing get handler', async ({ page, clicknav }) => {
		await page.goto('/shadowed');
		await clicknav('[href="/shadowed/no-get"]');
		expect(await page.textContent('h1')).toBe('hello');
	});

	test('Invalidates shadow data when URL changes', async ({ page, clicknav }) => {
		await page.goto('/shadowed');
		await clicknav('[href="/shadowed/dynamic/foo"]');
		expect(await page.textContent('h1')).toBe('slug: foo');

		await clicknav('[href="/shadowed/dynamic/bar"]');
		expect(await page.textContent('h1')).toBe('slug: bar');

		await page.goto('/shadowed/dynamic/foo');
		expect(await page.textContent('h1')).toBe('slug: foo');
		await clicknav('[href="/shadowed/dynamic/bar"]');
		expect(await page.textContent('h1')).toBe('slug: bar');
	});

	test('Shadow redirect', async ({ page, clicknav }) => {
		await page.goto('/shadowed/redirect');
		await clicknav('[href="/shadowed/redirect/a"]');
		expect(await page.textContent('h1')).toBe('done');
	});

	test('Endpoint without GET', async ({ page, clicknav, baseURL, javaScriptEnabled }) => {
		await page.goto('/shadowed');

		/** @type {string[]} */
		const requests = [];
		page.on('request', (r) => requests.push(r.url()));

		await clicknav('[href="/shadowed/missing-get"]');

		expect(await page.textContent('h1')).toBe('post without get');

		// check that the router didn't fall back to the server
		if (javaScriptEnabled) {
			expect(requests).not.toContain(`${baseURL}/shadowed/missing-get`);
		}
	});

	test('Parent data is present', async ({ page, clicknav }) => {
		await page.goto('/shadowed/parent');
		await expect(page.locator('h2')).toHaveText(
			'Layout data: {"foo":{"bar":"Custom layout"},"layout":"layout"}'
		);
		await expect(page.locator('p')).toHaveText(
			'Page data: {"foo":{"bar":"Custom layout"},"layout":"layout","page":"page","data":{"rootlayout":"rootlayout","layout":"layout"}}'
		);

		await clicknav('[href="/shadowed/parent?test"]');
		await expect(page.locator('h2')).toHaveText(
			'Layout data: {"foo":{"bar":"Custom layout"},"layout":"layout"}'
		);
		await expect(page.locator('p')).toHaveText(
			'Page data: {"foo":{"bar":"Custom layout"},"layout":"layout","page":"page","data":{"rootlayout":"rootlayout","layout":"layout"}}'
		);

		await clicknav('[href="/shadowed/parent/sub"]');
		await expect(page.locator('h2')).toHaveText(
			'Layout data: {"foo":{"bar":"Custom layout"},"layout":"layout"}'
		);
		await expect(page.locator('p')).toHaveText(
			'Page data: {"foo":{"bar":"Custom layout"},"layout":"layout","sub":"sub","data":{"rootlayout":"rootlayout","layout":"layout"}}'
		);
	});

	if (process.env.DEV) {
		test('Data must be serializable', async ({ page, clicknav }) => {
			await page.goto('/shadowed');
			await clicknav('[href="/shadowed/serialization"]');

			expect(await page.textContent('h1')).toBe('500');
			expect(await page.textContent('#message')).toBe(
				'This is your custom error page saying: "Cannot stringify arbitrary non-POJOs (data.nope)"'
			);
		});
	}
});

test.describe('Encoded paths', () => {
	test('visits a route with non-ASCII character', async ({ page, clicknav }) => {
		await page.goto('/encoded');
		await clicknav('[href="/encoded/苗条"]');
		expect(await page.innerHTML('h1')).toBe('static');
		expect(decodeURI(await page.innerHTML('h2'))).toBe('/encoded/苗条');
		expect(decodeURI(await page.innerHTML('h3'))).toBe('/encoded/苗条');
	});

	test('visits a route with a doubly encoded space', async ({ page, clicknav }) => {
		await page.goto('/encoded');
		await clicknav('[href="/encoded/test%2520me"]');
		expect(await page.innerHTML('h1')).toBe('dynamic');
		expect(await page.innerHTML('h2')).toBe('/encoded/test%2520me: test%20me');
		expect(await page.innerHTML('h3')).toBe('/encoded/test%2520me: test%20me');
	});

	test('visits a route with an encoded slash', async ({ page, clicknav }) => {
		await page.goto('/encoded');
		await clicknav('[href="/encoded/AC%2fDC"]');
		expect(await page.innerHTML('h1')).toBe('dynamic');
		expect(await page.innerHTML('h2')).toBe('/encoded/AC%2fDC: AC/DC');
		expect(await page.innerHTML('h3')).toBe('/encoded/AC%2fDC: AC/DC');
	});

	test('visits a route with an encoded bracket', async ({ page, clicknav }) => {
		await page.goto('/encoded');
		await clicknav('[href="/encoded/%5b"]');
		expect(await page.innerHTML('h1')).toBe('dynamic');
		expect(await page.innerHTML('h2')).toBe('/encoded/%5b: [');
		expect(await page.innerHTML('h3')).toBe('/encoded/%5b: [');
	});

	test('visits a dynamic route with non-ASCII character', async ({ page, clicknav }) => {
		await page.goto('/encoded');
		await clicknav('[href="/encoded/土豆"]');
		expect(await page.innerHTML('h1')).toBe('dynamic');
		expect(decodeURI(await page.innerHTML('h2'))).toBe('/encoded/土豆: 土豆');
		expect(decodeURI(await page.innerHTML('h3'))).toBe('/encoded/土豆: 土豆');
	});

	test('redirects correctly with non-ASCII location', async ({ page, clicknav }) => {
		await page.goto('/encoded');

		await clicknav('[href="/encoded/反应"]');

		expect(await page.innerHTML('h1')).toBe('static');
		expect(decodeURI(await page.innerHTML('h2'))).toBe('/encoded/苗条');
		expect(decodeURI(await page.innerHTML('h3'))).toBe('/encoded/苗条');
	});

	test('redirects do not re-encode the redirect string', async ({ page, clicknav }) => {
		await page.goto('/encoded');

		await clicknav('[href="/encoded/redirect"]');

		// check innerText instead of innerHTML because innerHTML would return the '&amp;' character reference instead of '&' character.
		expect(await page.innerText('pre')).toBe('/苗条?foo=bar&fizz=buzz');
	});

	test('redirects do not re-encode the redirect string during ssr', async ({ page }) => {
		await page.goto('/encoded/redirect');

		// check innerText instead of innerHTML because innerHTML would return the '&amp;' character reference instead of '&' character.
		expect(await page.innerText('pre')).toBe('/苗条?foo=bar&fizz=buzz');
	});

	test('serializes JSON correctly', async ({ request }) => {
		const response = await request.get('/encoded/endpoint');
		expect(await response.json()).toEqual({
			fruit: '🍎🍇🍌'
		});
	});

	test('allows %-encoded characters in directory names', async ({ page, clicknav }) => {
		await page.goto('/encoded');
		await clicknav('[href="/encoded/$SVLT"]');
		expect(await page.textContent('h1')).toBe('$SVLT');
	});

	test('allows %-encoded characters in filenames', async ({ page, clicknav }) => {
		await page.goto('/encoded');
		await clicknav('[href="/encoded/@svelte"]');
		expect(await page.textContent('h1')).toBe('@svelte');
	});
});

test.describe('$env', () => {
	test('includes environment variables', async ({ page, clicknav }) => {
		await page.goto('/env/includes');

		expect(await page.textContent('#static-private')).toBe(
			'PRIVATE_STATIC: accessible to server-side code/replaced at build time'
		);
		expect(await page.textContent('#dynamic-private')).toBe(
			'PRIVATE_DYNAMIC: accessible to server-side code/evaluated at run time'
		);

		expect(await page.textContent('#static-public')).toBe(
			'PUBLIC_STATIC: accessible anywhere/replaced at build time'
		);
		expect(await page.textContent('#dynamic-public')).toBe(
			'PUBLIC_DYNAMIC: accessible anywhere/evaluated at run time'
		);

		await page.goto('/env');
		await clicknav('[href="/env/includes"]');

		expect(await page.textContent('#static-private')).toBe(
			'PRIVATE_STATIC: accessible to server-side code/replaced at build time'
		);
		expect(await page.textContent('#dynamic-private')).toBe(
			'PRIVATE_DYNAMIC: accessible to server-side code/evaluated at run time'
		);

		expect(await page.textContent('#static-public')).toBe(
			'PUBLIC_STATIC: accessible anywhere/replaced at build time'
		);
		expect(await page.textContent('#dynamic-public')).toBe(
			'PUBLIC_DYNAMIC: accessible anywhere/evaluated at run time'
		);
	});
});

test.describe('Errors', () => {
	if (process.env.DEV) {
		// TODO these probably shouldn't have the full render treatment,
		// given that they will never be user-visible in prod
		test('server-side errors', async ({ page }) => {
			await page.goto('/errors/serverside');

			expect(await page.textContent('footer')).toBe('Custom layout');
			expect(await page.textContent('#message')).toBe(
				'This is your custom error page saying: "Crashing now"'
			);
		});

		test('server-side module context errors', async ({ page }) => {
			test.fixme();

			await page.goto('/errors/module-scope-server');

			expect(await page.textContent('footer')).toBe('Custom layout');
			expect(await page.textContent('#message')).toBe(
				'This is your custom error page saying: "Crashing now"'
			);
		});
	}

	test('server-side load errors', async ({ page }) => {
		await page.goto('/errors/load-server');

		expect(await page.textContent('footer')).toBe('Custom layout');
		expect(await page.textContent('#message')).toBe(
			'This is your custom error page saying: "Crashing now"'
		);

		expect(
			await page.evaluate(() => {
				const el = document.querySelector('h1');
				return el && getComputedStyle(el).color;
			})
		).toBe('rgb(255, 0, 0)');
	});

	test('404', async ({ page }) => {
		const response = await page.goto('/why/would/anyone/fetch/this/url');

		expect(await page.textContent('footer')).toBe('Custom layout');
		expect(await page.textContent('#message')).toBe(
			'This is your custom error page saying: "Not found: /why/would/anyone/fetch/this/url"'
		);
		expect(/** @type {Response} */ (response).status()).toBe(404);
	});

	test('server-side error from load() is a string', async ({ page }) => {
		const response = await page.goto('/errors/load-error-string-server');

		expect(await page.textContent('footer')).toBe('Custom layout');
		expect(await page.textContent('#message')).toBe(
			'This is your custom error page saying: "Not found"'
		);
		expect(/** @type {Response} */ (response).status()).toBe(555);
	});

	test('server-side error from load() is an Error', async ({ page }) => {
		const response = await page.goto('/errors/load-error-server');

		expect(await page.textContent('footer')).toBe('Custom layout');
		expect(await page.textContent('#message')).toBe(
			'This is your custom error page saying: "Not found"'
		);
		expect(/** @type {Response} */ (response).status()).toBe(555);
	});

	test('error in endpoint', async ({ page, read_errors }) => {
		const res = await page.goto('/errors/endpoint');

		// should include stack trace
		const lines = read_errors('/errors/endpoint.json').stack.split('\n');
		expect(lines[0]).toMatch('nope');

		if (process.env.DEV) {
			expect(lines[1]).toMatch('endpoint.json');
		}

		expect(res && res.status()).toBe(500);
		expect(await page.textContent('#message')).toBe('This is your custom error page saying: "500"');
	});

	test('error in shadow endpoint', async ({ page, read_errors }) => {
		const res = await page.goto('/errors/endpoint-shadow');

		// should include stack trace
		const lines = read_errors('/errors/endpoint-shadow').stack.split('\n');
		expect(lines[0]).toMatch('nope');

		if (process.env.DEV) {
			expect(lines[1]).toMatch('+page.server.js:3:8');
		}

		expect(res && res.status()).toBe(500);
		expect(await page.textContent('#message')).toBe(
			'This is your custom error page saying: "nope"'
		);
	});

	test('not ok response from shadow endpoint', async ({ page, read_errors }) => {
		const res = await page.goto('/errors/endpoint-shadow-not-ok');

		expect(read_errors('/errors/endpoint-shadow-not-ok')).toBeUndefined();

		expect(res && res.status()).toBe(555);
		expect(await page.textContent('#message')).toBe(
			'This is your custom error page saying: "Error: 555"'
		);
	});

	test('prerendering a page with a mutative page endpoint results in a catchable error', async ({
		page
	}) => {
		await page.goto('/prerendering/mutative-endpoint');
		expect(await page.textContent('h1')).toBe('500');

		expect(await page.textContent('#message')).toBe(
			'This is your custom error page saying: "Cannot prerender pages with actions"'
		);
	});

	test('page endpoint GET thrown error message is preserved', async ({
		page,
		clicknav,
		read_errors
	}) => {
		await page.goto('/errors/page-endpoint');
		await clicknav('#get-implicit');

		expect(await page.textContent('pre')).toBe(
			JSON.stringify({ status: 500, message: 'oops' }, null, '  ')
		);

		const { status, name, message, stack, fancy } = read_errors(
			'/errors/page-endpoint/get-implicit/__data.js'
		);
		expect(status).toBe(undefined);
		expect(name).toBe('FancyError');
		expect(message).toBe('oops');
		expect(fancy).toBe(true);
		if (process.env.DEV) {
			const lines = stack.split('\n');
			expect(lines[1]).toContain('+page.server.js:4:8');
		}
	});

	test('page endpoint GET HttpError message is preserved', async ({
		page,
		clicknav,
		read_errors
	}) => {
		await page.goto('/errors/page-endpoint');
		await clicknav('#get-explicit');

		expect(await page.textContent('pre')).toBe(
			JSON.stringify({ status: 400, message: 'oops' }, null, '  ')
		);

		const error = read_errors('/errors/page-endpoint/get-explicit');
		expect(error).toBe(undefined);
	});

	test('page endpoint POST unexpected error message is preserved', async ({
		page,
		read_errors
	}) => {
		// The case where we're submitting a POST request via a form.
		// It should show the __error template with our message.
		await page.goto('/errors/page-endpoint');
		await Promise.all([page.waitForNavigation(), page.click('#post-implicit')]);

		expect(await page.textContent('pre')).toBe(
			JSON.stringify({ status: 500, message: 'oops' }, null, '  ')
		);

		const { status, name, message, stack, fancy } = read_errors(
			'/errors/page-endpoint/post-implicit'
		);

		expect(status).toBe(undefined);
		expect(name).toBe('FancyError');
		expect(message).toBe('oops');
		expect(fancy).toBe(true);
		if (process.env.DEV) {
			const lines = stack.split('\n');
			expect(lines[1]).toContain('+page.server.js:6:9');
		}
	});

	test('page endpoint POST HttpError error message is preserved', async ({ page, read_errors }) => {
		// The case where we're submitting a POST request via a form.
		// It should show the __error template with our message.
		await page.goto('/errors/page-endpoint');
		await Promise.all([page.waitForNavigation(), page.click('#post-explicit')]);

		expect(await page.textContent('pre')).toBe(
			JSON.stringify({ status: 400, message: 'oops' }, null, '  ')
		);

		const error = read_errors('/errors/page-endpoint/post-explicit');
		expect(error).toBe(undefined);
	});
});

test.describe('Headers', () => {
	test('allows headers to be sent as a Headers class instead of a POJO', async ({ page }) => {
		await page.goto('/headers/class');
		expect(await page.innerHTML('p')).toBe('bar');
	});
});

test.describe('Load', () => {
	test('fetch in root index.svelte works', async ({ page }) => {
		await page.goto('/');
		expect(await page.textContent('h1')).toBe('the answer is 42');
	});

	test('loads', async ({ page }) => {
		await page.goto('/load');
		expect(await page.textContent('h1')).toBe('bar == bar?');
	});

	test('GET fetches are serialized', async ({ page, javaScriptEnabled }) => {
		/** @type {string[]} */
		const requests = [];
		page.on('request', (r) => requests.push(r.url()));

		await page.goto('/load/serialization');

		if (!javaScriptEnabled) {
			// by the time JS has run, hydration will have nuked these scripts
			const script_contents = await page.innerHTML('script[data-sveltekit-fetched]');

			const payload = '{"status":200,"statusText":"","headers":{},"body":"{\\"answer\\":42}"}';

			expect(script_contents).toBe(payload);
		}

		expect(requests.some((r) => r.endsWith('/load/serialization.json'))).toBe(false);
	});

	test('POST fetches are serialized', async ({ page, javaScriptEnabled }) => {
		/** @type {string[]} */
		const requests = [];
		page.on('request', (r) => requests.push(r.url()));

		await page.goto('/load/serialization-post');

		expect(await page.textContent('h1')).toBe('a: X');
		expect(await page.textContent('h2')).toBe('b: Y');

		const payload_a = '{"status":200,"statusText":"","headers":{},"body":"X"}';
		const payload_b = '{"status":200,"statusText":"","headers":{},"body":"Y"}';

		if (!javaScriptEnabled) {
			// by the time JS has run, hydration will have nuked these scripts
			const script_contents_a = await page.innerHTML(
				'script[data-sveltekit-fetched][data-url="/load/serialization-post.json"][data-hash="3t25"]'
			);

			const script_contents_b = await page.innerHTML(
				'script[data-sveltekit-fetched][data-url="/load/serialization-post.json"][data-hash="3t24"]'
			);

			expect(script_contents_a).toBe(payload_a);
			expect(script_contents_b).toBe(payload_b);
		}

		expect(requests.some((r) => r.endsWith('/load/serialization.json'))).toBe(false);
	});

	test('json string is returned', async ({ page }) => {
		await page.goto('/load/relay');
		expect(await page.textContent('h1')).toBe('42');
	});

	test('prefers static data over endpoint', async ({ page }) => {
		await page.goto('/load/foo');
		expect(await page.textContent('h1')).toBe('static file');
	});

	test('data is inherited', async ({ page, javaScriptEnabled, app }) => {
		for (const kind of ['shared', 'server']) {
			await page.goto(`/load/parent/${kind}/a/b/c`);
			expect(await page.textContent('h1')).toBe('message: original + new');
			expect(await page.textContent('pre')).toBe(
				JSON.stringify({
					foo: { bar: 'Custom layout' },
					message: 'original + new',
					x: 'a',
					y: 'b edited',
					z: 'c'
				})
			);

			if (javaScriptEnabled) {
				await app.goto(`/load/parent/${kind}/d/e/f`);

				expect(await page.textContent('h1')).toBe('message: original + new');
				expect(await page.textContent('pre')).toBe(
					JSON.stringify({
						foo: { bar: 'Custom layout' },
						message: 'original + new',
						x: 'd',
						y: 'e edited',
						z: 'f'
					})
				);
			}
		}
	});

	test('fetch accepts a Request object', async ({ page, clicknav }) => {
		await page.goto('/load');
		await clicknav('[href="/load/fetch-request"]');
		expect(await page.textContent('h1')).toBe('the answer is 42');
	});

	test('fetch resolves urls relatively to the target page', async ({ page, clicknav }) => {
		await page.goto('/load');
		await clicknav('[href="/load/fetch-relative"]');
		expect(await page.textContent('h1')).toBe('the answer is 42');
		expect(await page.textContent('h2')).toBe('the question was ?');
	});

	test('handles large responses', async ({ page }) => {
		await page.goto('/load');

		await page.goto('/load/large-response');
		expect(await page.textContent('h1')).toBe('text.length is 5000000');
	});

	test('handles external api', async ({ page }) => {
		/** @type {string[]} */
		const requested_urls = [];

		const { port, close } = await start_server(async (req, res) => {
			requested_urls.push(req.url);

			if (req.url === '/server-fetch-request-modified.json') {
				res.writeHead(200, {
					'Access-Control-Allow-Origin': '*',
					'content-type': 'application/json'
				});

				res.end(JSON.stringify({ answer: 42 }));
			} else {
				res.statusCode = 404;
				res.end('not found');
			}
		});

		try {
			await page.goto(`/load/server-fetch-request?port=${port}`);

			expect(requested_urls).toEqual(['/server-fetch-request-modified.json']);
			expect(await page.textContent('h1')).toBe('the answer is 42');
		} finally {
			await close();
		}
	});

	test('makes credentialed fetches to endpoints by default', async ({ page, clicknav }) => {
		await page.goto('/load');
		await clicknav('[href="/load/fetch-credentialed"]');
		expect(await page.textContent('h1')).toBe('Hello SvelteKit!');
	});

	test('includes correct page request headers', async ({
		baseURL,
		page,
		clicknav,
		javaScriptEnabled,
		browserName
	}) => {
		await page.goto('/load');
		await clicknav('[href="/load/fetch-request-headers"]');

		const json = /** @type {string} */ (await page.textContent('pre'));
		const headers = JSON.parse(json);

		if (javaScriptEnabled) {
			expect(headers).toEqual({
				// the referer will be the previous page in the client-side
				// navigation case
				referer: `${baseURL}/load`,
				// these headers aren't particularly useful, but they allow us to verify
				// that page headers are being forwarded
				'sec-fetch-dest': browserName === 'webkit' ? undefined : 'empty',
				'sec-fetch-mode': browserName === 'webkit' ? undefined : 'cors',
				connection: 'keep-alive'
			});
		} else {
			expect(headers).toEqual({});
		}
	});

	test('exposes rawBody to endpoints', async ({ page, clicknav }) => {
		await page.goto('/load');
		await clicknav('[href="/load/raw-body"]');

		expect(await page.innerHTML('.parsed')).toBe('{"oddly":{"formatted":"json"}}');
		expect(await page.innerHTML('.raw')).toBe('{ "oddly" : { "formatted" : "json" } }');
	});

	test('server-side fetch respects set-cookie header', async ({ page, context }) => {
		await context.clearCookies();

		await page.goto('/load/set-cookie-fetch');
		expect(await page.textContent('h1')).toBe('the answer is 42');

		/** @type {Record<string,string>} */
		const cookies = {};
		for (const cookie of await context.cookies()) {
			cookies[cookie.name] = cookie.value;
		}

		expect(cookies.answer).toBe('42');
		expect(cookies.doubled).toBe('84');
	});

	test('CSS for dynamically imported components is reflected in server render', async ({
		page
	}) => {
		await page.goto('/load/dynamic-import-styles');
		expect(
			await page.evaluate(() => {
				const el = document.querySelector('#thing');
				return el && getComputedStyle(el).color;
			})
		).toBe('rgb(255, 0, 0)');
	});

	test('page without load has access to layout data', async ({ page, clicknav }) => {
		await page.goto('/load/accumulated');

		await clicknav('[href="/load/accumulated/without-page-data"]');
		expect(await page.textContent('h1')).toBe('foo.bar: Custom layout');
	});

	test('page with load has access to layout data', async ({ page, clicknav }) => {
		await page.goto('/load/accumulated');

		await clicknav('[href="/load/accumulated/with-page-data"]');
		expect(await page.textContent('h1')).toBe('foo.bar: Custom layout');
		expect(await page.textContent('h2')).toBe('pagedata: pagedata');
	});

	test('Serializes non-JSON data', async ({ page, clicknav }) => {
		await page.goto('/load/devalue');
		await clicknav('[href="/load/devalue/regex"]');

		expect(await page.textContent('h1')).toBe('true');
	});

	test('CORS errors are simulated server-side', async ({ page, read_errors }) => {
		const { port, close } = await start_server(async (req, res) => {
			res.end('hello');
		});

		await page.goto(`/load/cors?port=${port}`);
		expect(await page.textContent('h1')).toBe('500');
		expect(read_errors(`/load/cors`).message).toContain(
			`CORS error: No 'Access-Control-Allow-Origin' header is present on the requested resource`
		);

		await page.goto(`/load/cors/no-cors?port=${port}`);
		expect(await page.textContent('h1')).toBe('result: ');

		await close();
	});
});

test.describe('Nested layouts', () => {
	test('renders a nested layout', async ({ page }) => {
		await page.goto('/nested-layout');

		expect(await page.textContent('footer')).toBe('Custom layout');
		expect(await page.textContent('p')).toBe('This is a nested layout component');
		expect(await page.textContent('h1')).toBe('Hello from inside the nested layout component');
	});

	test('renders errors in the right layout', async ({ page }) => {
		await page.goto('/nested-layout/error');

		expect(await page.textContent('footer')).toBe('Custom layout');
		expect(await page.evaluate(() => document.querySelector('p#nested'))).toBe(null);
		expect(await page.textContent('#message')).toBe(
			'This is your custom error page saying: "Error"'
		);
		expect(await page.textContent('h1')).toBe('500');
	});

	test('renders errors in the right layout after client navigation', async ({ page, clicknav }) => {
		await page.goto('/nested-layout/');
		await clicknav('[href="/nested-layout/error"]');
		expect(await page.textContent('footer')).toBe('Custom layout');
		expect(await page.evaluate(() => document.querySelector('p#nested'))).toBe(null);
		expect(await page.textContent('#message')).toBe(
			'This is your custom error page saying: "Error"'
		);
		expect(await page.textContent('h1')).toBe('500');
	});

	test('renders deeply-nested errors in the right layout', async ({ page }) => {
		await page.goto('/nested-layout/foo/bar/nope');
		expect(await page.textContent('footer')).toBe('Custom layout');
		expect(await page.evaluate(() => document.querySelector('p#nested'))).toBeTruthy();
		expect(await page.evaluate(() => document.querySelector('p#nested-foo'))).toBeTruthy();
		expect(await page.evaluate(() => document.querySelector('p#nested-bar'))).toBeTruthy();
		expect(await page.textContent('#nested-error-message')).toBe('error.message: nope');
	});

	test('resets layout', async ({ page }) => {
		await page.goto('/nested-layout/reset');

		expect(await page.textContent('h1')).toBe('Layout reset');
		expect(await page.textContent('h2')).toBe('Hello');
		expect(await page.$('#nested')).toBeNull();
	});

	test('renders the closest error page', async ({ page, clicknav }) => {
		await page.goto('/errors/nested-error-page');

		await clicknav('[href="/errors/nested-error-page/nope"]');

		expect(await page.textContent('h1')).toBe('Nested error page');
		expect(await page.textContent('#nested-error-status')).toBe('status: 500');
		expect(await page.textContent('#nested-error-message')).toBe('error.message: nope');
	});
});

test.describe('Page options', () => {
	test('does not include <script> or <link rel="modulepreload"> with csr=false', async ({
		page,
		javaScriptEnabled
	}) => {
		if (!javaScriptEnabled) {
			await page.goto('/no-csr');
			expect(await page.textContent('h1')).toBe('look ma no javascript');
			expect(
				await page.evaluate(() => document.querySelectorAll('link[rel="modulepreload"]').length)
			).toBe(0);

			// ensure data wasn't inlined
			expect(
				await page.evaluate(
					() => document.querySelectorAll('script[sveltekit\\:data-type="data"]').length
				)
			).toBe(0);
		}
	});

	test('does not SSR page with ssr=false', async ({ page, javaScriptEnabled }) => {
		await page.goto('/no-ssr');

		if (javaScriptEnabled) {
			expect(await page.textContent('h1')).toBe('content was rendered');
		} else {
			expect(await page.evaluate(() => document.querySelector('h1'))).toBe(null);
			expect(await page.evaluate(() => document.querySelector('style[data-sveltekit]'))).toBe(null);
		}
	});

	test('does not SSR error page for 404s with ssr=false', async ({ request }) => {
		const html = await request.get('/no-ssr/missing');
		expect(await html.text()).not.toContain('load function was called erroneously');
	});

	// TODO move this test somewhere more suitable
	test('transformPageChunk can change the html output', async ({ page }) => {
		await page.goto('/transform-page-chunk');
		expect(await page.getAttribute('meta[name="transform-page"]', 'content')).toBe('Worked!');
	});
});

test.describe('$app/paths', () => {
	test('includes paths', async ({ page }) => {
		await page.goto('/paths');

		expect(await page.innerHTML('pre')).toBe(
			JSON.stringify({
				base: '',
				assets: ''
			})
		);
	});

	// some browsers will re-request assets after a `pushState`
	// https://github.com/sveltejs/kit/issues/3748#issuecomment-1125980897
	test('replaces %sveltekit.assets% in template with relative path, and makes it absolute in the client', async ({
		baseURL,
		page,
		javaScriptEnabled
	}) => {
		const absolute = `${baseURL}/favicon.png`;

		await page.goto('/');
		expect(await page.getAttribute('link[rel=icon]', 'href')).toBe(
			javaScriptEnabled ? absolute : './favicon.png'
		);

		await page.goto('/routing');
		expect(await page.getAttribute('link[rel=icon]', 'href')).toBe(
			javaScriptEnabled ? absolute : './favicon.png'
		);

		await page.goto('/routing/rest/foo/bar/baz');
		expect(await page.getAttribute('link[rel=icon]', 'href')).toBe(
			javaScriptEnabled ? absolute : '../../../../favicon.png'
		);
	});
});

test.describe('$app/stores', () => {
	test('can access page.url', async ({ baseURL, page }) => {
		await page.goto('/origin');
		expect(await page.textContent('h1')).toBe(baseURL);
	});

	test('page store contains data', async ({ page, clicknav }) => {
		await page.goto('/store/data/www');

		const foo = { bar: 'Custom layout' };

		expect(await page.textContent('#store-data')).toBe(
			JSON.stringify({ foo, name: 'SvelteKit', value: 456, page: 'www' })
		);

		await clicknav('a[href="/store/data/zzz"]');
		expect(await page.textContent('#store-data')).toBe(
			JSON.stringify({ foo, name: 'SvelteKit', value: 456, page: 'zzz' })
		);

		await clicknav('a[href="/store/data/xxx"]');
		expect(await page.textContent('#store-data')).toBe(
			JSON.stringify({ foo, name: 'SvelteKit', value: 123 })
		);
		expect(await page.textContent('#store-error')).toBe('Params = xxx');

		await clicknav('a[href="/store/data/yyy"]');
		expect(await page.textContent('#store-data')).toBe(
			JSON.stringify({ foo, name: 'SvelteKit', value: 123 })
		);
		expect(await page.textContent('#store-error')).toBe('Params = yyy');
	});

	test('should load data after reloading by goto', async ({
		page,
		clicknav,
		javaScriptEnabled
	}) => {
		await page.goto('/store/data/foo?reset=true');
		const stuff1 = { foo: { bar: 'Custom layout' }, name: 'SvelteKit', value: 123 };
		const stuff2 = { ...stuff1, foo: true, number: 2 };
		const stuff3 = { ...stuff2 };
		await page.goto('/store/data/www');

		await clicknav('a[href="/store/data/foo"]');
		expect(JSON.parse(await page.textContent('#store-data'))).toEqual(stuff1);

		await clicknav('#reload-button');
		expect(JSON.parse(await page.textContent('#store-data'))).toEqual(
			javaScriptEnabled ? stuff2 : stuff1
		);

		await clicknav('a[href="/store/data/zzz"]');
		await clicknav('a[href="/store/data/foo"]');
		expect(JSON.parse(await page.textContent('#store-data'))).toEqual(stuff3);
	});

	test('navigating store contains from, to and type', async ({ app, page, javaScriptEnabled }) => {
		await page.goto('/store/navigating/a');

		expect(await page.textContent('#nav-status')).toBe('not currently navigating');

		if (javaScriptEnabled) {
			await app.prefetchRoutes(['/store/navigating/b']);

			const res = await Promise.all([
				page.click('a[href="/store/navigating/b"]'),
				page.textContent('#navigating')
			]);

			expect(res[1]).toBe('navigating from /store/navigating/a to /store/navigating/b (link)');

			await page.waitForSelector('#not-navigating');
			expect(await page.textContent('#nav-status')).toBe('not currently navigating');

			await Promise.all([
				expect(page.locator('#navigating')).toHaveText(
					'navigating from /store/navigating/b to /store/navigating/a (popstate)'
				),
				page.goBack()
			]);
		}
	});

	test('navigating store clears after aborted navigation', async ({ page, javaScriptEnabled }) => {
		await page.goto('/store/navigating/a');

		expect(await page.textContent('#nav-status')).toBe('not currently navigating');

		if (javaScriptEnabled) {
			await page.click('a[href="/store/navigating/c"]');
			await page.waitForTimeout(100); // gross, but necessary since no navigation occurs
			await page.click('a[href="/store/navigating/a"]');

			await page.waitForSelector('#not-navigating', { timeout: 5000 });
			expect(await page.textContent('#nav-status')).toBe('not currently navigating');
		}
	});
});

test.describe('searchParams', () => {
	const tests = [
		{
			description: 'exposes query string parameters',
			search: '?foo=1',
			expected: { foo: ['1'] }
		},
		{
			description: 'value-less query parameter',
			search: '?foo',
			expected: { foo: [''] }
		},
		{
			description: 'duplicated query parameter',
			search: '?key=one&key=two',
			expected: { key: ['one', 'two'] }
		},
		{
			description: 'encoded query parameter',
			search: '?key=%26a=b',
			expected: { key: ['&a=b'] }
		}
	];

	tests.forEach(({ description, search, expected }) => {
		test(description, async ({ page }) => {
			await page.goto(`/query/echo${search}`);

			const json = JSON.stringify(expected);

			expect(await page.textContent('#one')).toBe(json);
			expect(await page.textContent('#two')).toBe(json);
		});
	});

	test('updates page on client-side nav', async ({ page, clicknav }) => {
		await page.goto('/query/echo?foo=1');

		await clicknav('[href="/query/echo?bar=2"]');

		const json = JSON.stringify({ bar: ['2'] });

		expect(await page.textContent('#one')).toBe(json);
		expect(await page.textContent('#two')).toBe(json);
	});
});

test.describe('Redirects', () => {
	test('redirect', async ({ baseURL, page, clicknav }) => {
		await page.goto('/redirect');

		await clicknav('[href="/redirect/a"]');

		await page.waitForURL('/redirect/c');
		expect(await page.textContent('h1')).toBe('c');
		expect(page.url()).toBe(`${baseURL}/redirect/c`);

		await page.goBack();
		expect(page.url()).toBe(`${baseURL}/redirect`);
	});

	test('prevents redirect loops', async ({ baseURL, page, javaScriptEnabled, browserName }) => {
		await page.goto('/redirect');

		await page.click('[href="/redirect/loopy/a"]');

		if (javaScriptEnabled) {
			await page.waitForSelector('#message');
			expect(page.url()).toBe(`${baseURL}/redirect/loopy/a`);
			expect(await page.textContent('h1')).toBe('500');
			expect(await page.textContent('#message')).toBe(
				'This is your custom error page saying: "Redirect loop"'
			);
		} else {
			// there's not a lot we can do to handle server-side redirect loops
			if (browserName === 'chromium') {
				expect(page.url()).toBe('chrome-error://chromewebdata/');
			} else {
				expect(page.url()).toBe(`${baseURL}/redirect`);
			}
		}
	});

	test('errors on missing status', async ({
		baseURL,
		page,
		clicknav,
		javaScriptEnabled,
		read_errors
	}) => {
		await page.goto('/redirect');

		await clicknav('[href="/redirect/missing-status/a"]');

		expect(page.url()).toBe(`${baseURL}/redirect/missing-status/a`);
		expect(await page.textContent('h1')).toBe('500');
		expect(await page.textContent('#message')).toBe(
			'This is your custom error page saying: "Invalid status code"'
		);

		if (!javaScriptEnabled) {
			// handleError is not invoked for client-side navigation
			const lines = read_errors('/redirect/missing-status/a').stack.split('\n');
			expect(lines[0]).toBe('Error: Invalid status code');
		}
	});

	test('errors on invalid status', async ({ baseURL, page, clicknav }) => {
		await page.goto('/redirect');

		await clicknav('[href="/redirect/missing-status/b"]');

		expect(page.url()).toBe(`${baseURL}/redirect/missing-status/b`);
		expect(await page.textContent('h1')).toBe('500');
		expect(await page.textContent('#message')).toBe(
			'This is your custom error page saying: "Invalid status code"'
		);
	});

	test('redirect-on-load', async ({ baseURL, page, javaScriptEnabled }) => {
		const redirected_to_url = javaScriptEnabled
			? `${baseURL}/redirect-on-load/redirected`
			: `${baseURL}/redirect-on-load`;

		await Promise.all([page.waitForResponse(redirected_to_url), page.goto('/redirect-on-load')]);

		expect(page.url()).toBe(redirected_to_url);

		if (javaScriptEnabled) {
			expect(await page.textContent('h1')).toBe('Hazaa!');
		}
	});
});

test.describe('Routing', () => {
	test('redirects from /routing/ to /routing', async ({
		baseURL,
		page,
		clicknav,
		app,
		javaScriptEnabled
	}) => {
		await page.goto('/routing/slashes');

		await clicknav('a[href="/routing/"]');
		expect(page.url()).toBe(`${baseURL}/routing`);
		expect(await page.textContent('h1')).toBe('Great success!');

		if (javaScriptEnabled) {
			await page.goto(`${baseURL}/routing/slashes`);
			await app.goto('/routing/');
			expect(page.url()).toBe(`${baseURL}/routing`);
			expect(await page.textContent('h1')).toBe('Great success!');
		}
	});

	test('redirects from /routing/? to /routing', async ({
		baseURL,
		page,
		clicknav,
		app,
		javaScriptEnabled
	}) => {
		await page.goto('/routing/slashes');

		await clicknav('a[href="/routing/?"]');
		expect(page.url()).toBe(`${baseURL}/routing`);
		expect(await page.textContent('h1')).toBe('Great success!');

		if (javaScriptEnabled) {
			await page.goto(`${baseURL}/routing/slashes`);
			await app.goto('/routing/?');
			expect(page.url()).toBe(`${baseURL}/routing`);
			expect(await page.textContent('h1')).toBe('Great success!');
		}
	});

	test('redirects from /routing/?foo=bar to /routing?foo=bar', async ({
		baseURL,
		page,
		clicknav,
		app,
		javaScriptEnabled
	}) => {
		await page.goto('/routing/slashes');

		await clicknav('a[href="/routing/?foo=bar"]');
		expect(page.url()).toBe(`${baseURL}/routing?foo=bar`);
		expect(await page.textContent('h1')).toBe('Great success!');

		if (javaScriptEnabled) {
			await page.goto(`${baseURL}/routing/slashes`);
			await app.goto('/routing/?foo=bar');
			expect(page.url()).toBe(`${baseURL}/routing?foo=bar`);
			expect(await page.textContent('h1')).toBe('Great success!');
		}
	});

	test('serves static route', async ({ page }) => {
		await page.goto('/routing/a');
		expect(await page.textContent('h1')).toBe('a');
	});

	test('serves static route from dir/index.html file', async ({ page }) => {
		await page.goto('/routing/b');
		expect(await page.textContent('h1')).toBe('b');
	});

	test('serves static route under client directory', async ({ baseURL, page }) => {
		await page.goto('/routing/client/foo');

		expect(await page.textContent('h1')).toBe('foo');

		await page.goto(`${baseURL}/routing/client/bar`);
		expect(await page.textContent('h1')).toBe('bar');

		await page.goto(`${baseURL}/routing/client/bar/b`);
		expect(await page.textContent('h1')).toBe('b');
	});

	test('serves dynamic route', async ({ page }) => {
		await page.goto('/routing/test-slug');
		expect(await page.textContent('h1')).toBe('test-slug');
	});

	test('does not attempt client-side navigation to server routes', async ({ page }) => {
		await page.goto('/routing');
		await page.click('[href="/routing/ambiguous/ok.json"]');
		await page.waitForLoadState('networkidle');
		expect(await page.textContent('body')).toBe('ok');
	});

	test('does not attempt client-side navigation to links with data-sveltekit-reload', async ({
		baseURL,
		page
	}) => {
		await page.goto('/routing');

		/** @type {string[]} */
		const requests = [];
		page.on('request', (r) => requests.push(r.url()));

		await Promise.all([page.waitForNavigation(), page.click('[href="/routing/b"]')]);
		expect(await page.textContent('h1')).toBe('b');
		expect(requests).toContain(`${baseURL}/routing/b`);
	});

	test('allows reserved words as route names', async ({ page }) => {
		await page.goto('/routing/const');
		expect(await page.textContent('h1')).toBe('reserved words are okay as routes');
	});

	test('resets the active element after navigation', async ({ page, clicknav }) => {
		await page.goto('/routing');
		await clicknav('[href="/routing/a"]');
		await page.waitForFunction(() => (document.activeElement || {}).nodeName == 'BODY');
	});

	test('navigates between routes with empty parts', async ({ page, clicknav }) => {
		await page.goto('/routing/dirs/foo');
		expect(await page.textContent('h1')).toBe('foo');
		await clicknav('[href="bar"]');
		expect(await page.textContent('h1')).toBe('bar');
	});

	test('navigates between dynamic routes with same segments', async ({ page, clicknav }) => {
		await page.goto('/routing/dirs/bar/xyz');
		expect(await page.textContent('h1')).toBe('A page');

		await clicknav('[href="/routing/dirs/foo/xyz"]');
		expect(await page.textContent('h1')).toBe('B page');
	});

	test('invalidates page when a segment is skipped', async ({ page, clicknav }) => {
		await page.goto('/routing/skipped/x/1');
		expect(await page.textContent('h1')).toBe('x/1');

		await clicknav('#goto-y1');
		expect(await page.textContent('h1')).toBe('y/1');
	});

	test('back button returns to initial route', async ({ page, clicknav }) => {
		await page.goto('/routing');
		await clicknav('[href="/routing/a"]');

		await page.goBack();
		await page.waitForLoadState('networkidle');
		expect(await page.textContent('h1')).toBe('Great success!');
	});

	test('back button returns to previous route when previous route has been navigated to via hash anchor', async ({
		page,
		clicknav
	}) => {
		await page.goto('/routing/hashes/a');

		await page.click('[href="#hash-target"]');
		await clicknav('[href="/routing/hashes/b"]');

		await page.goBack();
		expect(await page.textContent('h1')).toBe('a');
	});

	test('focus works if page load has hash', async ({ page, browserName }) => {
		await page.goto('/routing/hashes/target#p2');

		await page.keyboard.press(browserName === 'webkit' ? 'Alt+Tab' : 'Tab');
		await page.waitForTimeout(50); // give browser a bit of time to complete the native behavior of the key press
		expect(
			await page.evaluate(
				() => document.activeElement?.textContent || 'ERROR: document.activeElement not set'
			)
		).toBe('next focus element');
	});

	test('focus works when navigating to a hash on the same page', async ({ page, browserName }) => {
		await page.goto('/routing/hashes/target');

		await page.click('[href="#p2"]');
		await page.keyboard.press(browserName === 'webkit' ? 'Alt+Tab' : 'Tab');

		expect(await page.evaluate(() => (document.activeElement || {}).textContent)).toBe(
			'next focus element'
		);
	});

	test(':target pseudo-selector works when navigating to a hash on the same page', async ({
		page
	}) => {
		await page.goto('/routing/hashes/target#p1');

		expect(
			await page.evaluate(() => {
				const el = document.getElementById('p1');
				return el && getComputedStyle(el).color;
			})
		).toBe('rgb(255, 0, 0)');
		await page.click('[href="#p2"]');
		expect(
			await page.evaluate(() => {
				const el = document.getElementById('p2');
				return el && getComputedStyle(el).color;
			})
		).toBe('rgb(255, 0, 0)');
	});

	test('last parameter in a segment wins in cases of ambiguity', async ({ page, clicknav }) => {
		await page.goto('/routing/split-params');
		await clicknav('[href="/routing/split-params/x-y-z"]');
		expect(await page.textContent('h1')).toBe('x');
		expect(await page.textContent('h2')).toBe('y-z');
	});

	test('ignores navigation to URLs the app does not own', async ({ page }) => {
		const { port, close } = await start_server((req, res) => res.end('ok'));

		try {
			await page.goto(`/routing?port=${port}`);
			await Promise.all([
				page.click(`[href="http://localhost:${port}"]`),
				page.waitForURL(`http://localhost:${port}/`)
			]);
		} finally {
			await close();
		}
	});

	test('navigates to ...rest', async ({ page, clicknav }) => {
		await page.goto('/routing/rest/abc/xyz');

		expect(await page.textContent('h1')).toBe('abc/xyz');

		await clicknav('[href="/routing/rest/xyz/abc/def/ghi"]');
		expect(await page.textContent('h1')).toBe('xyz/abc/def/ghi');
		expect(await page.textContent('h2')).toBe('xyz/abc/def/ghi');

		await clicknav('[href="/routing/rest/xyz/abc/def"]');
		expect(await page.textContent('h1')).toBe('xyz/abc/def');
		expect(await page.textContent('h2')).toBe('xyz/abc/def');

		await clicknav('[href="/routing/rest/xyz/abc"]');
		expect(await page.textContent('h1')).toBe('xyz/abc');
		expect(await page.textContent('h2')).toBe('xyz/abc');

		await clicknav('[href="/routing/rest"]');
		expect(await page.textContent('h1')).toBe('');
		expect(await page.textContent('h2')).toBe('');

		await clicknav('[href="/routing/rest/xyz/abc/deep"]');
		expect(await page.textContent('h1')).toBe('xyz/abc');
		expect(await page.textContent('h2')).toBe('xyz/abc');

		await page.click('[href="/routing/rest/xyz/abc/qwe/deep.json"]');
		expect(await page.textContent('body')).toBe('xyz/abc/qwe');
	});

	test('rest parameters do not swallow characters', async ({ page, clicknav }) => {
		await page.goto('/routing/rest/non-greedy');

		await clicknav('[href="/routing/rest/non-greedy/foo/one/two"]');
		expect(await page.textContent('h1')).toBe('non-greedy');
		expect(await page.textContent('h2')).toBe('{"rest":"one/two"}');

		await clicknav('[href="/routing/rest/non-greedy/food/one/two"]');
		expect(await page.textContent('h1')).not.toBe('non-greedy');

		await page.goBack();

		await clicknav('[href="/routing/rest/non-greedy/one-bar/two/three"]');
		expect(await page.textContent('h1')).toBe('non-greedy');
		expect(await page.textContent('h2')).toBe('{"dynamic":"one","rest":"two/three"}');

		await clicknav('[href="/routing/rest/non-greedy/one-bard/two/three"]');
		expect(await page.textContent('h1')).not.toBe('non-greedy');
	});

	test('reloads when navigating between ...rest pages', async ({ page, clicknav }) => {
		await page.goto('/routing/rest/path/one');
		expect(await page.textContent('h1')).toBe('path: /routing/rest/path/one');

		await clicknav('[href="/routing/rest/path/two"]');
		expect(await page.textContent('h1')).toBe('path: /routing/rest/path/two');

		await clicknav('[href="/routing/rest/path/three"]');
		expect(await page.textContent('h1')).toBe('path: /routing/rest/path/three');
	});

	test('allows rest routes to have prefixes and suffixes', async ({ page }) => {
		await page.goto('/routing/rest/complex/prefix-one/two/three');
		expect(await page.textContent('h1')).toBe('parts: one/two/three');
	});

	test('links to unmatched routes result in a full page navigation, not a 404', async ({
		page,
		clicknav
	}) => {
		await page.goto('/routing');
		await clicknav('[href="/static.json"]');
		expect(await page.textContent('body')).toBe('"static file"\n');
	});

	test('navigation is cancelled upon subsequent navigation', async ({
		baseURL,
		page,
		clicknav
	}) => {
		await page.goto('/routing/cancellation');
		await page.click('[href="/routing/cancellation/a"]');
		await clicknav('[href="/routing/cancellation/b"]');

		expect(await page.url()).toBe(`${baseURL}/routing/cancellation/b`);

		await page.evaluate('window.fulfil_navigation && window.fulfil_navigation()');
		expect(await page.url()).toBe(`${baseURL}/routing/cancellation/b`);
	});

	test('Relative paths are relative to the current URL', async ({ page, clicknav }) => {
		await page.goto('/iframes');
		await clicknav('[href="/iframes/nested/parent"]');

		expect(await page.frameLocator('iframe').locator('h1').textContent()).toBe(
			'Hello from the child'
		);
	});

	test('exposes page.routeId', async ({ page, clicknav }) => {
		await page.goto('/routing/route-id');
		await clicknav('[href="/routing/route-id/foo"]');

		expect(await page.textContent('h1')).toBe('routeId in load: routing/route-id/[x]');
		expect(await page.textContent('h2')).toBe('routeId in store: routing/route-id/[x]');
	});

	test('serves a page that clashes with a root directory', async ({ page }) => {
		await page.goto('/static');
		expect(await page.textContent('h1')).toBe('hello');
	});
});

test.describe('Matchers', () => {
	test('Matches parameters', async ({ page, clicknav }) => {
		await page.goto('/routing/matched');

		await clicknav('[href="/routing/matched/a"]');
		expect(await page.textContent('h1')).toBe('lowercase: a');

		await clicknav('[href="/routing/matched/B"]');
		expect(await page.textContent('h1')).toBe('uppercase: B');

		await clicknav('[href="/routing/matched/1"]');
		expect(await page.textContent('h1')).toBe('number: 1');

		await clicknav('[href="/routing/matched/everything-else"]');
		expect(await page.textContent('h1')).toBe('fallback: everything-else');
	});
});

test.describe('XSS', () => {
	test('replaces %sveltekit.xxx% tags safely', async ({ page }) => {
		await page.goto('/unsafe-replacement');

		const content = await page.textContent('body');
		expect(content).toMatch('$& $&');
	});

	test('escapes inline data', async ({ page, javaScriptEnabled }) => {
		await page.goto('/xss');

		expect(await page.textContent('h1')).toBe(
			'user.name is </script><script>window.pwned = 1</script>'
		);

		if (!javaScriptEnabled) {
			// @ts-expect-error - check global injected variable
			expect(await page.evaluate(() => window.pwned)).toBeUndefined();
		}
	});

	const uri_xss_payload = encodeURIComponent('</script><script>window.pwned=1</script>');
	test('no xss via dynamic route path', async ({ page }) => {
		await page.goto(`/xss/${uri_xss_payload}`);

		// @ts-expect-error - check global injected variable
		expect(await page.evaluate(() => window.pwned)).toBeUndefined();
	});

	test('no xss via query param', async ({ page }) => {
		await page.goto(`/xss/query?key=${uri_xss_payload}`);

		// @ts-expect-error - check global injected variable
		expect(await page.evaluate(() => window.pwned)).toBeUndefined();
	});

	test('no xss via shadow endpoint', async ({ page }) => {
		await page.goto('/xss/shadow');

		// @ts-expect-error - check global injected variable
		expect(await page.evaluate(() => window.pwned)).toBeUndefined();
		expect(await page.textContent('h1')).toBe(
			'user.name is </script><script>window.pwned = 1</script>'
		);
	});
});

test.describe('Actions', () => {
	test('Error props are returned', async ({ page, javaScriptEnabled }) => {
		await page.goto('/actions/form-errors');
		await page.click('button');
		expect(await page.textContent('p.server-prop')).toBe('an error occurred');
		if (javaScriptEnabled) {
			expect(await page.textContent('p.client-prop')).toBe('hydrated: an error occurred');
		}
	});

	test('Form fields are persisted', async ({ page, javaScriptEnabled }) => {
		await page.goto('/actions/form-errors-persist-fields');
		await page.type('input[name="username"]', 'foo');
		await page.type('input[name="password"]', 'bar');
		await Promise.all([
			page.waitForRequest((request) =>
				request.url().includes('/actions/form-errors-persist-fields')
			),
			page.click('button')
		]);
		expect(await page.inputValue('input[name="username"]')).toBe('foo');
		if (javaScriptEnabled) {
			expect(await page.inputValue('input[name="password"]')).toBe('bar');
			expect(await page.textContent('pre')).toBe(JSON.stringify({ username: 'foo' }));
		} else {
			expect(await page.inputValue('input[name="password"]')).toBe('');
		}
	});

	test('Success data is returned', async ({ page }) => {
		await page.goto('/actions/success-data');

		expect(await page.textContent('pre')).toBe(JSON.stringify(null));

		await page.type('input[name="username"]', 'foo');
		await Promise.all([
			page.waitForRequest((request) => request.url().includes('/actions/success-data')),
			page.click('button')
		]);

		await expect(page.locator('pre')).toHaveText(JSON.stringify({ result: 'foo' }));
	});

	test('applyAction updates form prop', async ({ page, javaScriptEnabled }) => {
		await page.goto('/actions/update-form');
		expect(await page.textContent('pre')).toBe(JSON.stringify(null));

		if (javaScriptEnabled) {
			await page.click('button.increment-success');
			await expect(page.locator('pre')).toHaveText(JSON.stringify({ count: 0 }));

			await page.click('button.increment-invalid');
			await expect(page.locator('pre')).toHaveText(JSON.stringify({ count: 1 }));
		}
	});

	test('form prop stays after invalidation and is reset on navigation', async ({
		page,
		app,
		javaScriptEnabled
	}) => {
		await page.goto('/actions/update-form');
		expect(await page.textContent('pre')).toBe(JSON.stringify(null));

		if (javaScriptEnabled) {
			await page.click('button.increment-success');
			await expect(page.locator('pre')).toHaveText(JSON.stringify({ count: 0 }));

			await page.click('button.invalidateAll');
			await page.waitForTimeout(500);
			await expect(page.locator('pre')).toHaveText(JSON.stringify({ count: 0 }));
			await app.goto('/actions/enhance');
		} else {
			await page.goto('/actions/enhance');
		}

		expect(await page.textContent('pre')).toBe(JSON.stringify(null));
	});

	test('applyAction redirects', async ({ page, javaScriptEnabled }) => {
		await page.goto('/actions/update-form');
		expect(await page.textContent('pre')).toBe(JSON.stringify(null));

		if (javaScriptEnabled) {
			await page.click('button.redirect');
			await expect(page.locator('footer')).toHaveText('Custom layout');
		}
	});

	test('applyAction errors', async ({ page, javaScriptEnabled }) => {
		await page.goto('/actions/update-form');
		expect(await page.textContent('pre')).toBe(JSON.stringify(null));

		if (javaScriptEnabled) {
			await page.click('button.error');
			await expect(page.locator('p')).toHaveText(
				'This is your custom error page saying: "Unexpected Form Error"'
			);
		}
	});

	test('use:enhance', async ({ page, app }) => {
		await page.goto('/actions/enhance');

		expect(await page.textContent('pre')).toBe(JSON.stringify(null));

		await page.type('input[name="username"]', 'foo');
		await Promise.all([
			page.waitForRequest((request) => request.url().includes('/actions/enhance')),
			page.click('button.form1')
		]);

		await expect(page.locator('pre')).toHaveText(JSON.stringify({ result: 'foo' }));
	});
<<<<<<< HEAD
});

test.describe('Cookies API', () => {
	test('sanity check for cookies', async ({ page }) => {
		await page.goto('/cookies');
		const span = page.locator('#cookie-value');
		expect(await span.innerText()).toContain('undefined');
	});

	test('set a cookie', async ({ page }) => {
		await page.goto('/cookies/set');
		const span = page.locator('#cookie-value');
		expect(await span.innerText()).toContain('teapot');
	});

	test('delete a cookie', async ({ page }) => {
		await page.goto('/cookies/set');
		let span = page.locator('#cookie-value');
		expect(await span.innerText()).toContain('teapot');
		await page.goto('/cookies/delete');
		span = page.locator('#cookie-value');
		expect(await span.innerText()).toContain('undefined');
	});

	test('cookies can be set with a path', async ({ page }) => {
		await page.goto('/cookies/nested/a');
		let span = page.locator('#cookie-value');
		expect(await span.innerText()).toContain('teapot');
		await page.goto('/cookies/nested/b');
		span = page.locator('#cookie-value');
		expect(await span.innerText()).toContain('undefined');
		await page.goto('/cookies');
		span = page.locator('#cookie-value');
		expect(await span.innerText()).toContain('undefined');
	});

	test('more than one cookie can be set in one request', async ({ page }) => {
		await page.goto('/cookies/set-more-than-one');
		const span = page.locator('#cookie-value');
		expect(await span.innerText()).toContain('teapot');
		expect(await span.innerText()).toContain('jane austen');
	});

	test('default encoding and decoding', async ({ page }) => {
		await page.goto('/cookies/encoding/set');
		const span = page.locator('#cookie-value');
		expect(await span.innerText()).toContain('teapot, jane austen');
	});

	test('not decoded twice', async ({ page }) => {
		await page.goto('/cookies/encoding/not-decoded-twice');
		const span = page.locator('#cookie-value');
		expect(await span.innerText()).toContain('teapot%2C%20jane%20austen');
	});

	test('can be set in +layout.server.js', async ({ page }) => {
		await page.goto('/cookies/set-in-layout');
		const span = page.locator('#cookie-value');
		expect(await span.innerText()).toContain('i was set in the layout load');
	});

	// Skip this guy. Works, but needs timeouts to pass.
	test.skip('works with basic enhance', async ({ page }) => {
		// kinda straying off-topic, but these are some of the
		// things folks had issues with...
		await page.goto('/cookies/enhanced/basic');
		let span = page.locator('#cookie-value');
		expect(await span.innerText()).toContain('undefined');
		await Promise.all([
			page.waitForRequest((request) => request.url().includes('/cookies/enhanced/basic')),
			page.click('button#teapot')
		]);
		// this is evil, but with js enabled we need a timeout
		// to allow svelte time to update the span before checking its
		// contents and I don't know what else to do
		await page.waitForTimeout(50);
		span = page.locator('#cookie-value');
		expect(await span.innerText()).toContain('teapot');

		// setting a different value...
		await Promise.all([
			page.waitForRequest((request) => request.url().includes('/cookies/enhanced/basic')),
			page.click('button#janeAusten')
		]);
		await page.waitForTimeout(50);
		span = page.locator('#cookie-value');
		expect(await span.innerText()).toContain('Jane Austen');
=======

	test('use:enhance abort controller', async ({ page, javaScriptEnabled }) => {
		await page.goto('/actions/enhance');

		expect(await page.textContent('span.count')).toBe('0');

		if (javaScriptEnabled) {
			await Promise.all([
				page.waitForRequest((request) => request.url().includes('/actions/enhance')),
				page.click('button.form2'),
				page.click('button.form2')
			]);
			await page.waitForTimeout(500); // to make sure locator doesn't run exactly between submission 1 and 2

			await expect(page.locator('span.count')).toHaveText('1');
		}
	});

	test('use:enhance button with formAction', async ({ page, app }) => {
		await page.goto('/actions/enhance');

		expect(await page.textContent('pre')).toBe(JSON.stringify(null));

		await page.type('input[name="username"]', 'foo');
		await Promise.all([
			page.waitForRequest((request) => request.url().includes('/actions/enhance')),
			page.click('button.form1-register')
		]);

		await expect(page.locator('pre')).toHaveText(JSON.stringify({ result: 'register: foo' }));
>>>>>>> 8748873f
	});
});<|MERGE_RESOLUTION|>--- conflicted
+++ resolved
@@ -1797,7 +1797,37 @@
 
 		await expect(page.locator('pre')).toHaveText(JSON.stringify({ result: 'foo' }));
 	});
-<<<<<<< HEAD
+
+	test('use:enhance abort controller', async ({ page, javaScriptEnabled }) => {
+		await page.goto('/actions/enhance');
+
+		expect(await page.textContent('span.count')).toBe('0');
+
+		if (javaScriptEnabled) {
+			await Promise.all([
+				page.waitForRequest((request) => request.url().includes('/actions/enhance')),
+				page.click('button.form2'),
+				page.click('button.form2')
+			]);
+			await page.waitForTimeout(500); // to make sure locator doesn't run exactly between submission 1 and 2
+
+			await expect(page.locator('span.count')).toHaveText('1');
+		}
+	});
+
+	test('use:enhance button with formAction', async ({ page, app }) => {
+		await page.goto('/actions/enhance');
+
+		expect(await page.textContent('pre')).toBe(JSON.stringify(null));
+
+		await page.type('input[name="username"]', 'foo');
+		await Promise.all([
+			page.waitForRequest((request) => request.url().includes('/actions/enhance')),
+			page.click('button.form1-register')
+		]);
+
+		await expect(page.locator('pre')).toHaveText(JSON.stringify({ result: 'register: foo' }));
+	});
 });
 
 test.describe('Cookies API', () => {
@@ -1885,37 +1915,5 @@
 		await page.waitForTimeout(50);
 		span = page.locator('#cookie-value');
 		expect(await span.innerText()).toContain('Jane Austen');
-=======
-
-	test('use:enhance abort controller', async ({ page, javaScriptEnabled }) => {
-		await page.goto('/actions/enhance');
-
-		expect(await page.textContent('span.count')).toBe('0');
-
-		if (javaScriptEnabled) {
-			await Promise.all([
-				page.waitForRequest((request) => request.url().includes('/actions/enhance')),
-				page.click('button.form2'),
-				page.click('button.form2')
-			]);
-			await page.waitForTimeout(500); // to make sure locator doesn't run exactly between submission 1 and 2
-
-			await expect(page.locator('span.count')).toHaveText('1');
-		}
-	});
-
-	test('use:enhance button with formAction', async ({ page, app }) => {
-		await page.goto('/actions/enhance');
-
-		expect(await page.textContent('pre')).toBe(JSON.stringify(null));
-
-		await page.type('input[name="username"]', 'foo');
-		await Promise.all([
-			page.waitForRequest((request) => request.url().includes('/actions/enhance')),
-			page.click('button.form1-register')
-		]);
-
-		await expect(page.locator('pre')).toHaveText(JSON.stringify({ result: 'register: foo' }));
->>>>>>> 8748873f
 	});
 });