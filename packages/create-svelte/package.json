--- conflicted
+++ resolved
@@ -1,10 +1,6 @@
 {
 	"name": "create-svelte",
-<<<<<<< HEAD
-	"version": "6.0.5",
-=======
 	"version": "6.0.6",
->>>>>>> 1dd68bde
 	"description": "A CLI for creating new SvelteKit projects",
 	"repository": {
 		"type": "git",
