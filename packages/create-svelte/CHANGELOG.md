--- conflicted
+++ resolved
@@ -1,14 +1,11 @@
 # create-svelte
 
-<<<<<<< HEAD
-=======
 ## 6.0.6
 
 ### Patch Changes
 
 - fix: set path: '/' in demo ([#11495](https://github.com/sveltejs/kit/pull/11495))
 
->>>>>>> 1dd68bde
 ## 6.0.5
 
 ### Patch Changes
